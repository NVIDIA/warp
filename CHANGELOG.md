# Changelog

## [Unreleased] - 2025-??

### Added

- Add the `Device.sm_count` property to get the number of streaming multiprocessors on a CUDA device
  ([GH-584](https://github.com/NVIDIA/warp/issues/584)).
- Add support for profiling GPU runtime module compilation using the global `wp.config.compile_time_trace`
  setting or the module-level `"compile_time_trace"` option. When used, JSON files in the Trace Event
  format will be written in the kernel cache, which can be opened in a viewer like `chrome://tracing/`
  ([GH-609](https://github.com/NVIDIA/warp/issues/609)).
- Add support for animating visibility of objects in the USD renderer
  ([GH-598](https://github.com/NVIDIA/warp/issues/598)).
- Add support for returning multiple values from native functions like `wp.svd3()` and `wp.quat_to_axis_angle()`
  ([GH-503](https://github.com/NVIDIA/warp/issues/503)).
- Support attribute indexing for quaternions on the right-hand side of expressions
  ([GH-625](https://github.com/NVIDIA/warp/issues/625))
- Add example of a distributed Jacobi solver using `mpi4py` in `warp/examples/distributed/example_jacobi_mpi.py`
  ([GH-475](https://github.com/NVIDIA/warp/issues/475)).
- Add `transform_compose` and `transform_decompose` math functions for converting between transforms and mat44 with 3D scale information ([GH-576](https://github.com/NVIDIA/warp/issues/576)).

### Changed

- The rigid body contact in `wp.sim.VBDIntegrator` now uses only the shape's friction coefficient, instead of averaging the shape's and the cloth's coefficients.
- `wp.sim.VBDIntegrator` now has a `rebuild_bvh` method to rebuild the BVH used for detecting self contacts.
- Added damping terms for collisions in `wp.sim.VBDIntegrator`, whose strength is controlled by `Model.soft_contact_kd`.
- Improve handling of deprecated JAX features ([GH-613](https://github.com/NVIDIA/warp/pull/613)).
- Changed the USD renderer to use `framesPerSecond` for time sampling instead of `timeCodesPerSecond`.
<<<<<<< HEAD
- Deprecate `wp.matrix(pos, quat, scale)` built-in function that constructs a 4x4 matrix from a 3D position, a quaternion, and a 3D scale. Use `wp.transform_compose()` instead ([GH-576](https://github.com/NVIDIA/warp/issues/576)).
=======
- Improve `repr()` for Warp types, including adding `repr()` for  `wp.array`.
>>>>>>> 2c1c7029

### Fixed

- Fix the jitter for the `OgnParticlesFromMesh` node not being computed correctly.
- Fix a code generation bug involving return statements in Warp kernels, which could result in some threads in Warp
  being skipped when processed on the GPU ([GH-594](https://github.com/NVIDIA/warp/issues/594)).
- Fix `show_joints` not working with `wp.sim.render.SimRenderer` set to render to USD
  ([GH-510](https://github.com/NVIDIA/warp/issues/510)).
<<<<<<< HEAD
- Fix constructing `DeformedGeometry` from `fem.Trimesh3D` geometries ([GH-614](https://github.com/NVIDIA/warp/issues/614)).
- Fix `lookup` operator for `fem.Trimesh3D` ([GH-618](https://github.com/NVIDIA/warp/issues/618)).
- LTO symbol hash for Cholesky solver updates when kernel block_dim changes.
  ([GH-639](https://github.com/NVIDIA/warp/issues/639)).
=======
- Fix length/shape matching for vectors and matrices from a Python context.
>>>>>>> 2c1c7029

## [1.7.0] - 2025-03-30

### Added

- Support JAX foreign function interface (FFI)
  ([docs](https://nvidia.github.io/warp/modules/interoperability.html#jax-foreign-function-interface-ffi),
  [GH-511](https://github.com/NVIDIA/warp/issues/511)).
- Support Python/SASS correlation in Nsight Compute reports by emitting `#line` directives in CUDA-C code.
  This setting is controlled by `wp.config.line_directives` and is `True` by default.
  ([docs](https://nvidia.github.io/warp/profiling.html#nsight-compute-profiling),
   [GH-437](https://github.com/NVIDIA/warp/issues/437))
- Support `vec4f` grid construction in `wp.Volume.allocate_by_tiles()`.
- Add 2D SVD `wp.svd2()` ([GH-436](https://github.com/NVIDIA/warp/issues/436)).
- Add `wp.randu()` for random `uint32` generation.
- Add matrix construction functions `wp.matrix_from_cols()` and `wp.matrix_from_rows()`
  ([GH-278](https://github.com/NVIDIA/warp/issues/278)).
- Add `wp.transform_from_matrix()` to obtain a transform from a 4x4 matrix
  ([GH-211](https://github.com/NVIDIA/warp/issues/211)).
- Add `wp.where()` to select between two arguments conditionally using a
  more intuitive argument order (`cond`, `value_if_true`, `value_if_false`)
  ([GH-469](https://github.com/NVIDIA/warp/issues/469)).
- Add `wp.get_mempool_used_mem_current()` and `wp.get_mempool_used_mem_high()` to
  query the respective current and high-water mark memory pool allocator usage.
  ([GH-446](https://github.com/NVIDIA/warp/issues/446)).
- Add `Stream.is_complete` and `Event.is_complete` properties to query completion status
  ([GH-435](https://github.com/NVIDIA/warp/issues/435)).
- Support timing events inside of CUDA graphs ([GH-556](https://github.com/NVIDIA/warp/issues/556)).
- Add LTO cache to speed up compilation times for kernels using MathDx-based tile functions.
  Use `wp.clear_lto_cache()` to clear the LTO cache ([GH-507](https://github.com/NVIDIA/warp/issues/507)).
- Add example demonstrating gradient checkpointing for fluid optimization in
  `warp/examples/optim/example_fluid_checkpoint.py`.
- Add a hinge-angle-based bending force to `wp.sim.VBDIntegrator`.
- Add an example to show mesh sampling using a CDF
  ([GH-476](https://github.com/NVIDIA/warp/issues/476)).

### Changed

- **Breaking:** Remove CUTLASS dependency and `wp.matmul()` functionality (including batched version).
  Users should use tile primitives for matrix multiplication operations instead.
- Deprecate constructing a matrix from vectors using `wp.matrix()`.
- Deprecate `wp.select()` in favor of `wp.where()`. Users should update their code to use
  `wp.where(cond, value_if_true, value_if_false)` instead of `wp.select(cond, value_if_false, value_if_true)`.
- `wp.sim.Control` no longer has a `model` attribute ([GH-487](https://github.com/NVIDIA/warp/issues/487)).
- `wp.sim.Control.reset()` is deprecated and now only zeros-out the controls (previously restored controls
  to initial `model` state). Use `wp.sim.Control.clear()` instead.
- Vector/matrix/quaternion component assignment operations (e.g., `v[0] = x`) now compile and run faster in the
  backward pass. Note: For correct gradient computation, each component should only be assigned once.
- `@wp.kernel` has now an optional `module` argument that allows passing a `wp.context.Module` to the kernel,
  or, if set to `"unique"` let Warp create a new unique module just for this kernel.
  The default behavior to use the current module is unchanged.
- Default PTX architecture is now automatically determined by the devices present in the system,
  ensuring optimal compatibility and performance ([GH-537](https://github.com/NVIDIA/warp/issues/537)).
- Structs now have a trivial default constructor, allowing for `wp.tile_reduce()` on tiles with struct data types.
- Extend `wp.tile_broadcast()` to support broadcasting to 1D, 3D, and 4D shapes (in addition to existing 2D support).
- `wp.fem.integrate()` and `wp.fem.interpolate()` may now perform parallel evaluation of quadrature points within elements.
- `wp.fem.interpolate()` can now build Jacobian sparse matrices of interpolated functions with respect to a trial field.
- Multiple `wp.sparse` routines (`bsr_set_from_triplets`, `bsr_assign`, `bsr_axpy`, `bsr_mm`) now accept a `masked`
  flag to discard any non-zero not already present in the destination matrix.
- `wp.sparse.bsr_assign()` no longer requires source and destination block shapes to evenly divide each other.
- Extend `wp.expect_near()` to support all vectors and quaternions.
- Extend `wp.quat_from_matrix()` to support 4x4 matrices.
- Update the `OgnClothSimulate` node to use the VBD integrator ([GH-512](https://github.com/NVIDIA/warp/issues/512)).
- Remove the `globalScale` parameter from the `OgnClothSimulate` node.

### Fixed

- Fix an out-of-bounds access bug caused by an unbalanced BVH tree ([GH-536](https://github.com/NVIDIA/warp/issues/536)).
- Fix an error of incorrectly adding the offset to -1 elements in `edge_indices` when adding a ModelBuilder to another
  ([GH-557](https://github.com/NVIDIA/warp/issues/557)).

## [1.6.2] - 2025-03-07

### Changed

- Update project license from *NVIDIA Software License* to *Apache License, Version 2.0* (see `LICENSE.md`).

## [1.6.1] - 2025-03-03

### Added

- Document `wp.Launch` objects ([docs](https://nvidia.github.io/warp/modules/runtime.html#launch-objects),
  [GH-428](https://github.com/NVIDIA/warp/issues/428)).
- Document how overwriting previously computed results can lead to incorrect gradients
  ([docs](https://nvidia.github.io/warp/modules/differentiability.html#array-overwrites),
  [GH-525](https://github.com/NVIDIA/warp/issues/525)).

### Fixed

- Fix unaligned loads with offset 2D tiles in `wp.tile_load()`.
- Fix FP64 accuracy of thread-level matrix-matrix multiplications ([GH-489](https://github.com/NVIDIA/warp/issues/489)).
- Fix `wp.array()` not initializing from arrays defining a CUDA array interface when the target device is CPU
  ([GH-523](https://github.com/NVIDIA/warp/issues/523)).
- Fix `wp.Launch` objects not storing and replaying adjoint kernel launches
  ([GH-449](https://github.com/NVIDIA/warp/issues/449)).
- Fix `wp.config.verify_autograd_array_access` failing to detect overwrites in generic Warp functions
  ([GH-493](https://github.com/NVIDIA/warp/issues/493)).
- Fix an error on Windows when closing an `OpenGLRenderer` app ([GH-488](https://github.com/NVIDIA/warp/issues/488)).
- Fix per-vertex colors not being correctly written out to USD meshes when a constant color is being passed
  ([GH-480](https://github.com/NVIDIA/warp/issues/480)).
- Fix an error in capturing the `wp.sim.VBDIntegrator` with CUDA graphs when `handle_self_contact` is enabled
  ([GH-441](https://github.com/NVIDIA/warp/issues/441)).
- Fix an error of AABB computation in `wp.collide.TriMeshCollisionDetector`.
- Fix URDF-imported planar joints not being set with the intended `target_ke`, `target_kd`, and `mode` parameters
  ([GH-454](https://github.com/NVIDIA/warp/issues/454)).
- Fix `ModelBuilder.add_builder()` to use correct offsets for `ModelBuilder.joint_parent` and `ModelBuilder.joint_child`
  ([GH-432](https://github.com/NVIDIA/warp/issues/432))
- Fix underallocation of contact points for box–sphere and box–capsule collisions.
- Fix `wp.randi()` documentation to show correct output range of `[-2^31, 2^31)`.

## [1.6.0] - 2025-02-03

### Added

- Add preview of Tile Cholesky factorization and solve APIs through `wp.tile_cholesky()`, `tile_cholesky_solve()`
  and `tile_diag_add()` (preview APIs are subject to change).
- Support for loading tiles from arrays whose shapes are not multiples of the tile dimensions.
  Out-of-bounds reads will be zero-filled and out-of-bounds writes will be skipped.
- Support for higher-dimensional (up to 4D) tile shapes and memory operations.
- Add intersection-free self-contact support in `wp.sim.VBDIntegrator` by passing `handle_self_contact=True`.
  See `warp/examples/sim/example_cloth_self_contact.py` for a usage example.
- Add functions `wp.norm_l1()`, `wp.norm_l2()`, `wp.norm_huber()`, `wp.norm_pseudo_huber()`, and `wp.smooth_normalize()`
  for vector types to a new `wp.math` module.
- `wp.sim.SemiImplicitIntegrator` and `wp.sim.FeatherstoneIntegrator` now have an optional `friction_smoothing`
  constructor argument (defaults to 1.0) that controls softness of the friction norm computation.
- Support `assert` statements in kernels ([docs](https://nvidia.github.io/warp/debugging.html#assertions)).
  Assertions can only be triggered in `"debug"` mode ([GH-366](https://github.com/NVIDIA/warp/issues/336)).
- Support CUDA IPC on Linux. Call the `ipc_handle()` method to get an IPC handle for a `wp.Event` or a `wp.array`,
  and call `wp.from_ipc_handle()` or `wp.event_from_ipc_handle()` in another process to open the handle
  ([docs](https://nvidia.github.io/warp/modules/runtime.html#interprocess-communication-ipc)).
- Add per-module option to disable fused floating point operations, use `wp.set_module_options({"fuse_fp": False})`
  ([GH-379](https://github.com/NVIDIA/warp/issues/379)).
- Add per-module option to add CUDA-C line information for profiling, use `wp.set_module_options({"lineinfo": True})`.
- Support operator overloading for `wp.struct` objects by defining `wp.func` functions
  ([GH-392](https://github.com/NVIDIA/warp/issues/392)).
- Add built-in function `wp.len()` to retrieve the number of elements for vectors, quaternions, matrices, and arrays
  ([GH-389](https://github.com/NVIDIA/warp/issues/389)).
- Add `warp/examples/optim/example_softbody_properties.py` as an optimization example for soft-body properties
  ([GH-419](https://github.com/NVIDIA/warp/pull/419)).
- Add `warp/examples/tile/example_tile_walker.py`, which reworks the existing `example_walker.py`
  to use Warp's tile API for matrix multiplication.
- Add `warp/examples/tile/example_tile_nbody.py` as an example of an N-body simulation using Warp tile primitives.

### Changed

- **Breaking:** Change `wp.tile_load()` and `wp.tile_store()` indexing behavior so that indices are now specified in
  terms of *array elements* instead of *tile multiples*.
- **Breaking:** Tile operations now take `shape` and `offset` parameters as tuples,
  e.g.: `wp.tile_load(array, shape=(m,n), offset=(i,j))`.
- **Breaking:** Change exception types and error messages thrown by tile functions for improved consistency.
- Add an implicit tile synchronization whenever a shared memory tile's data is reinitialized (e.g. in dynamic loops).
  This could result in lower performance.
- `wp.Bvh` constructor now supports various construction algorithms via the `constructor` argument, including
  `"sah"` (Surface Area Heuristics), `"median"`, and `"lbvh"` ([docs](https://nvidia.github.io/warp/modules/runtime.html#warp.Bvh.__init__))
- Improve the query efficiency of `wp.Bvh` and `wp.Mesh`.
- Improve memory consumption, compilation and runtime performance when using in-place vector/matrix assignments in
  kernels that have `enable_backward` set to `False` ([GH-332](https://github.com/NVIDIA/warp/issues/332)).
- Vector/matrix/quaternion component `+=` and `-=` operations compile and run faster in the backward pass
  ([GH-332](https://github.com/NVIDIA/warp/issues/332)).
- Name files in the kernel cache according to their directory. Previously, all files began with
  `module_codegen` ([GH-431](https://github.com/NVIDIA/warp/issues/431)).
- Avoid recompilation of modules when changing `block_dim`.
- `wp.autograd.gradcheck_tape()` now has additional optional arguments `reverse_launches` and `skip_to_launch_index`.
- `wp.autograd.gradcheck()`, `wp.autograd.jacobian()`, and `wp.autograd.jacobian_fd()` now also accept
  arbitrary Python functions that have Warp arrays as inputs and outputs.
- `update_vbo_transforms` kernel launches in the OpenGL renderer are no longer recorded onto the tape.
- Skip emitting backward functions/kernels in the generated C++/CUDA code when `enable_backward` is set to `False`.
- Emit deprecation warnings for the use of the `owner` and `length` keywords in the `wp.array` initializer.
- Emit deprecation warnings for the use of `wp.mlp()`, `wp.matmul()`, and `wp.batched_matmul()`.
  Use tile primitives instead.

### Fixed

- Fix unintended modification of non-Warp arrays during the backward pass ([GH-394](https://github.com/NVIDIA/warp/issues/394)).
- Fix so that `wp.Tape.zero()` zeroes gradients passed via the `grads` parameter in `wp.Tape.backward()`
  ([GH-407](https://github.com/NVIDIA/warp/issues/407)).
- Fix errors during graph capture caused by module unloading ([GH-401](https://github.com/NVIDIA/warp/issues/401)).
- Fix potential memory corruption errors when allocating arrays with strides ([GH-404](https://github.com/NVIDIA/warp/issues/404)).
- Fix `wp.array()` not respecting the target `dtype` and `shape` when the given data is an another array with a CUDA interface
  ([GH-363](https://github.com/NVIDIA/warp/issues/363)).
- Negative constants evaluate to compile-time constants ([GH-403](https://github.com/NVIDIA/warp/issues/403))
- Fix `ImportError` exception being thrown during interpreter shutdown on Windows when using the OpenGL renderer
  ([GH-412](https://github.com/NVIDIA/warp/issues/412)).
- Fix the OpenGL renderer not working when multiple instances exist at the same time ([GH-385](https://github.com/NVIDIA/warp/issues/385)).
- Fix `AttributeError` crash in the OpenGL renderer when moving the camera ([GH-426](https://github.com/NVIDIA/warp/issues/426)).
- Fix the OpenGL renderer not correctly displaying duplicate capsule, cone, and cylinder shapes
  ([GH-388](https://github.com/NVIDIA/warp/issues/388)).
- Fix the overriding of `wp.sim.ModelBuilder` default parameters ([GH-429](https://github.com/NVIDIA/warp/pull/429)).
- Fix indexing of `wp.tile_extract()` when the block dimension is smaller than the tile size.
- Fix scale and rotation issues with the rock geometry used in the granular collision SDF example
  ([GH-409](https://github.com/NVIDIA/warp/issues/409)).
- Fix autodiff Jacobian computation in `wp.autograd.jacobian()` where in some cases gradients were not zeroed-out properly.
- Fix plotting issues in `wp.autograd.jacobian_plot()`.
- Fix the `len()` operator returning the total size of a matrix instead of its first dimension.
- Fix gradient instability in rigid-body contact handling for `wp.sim.SemiImplicitIntegrator` and
  `wp.sim.FeatherstoneIntegrator` ([GH-349](https://github.com/NVIDIA/warp/issues/349)).
- Fix overload resolution of generic Warp functions with default arguments.
- Fix rendering of arrows with different `up_axis`, `color` in `OpenGLRenderer` ([GH-448](https://github.com/NVIDIA/warp/issues/448)).

## [1.5.1] - 2025-01-02

### Added

- Add PyTorch basics and custom operators notebooks to the `notebooks` directory.
- Update PyTorch interop docs to include section on custom operators
  ([docs](https://nvidia.github.io/warp/modules/interoperability.html#pytorch-custom-ops-example)).

### Fixed

- warp.sim: Fix a bug in which the color-balancing algorithm was not updating the colorings.
- Fix custom colors being not being updated when rendering meshes with static topology in OpenGL
  ([GH-343](https://github.com/NVIDIA/warp/issues/343)).
- Fix `wp.launch_tiled()` not returning a `Launch` object when passed `record_cmd=True`.
- Fix default arguments not being resolved for `wp.func` when called from Python's runtime
  ([GH-386](https://github.com/NVIDIA/warp/issues/386)).
- Array overwrite tracking: Fix issue with not marking arrays passed to `wp.atomic_add()`, `wp.atomic_sub()`,
  `wp.atomic_max()`, or `wp.atomic_min()` as being written to ([GH-378](https://github.com/NVIDIA/warp/issues/378)).
- Fix for occasional failure to update `.meta` files into Warp kernel cache on Windows.
- Fix the OpenGL renderer not being able to run without a CUDA device available
  ([GH-344](https://github.com/NVIDIA/warp/issues/344)).
- Fix incorrect CUDA driver function versions ([GH-402](https://github.com/NVIDIA/warp/issues/402)).

## [1.5.0] - 2024-12-02

### Added

- Support for cooperative tile-based primitives using cuBLASDx and cuFFTDx, please see the tile
  [documentation](https://nvidia.github.io/warp/modules/tiles.html) for details.
- Expose a `reversed()` built-in for iterators ([GH-311](https://github.com/NVIDIA/warp/issues/311)).
- Support for saving Volumes into `.nvdb` files with the `save_to_nvdb` method.
- warp.fem: Add `wp.fem.Trimesh3D` and `wp.fem.Quadmesh3D` geometry types for 3D surfaces with new `example_distortion_energy` example.
- warp.fem: Add `"add"` option to `wp.fem.integrate()` for accumulating integration result to existing output.
- warp.fem: Add `"assembly"` option to `wp.fem.integrate()` for selecting between more memory-efficient or more
  computationally efficient integration algorithms.
- warp.fem: Add Nédélec (first kind) and Raviart-Thomas vector-valued function spaces
  providing conforming discretization of `curl` and `div` operators, respectively.
- warp.sim: Add a graph coloring module that supports converting trimesh into a vertex graph and applying coloring.
  The `wp.sim.ModelBuilder` now includes methods to color particles for use with `wp.sim.VBDIntegrator()`,
  users should call `builder.color()` before finalizing assets.
- warp.sim: Add support for a per-particle radius for soft-body triangle contact using the `wp.sim.Model.particle_radius`
  array ([docs](https://nvidia.github.io/warp/modules/sim.html#warp.sim.Model.particle_radius)), replacing the previous
  hard-coded value of 0.01 ([GH-329](https://github.com/NVIDIA/warp/issues/329)).
- Add a `particle_radius` parameter to `wp.sim.ModelBuilder.add_cloth_mesh()` and `wp.sim.ModelBuilder.add_cloth_grid()`
  to set a uniform radius for the added particles.
- Document `wp.array` attributes ([GH-364](https://github.com/NVIDIA/warp/issues/364)).
- Document time-to-compile tradeoffs when using vector component assignment statements in kernels.
- Add introductory Jupyter notebooks to the `notebooks` directory.

### Changed

- Drop support for Python 3.7; Python 3.8 is now the minimum-supported version.
- Promote the `wp.Int`, `wp.Float`, and `wp.Scalar` generic annotation types to the public API.
- warp.fem: Simplify querying neighboring cell quantities when integrating on sides using new
  `wp.fem.cells()`, `wp.fem.to_inner_cell()`, `wp.fem.to_outer_cell()` operators.
- Show an error message when the type returned by a function differs from its annotation, which would have led to the compilation stage failing.
- Clarify that `wp.randn()` samples a normal distribution of mean 0 and variance 1.
- Raise error when passing more than 32 variadic argument to the `wp.printf()` built-in.

### Fixed

- Fix `place` setting of paddle backend.
- warp.fem: Fix tri-cubic shape functions on quadrilateral meshes.
- warp.fem: Fix caching of integrand kernels when changing code-generation options.
- Fix `wp.expect_neq()` overloads missing for scalar types.
- Fix an error when a `wp.kernel` or a `wp.func` object is annotated to return a `None` value.
- Fix error when reading multi-volume, BLOSC-compressed `.nvdb` files.
- Fix `wp.printf()` erroring out when no variadic arguments are passed ([GH-333](https://github.com/NVIDIA/warp/issues/333)).
- Fix memory access issues in soft-rigid contact collisions ([GH-362](https://github.com/NVIDIA/warp/issues/362)).
- Fix gradient propagation for in-place addition/subtraction operations on custom vector-type arrays.
- Fix the OpenGL renderer's window not closing when clicking the X button.
- Fix the OpenGL renderer's camera snapping to a different direction from the initial camera's orientation when first looking around.
- Fix custom colors being ignored when rendering meshes in OpenGL ([GH-343](https://github.com/NVIDIA/warp/issues/343)).
- Fix topology updates not being supported by the the OpenGL renderer.

## [1.4.2] - 2024-11-13

### Changed

- Make the output of `wp.print()` in backward kernels consistent for all supported data types.

### Fixed

- Fix to relax the integer types expected when indexing arrays (regression in `1.3.0`).
- Fix printing vector and matrix adjoints in backward kernels.
- Fix kernel compile error when printing structs.
- Fix an incorrect user function being sometimes resolved when multiple overloads are available with array parameters with different `dtype` values.
- Fix error being raised when static and dynamic for-loops are written in sequence with the same iteration variable names ([GH-331](https://github.com/NVIDIA/warp/issues/331)).
- Fix an issue with the `Texture Write` node, used in the Mandelbrot Omniverse sample, sometimes erroring out in multi-GPU environments.
- Code generation of in-place multiplication and division operations (regression introduced in a69d061)([GH-342](https://github.com/NVIDIA/warp/issues/342)).

## [1.4.1] - 2024-10-15

### Fixed

- Fix `iter_reverse()` not working as expected for ranges with steps other than 1 ([GH-311](https://github.com/NVIDIA/warp/issues/311)).
- Fix potential out-of-bounds memory access when a `wp.sparse.BsrMatrix` object is reused for storing matrices of different shapes.
- Fix robustness to very low desired tolerance in `wp.fem.utils.symmetric_eigenvalues_qr`.
- Fix invalid code generation error messages when nesting dynamic and static for-loops.
- Fix caching of kernels with static expressions.
- Fix `ModelBuilder.add_builder(builder)` to correctly update `articulation_start` and thereby `articulation_count` when `builder` contains more than one articulation.
- Re-introduced the `wp.rand*()`, `wp.sample*()`, and `wp.poisson()` onto the Python scope to revert a breaking change.

## [1.4.0] - 2024-10-01

### Added

- Support for a new `wp.static(expr)` function that allows arbitrary Python expressions to be evaluated at the time of
  function/kernel definition ([docs](https://nvidia.github.io/warp/codegen.html#static-expressions)).
- Support for stream priorities to hint to the device that it should process pending work
  in high-priority streams over pending work in low-priority streams when possible
  ([docs](https://nvidia.github.io/warp/modules/concurrency.html#stream-priorities)).
- Adaptive sparse grid geometry to `warp.fem` ([docs](https://nvidia.github.io/warp/modules/fem.html#adaptivity)).
- Support for defining `wp.kernel` and `wp.func` objects from within closures.
- Support for defining multiple versions of kernels, functions, and structs without manually assigning unique keys.
- Support for default argument values for user functions decorated with `wp.func`.
- Allow passing custom launch dimensions to `jax_kernel()` ([GH-310](https://github.com/NVIDIA/warp/pull/310)).
- JAX interoperability examples for sharding and matrix multiplication ([docs](https://nvidia.github.io/warp/modules/interoperability.html#using-shardmap-for-distributed-computation)).
- Interoperability support for the PaddlePaddle ML framework ([GH-318](https://github.com/NVIDIA/warp/pull/318)).
- Support `wp.mod()` for vector types ([GH-282](https://github.com/NVIDIA/warp/issues/282)).
- Expose the modulo operator `%` to Python's runtime scalar and vector types.
- Support for fp64 `atomic_add`, `atomic_max`, and `atomic_min` ([GH-284](https://github.com/NVIDIA/warp/issues/284)).
- Support for quaternion indexing (e.g. `q.w`).
- Support shadowing builtin functions ([GH-308](https://github.com/NVIDIA/warp/issues/308)).
- Support for redefining function overloads.
- Add an ocean sample to the `omni.warp` extension.
- `warp.sim.VBDIntegrator` now supports body-particle collision.
- Add a [contributing guide](https://nvidia.github.io/warp/modules/contribution_guide.html) to the Sphinx docs .
- Add documentation for dynamic code generation ([docs](https://nvidia.github.io/warp/codegen.html#dynamic-kernel-creation)).

### Changed

- `wp.sim.Model.edge_indices` now includes boundary edges.
- Unexposed `wp.rand*()`, `wp.sample*()`, and `wp.poisson()` from the Python scope.
- Skip unused functions in module code generation, improving performance.
- Avoid reloading modules if their content does not change, improving performance.
- `wp.Mesh.points` is now a property instead of a raw data member, its reference can be changed after the mesh is initialized.
- Improve error message when invalid objects are referenced in a Warp kernel.
- `if`/`else`/`elif` statements with constant conditions are resolved at compile time with no branches being inserted in the generated code.
- Include all non-hidden builtins in the stub file.
- Improve accuracy of symmetric eigenvalues routine in `warp.fem`.

### Fixed

- Fix for `wp.func` erroring out when defining a `Tuple` as a return type hint ([GH-302](https://github.com/NVIDIA/warp/issues/302)).
- Fix array in-place op (`+=`, `-=`) adjoints to compute gradients correctly in the backwards pass
- Fix vector, matrix in-place assignment adjoints to compute gradients correctly in the backwards pass, e.g.: `v[1] = x`
- Fix a bug in which Python docstrings would be created as local function variables in generated code.
- Fix a bug with autograd array access validation in functions from different modules.
- Fix a rare crash during error reporting on some systems due to glibc mismatches.
- Handle `--num_tiles 1` in `example_render_opengl.py` ([GH-306](https://github.com/NVIDIA/warp/issues/306)).
- Fix the computation of body contact forces in `FeatherstoneIntegrator` when bodies and particles collide.
- Fix bug in `FeatherstoneIntegrator` where `eval_rigid_jacobian` could give incorrect results or reach an infinite
  loop when the body and joint indices were not in the same order. Added `Model.joint_ancestor` to fix the indexing
  from a joint to its parent joint in the articulation.
- Fix wrong vertex index passed to `add_edges()` called from `ModelBuilder.add_cloth_mesh()` ([GH-319](https://github.com/NVIDIA/warp/issues/319)).
- Add a workaround for uninitialized memory read warning in the `compute-sanitizer` initcheck tool when using `wp.Mesh`.
- Fix name clashes when Warp functions and structs are returned from Python functions multiple times.
- Fix name clashes between Warp functions and structs defined in different modules.
- Fix code generation errors when overloading generic kernels defined in a Python function.
- Fix issues with unrelated functions being treated as overloads (e.g., closures).
- Fix handling of `stream` argument in `array.__dlpack__()`.
- Fix a bug related to reloading CPU modules.
- Fix a crash when kernel functions are not found in CPU modules.
- Fix conditions not being evaluated as expected in `while` statements.
- Fix printing Boolean and 8-bit integer values.
- Fix array interface type strings used for Boolean and 8-bit integer values.
- Fix initialization error when setting struct members.
- Fix Warp not being initialized upon entering a `wp.Tape` context.
- Use `kDLBool` instead of `kDLUInt` for DLPack interop of Booleans.

## [1.3.3] - 2024-09-04

- Bug fixes
  - Fix an aliasing issue with zero-copy array initialization from NumPy introduced in Warp 1.3.0.
  - Fix `wp.Volume.load_from_numpy()` behavior when `bg_value` is a sequence of values ([GH-312](https://github.com/NVIDIA/warp/pull/312)).

## [1.3.2] - 2024-08-30

- Bug fixes
  - Fix accuracy of 3x3 SVD ``wp.svd3`` with fp64 numbers ([GH-281](https://github.com/NVIDIA/warp/issues/281)).
  - Fix module hashing when a kernel argument contained a struct array ([GH-287](https://github.com/NVIDIA/warp/issues/287)).
  - Fix a bug in `wp.bvh_query_ray()` where the direction instead of the reciprocal direction was used ([GH-288](https://github.com/NVIDIA/warp/issues/288)).
  - Fix errors when launching a CUDA graph after a module is reloaded. Modules that were used during graph capture
    will no longer be unloaded before the graph is released.
  - Fix a bug in `wp.sim.collide.triangle_closest_point_barycentric()` where the returned barycentric coordinates may be
    incorrect when the closest point lies on an edge.
  - Fix 32-bit overflow when array shape is specified using `np.int32`.
  - Fix handling of integer indices in the `input_output_mask` argument to `autograd.jacobian` and
    `autograd.jacobian_fd` ([GH-289](https://github.com/NVIDIA/warp/issues/289)).
  - Fix `ModelBuilder.collapse_fixed_joints()` to correctly update the body centers of mass and the
    `ModelBuilder.articulation_start` array.
  - Fix precedence of closure constants over global constants.
  - Fix quadrature point indexing in `wp.fem.ExplicitQuadrature` (regression from 1.3.0).
- Documentation improvements
  - Add missing return types for built-in functions.
  - Clarify that atomic operations also return the previous value.
  - Clarify that `wp.bvh_query_aabb()` returns parts that overlap the bounding volume.

## [1.3.1] - 2024-07-27

- Remove `wp.synchronize()` from PyTorch autograd function example
- `Tape.check_kernel_array_access()` and `Tape.reset_array_read_flags()` are now private methods.
- Fix reporting unmatched argument types

## [1.3.0] - 2024-07-25

- Warp Core improvements
  - Update to CUDA 12.x by default (requires NVIDIA driver 525 or newer), please see [README.md](https://github.com/nvidia/warp?tab=readme-ov-file#installing) for commands to install CUDA 11.x binaries for older drivers
  - Add information to the module load print outs to indicate whether a module was
  compiled `(compiled)`, loaded from the cache `(cached)`, or was unable to be
  loaded `(error)`.
  - `wp.config.verbose = True` now also prints out a message upon the entry to a `wp.ScopedTimer`.
  - Add `wp.clear_kernel_cache()` to the public API. This is equivalent to `wp.build.clear_kernel_cache()`.
  - Add code-completion support for `wp.config` variables.
  - Remove usage of a static task (thread) index for CPU kernels to address multithreading concerns ([GH-224](https://github.com/NVIDIA/warp/issues/224))
  - Improve error messages for unsupported Python operations such as sequence construction in kernels
  - Update `wp.matmul()` CPU fallback to use dtype explicitly in `np.matmul()` call
  - Add support for PEP 563's `from __future__ import annotations` ([GH-256](https://github.com/NVIDIA/warp/issues/256)).
  - Allow passing external arrays/tensors to `wp.launch()` directly via `__cuda_array_interface__` and `__array_interface__`, up to 2.5x faster conversion from PyTorch
  - Add faster Torch interop path using `return_ctype` argument to `wp.from_torch()`
  - Handle incompatible CUDA driver versions gracefully
  - Add `wp.abs()` and `wp.sign()` for vector types
  - Expose scalar arithmetic operators to Python's runtime (e.g.: `wp.float16(1.23) * wp.float16(2.34)`)
  - Add support for creating volumes with anisotropic transforms
  - Allow users to pass function arguments by keyword in a kernel using standard Python calling semantics
  - Add additional documentation and examples demonstrating `wp.copy()`, `wp.clone()`, and `array.assign()` differentiability
  - Add `__new__()` methods for all class `__del__()` methods to handle when a class instance is created but not instantiated before garbage collection
  - Implement the assignment operator for `wp.quat`
  - Make the geometry-related built-ins available only from within kernels
  - Rename the API-facing query types to remove their `_t` suffix: `wp.BVHQuery`, `wp.HashGridQuery`, `wp.MeshQueryAABB`, `wp.MeshQueryPoint`, and `wp.MeshQueryRay`
  - Add `wp.array(ptr=...)` to allow initializing arrays from pointer addresses inside of kernels ([GH-206](https://github.com/NVIDIA/warp/issues/206))

- `warp.autograd` improvements:
  - New `warp.autograd` module with utility functions `gradcheck()`, `jacobian()`, and `jacobian_fd()` for debugging kernel Jacobians ([docs](https://nvidia.github.io/warp/modules/differentiability.html#measuring-gradient-accuracy))
  - Add array overwrite detection, if `wp.config.verify_autograd_array_access` is true in-place operations on arrays on the Tape that could break gradient computation will be detected ([docs](https://nvidia.github.io/warp/modules/differentiability.html#array-overwrite-tracking))
  - Fix bug where modification of `@wp.func_replay` functions and native snippets would not trigger module recompilation
  - Add documentation for dynamic loop autograd limitations

- `warp.sim` improvements:
  - Improve memory usage and performance for rigid body contact handling when `self.rigid_mesh_contact_max` is zero (default behavior).
  - The `mask` argument to `wp.sim.eval_fk()` now accepts both integer and boolean arrays to mask articulations.
  - Fix handling of `ModelBuilder.joint_act` in `ModelBuilder.collapse_fixed_joints()` (affected floating-base systems)
  - Fix and improve implementation of `ModelBuilder.plot_articulation()` to visualize the articulation tree of a rigid-body mechanism
  - Fix ShapeInstancer `__new__()` method (missing instance return and `*args` parameter)
  - Fix handling of `upaxis` variable in `ModelBuilder` and the rendering thereof in `OpenGLRenderer`

- `warp.sparse` improvements:
  - Sparse matrix allocations (from `bsr_from_triplets()`, `bsr_axpy()`, etc.) can now be captured in CUDA graphs; exact number of non-zeros can be optionally requested asynchronously.
  - `bsr_assign()` now supports changing block shape (including CSR/BSR conversions)
  - Add Python operator overloads for common sparse matrix operations, e.g `A += 0.5 * B`, `y = x @ C`

- `warp.fem` new features and fixes:
  - Support for variable number of nodes per element
  - Global `wp.fem.lookup()` operator now supports `wp.fem.Tetmesh` and `wp.fem.Trimesh2D` geometries
  - Simplified defining custom subdomains (`wp.fem.Subdomain`), free-slip boundary conditions
  - New field types: `wp.fem.UniformField`, `wp.fem.ImplicitField` and `wp.fem.NonconformingField`
  - New `streamlines`, `magnetostatics` and `nonconforming_contact` examples, updated `mixed_elasticity` to use a nonlinear model
  - Function spaces can now export VTK-compatible cells for visualization
  - Fixed edge cases with NanoVDB function spaces
  - Fixed differentiability of `wp.fem.PicQuadrature` w.r.t. positions and measures

## [1.2.2] - 2024-07-04

- Fix hashing of replay functions and snippets
- Add additional documentation and examples demonstrating `wp.copy()`, `wp.clone()`, and `array.assign()` differentiability
- Add `__new__()` methods for all class `__del__()` methods to
  handle when a class instance is created but not instantiated before garbage collection.
- Add documentation for dynamic loop autograd limitations
- Allow users to pass function arguments by keyword in a kernel using standard Python calling semantics
- Implement the assignment operator for `wp.quat`

## [1.2.2] - 2024-07-04

- Support for NumPy >= 2.0

## [1.2.1] - 2024-06-14

- Fix generic function caching
- Fix Warp not being initialized when constructing arrays with `wp.array()`
- Fix `wp.is_mempool_access_supported()` not resolving the provided device arguments to `wp.context.Device`

## [1.2.0] - 2024-06-06

- Add a not-a-number floating-point constant that can be used as `wp.NAN` or `wp.nan`.
- Add `wp.isnan()`, `wp.isinf()`, and `wp.isfinite()` for scalars, vectors, matrices, etc.
- Improve kernel cache reuse by hashing just the local module constants. Previously, a
  module's hash was affected by all `wp.constant()` variables declared in a Warp program.
- Revised module compilation process to allow multiple processes to use the same kernel cache directory.
  Cached kernels will now be stored in hash-specific subdirectory.
- Add runtime checks for `wp.MarchingCubes` on field dimensions and size
- Fix memory leak in `wp.Mesh` BVH ([GH-225](https://github.com/NVIDIA/warp/issues/225))
- Use C++17 when building the Warp library and user kernels
- Increase PTX target architecture up to `sm_75` (from `sm_70`), enabling Turing ISA features
- Extended NanoVDB support (see `warp.Volume`):
  - Add support for data-agnostic index grids, allocation at voxel granularity
  - New `wp.volume_lookup_index()`, `wp.volume_sample_index()` and generic `wp.volume_sample()`/`wp.volume_lookup()`/`wp.volume_store()` kernel-level functions
  - Zero-copy aliasing of in-memory grids, support for multi-grid buffers
  - Grid introspection and blind data access capabilities
  - `warp.fem` can now work directly on NanoVDB grids using `warp.fem.Nanogrid`
  - Fixed `wp.volume_sample_v()` and `wp.volume_store_*()` adjoints
  - Prevent `wp.volume_store()` from overwriting grid background values
- Improve validation of user-provided fields and values in `warp.fem`
- Support headless rendering of `wp.render.OpenGLRenderer` via `pyglet.options["headless"] = True`
- `wp.render.RegisteredGLBuffer` can fall back to CPU-bound copying if CUDA/OpenGL interop is not available
- Clarify terms for external contributions, please see CONTRIBUTING.md for details
- Improve performance of `wp.sparse.bsr_mm()` by ~5x on benchmark problems
- Fix for XPBD incorrectly indexing into of joint actuations `joint_act` arrays
- Fix for mass matrix gradients computation in `wp.sim.FeatherstoneIntegrator()`
- Fix for handling of `--msvc_path` in build scripts
- Fix for `wp.copy()` params to record dest and src offset parameters on `wp.Tape()`
- Fix for `wp.randn()` to ensure return values are finite
- Fix for slicing of arrays with gradients in kernels
- Fix for function overload caching, ensure module is rebuilt if any function overloads are modified
- Fix for handling of `bool` types in generic kernels
- Publish CUDA 12.5 binaries for Hopper support, see https://github.com/nvidia/warp?tab=readme-ov-file#installing for details

## 1.1.1 - 2024-05-24

- `wp.init()` is no longer required to be called explicitly and will be performed on first call to the API
- Speed up `omni.warp.core`'s startup time

## [1.1.0] - 2024-05-09

- Support returning a value from `@wp.func_native` CUDA functions using type hints
- Improved differentiability of the `wp.sim.FeatherstoneIntegrator`
- Fix gradient propagation for rigid body contacts in `wp.sim.collide()`
- Added support for event-based timing, see `wp.ScopedTimer()`
- Added Tape visualization and debugging functions, see `wp.Tape.visualize()`
- Support constructing Warp arrays from objects that define the `__cuda_array_interface__` attribute
- Support copying a struct to another device, use `struct.to(device)` to migrate struct arrays
- Allow rigid shapes to not have any collisions with other shapes in `wp.sim.Model`
- Change default test behavior to test redundant GPUs (up to 2x)
- Test each example in an individual subprocess
- Polish and optimize various examples and tests
- Allow non-contiguous point arrays to be passed to `wp.HashGrid.build()`
- Upgrade LLVM to 18.1.3 for from-source builds and Linux x86-64 builds
- Build DLL source code as C++17 and require GCC 9.4 as a minimum
- Array clone, assign, and copy are now differentiable
- Use `Ruff` for formatting and linting
- Various documentation improvements (infinity, math constants, etc.)
- Improve URDF importer, handle joint armature
- Allow builtins.bool to be used in Warp data structures
- Use external gradient arrays in backward passes when passed to `wp.launch()`
- Add Conjugate Residual linear solver, see `wp.optim.linear.cr()`
- Fix propagation of gradients on aliased copy of variables in kernels
- Facilitate debugging and speed up `import warp` by eliminating raising any exceptions
- Improve support for nested vec/mat assignments in structs
- Recommend Python 3.9 or higher, which is required for JAX and soon PyTorch.
- Support gradient propagation for indexing sliced multi-dimensional arrays, i.e. `a[i][j]` vs. `a[i, j]`
- Provide an informative message if setting DLL C-types failed, instructing to try rebuilding the library

## 1.0.3 - 2024-04-17

- Add a `support_level` entry to the configuration file of the extensions

## [1.0.2] - 2024-03-22

- Make examples runnable from any location
- Fix the examples not running directly from their Python file
- Add the example gallery to the documentation
- Update `README.md` examples USD location
- Update `example_graph_capture.py` description

## [1.0.1] - 2024-03-15

- Document Device `total_memory` and `free_memory`
- Documentation for allocators, streams, peer access, and generics
- Changed example output directory to current working directory
- Added `python -m warp.examples.browse` for browsing the examples folder
- Print where the USD stage file is being saved
- Added `examples/optim/example_walker.py` sample
- Make the drone example not specific to USD
- Reduce the time taken to run some examples
- Optimise rendering points with a single colour
- Clarify an error message around needing USD
- Raise exception when module is unloaded during graph capture
- Added `wp.synchronize_event()` for blocking the host thread until a recorded event completes
- Flush C print buffers when ending `stdout` capture
- Remove more unneeded CUTLASS files
- Allow setting mempool release threshold as a fractional value

## [1.0.0] - 2024-03-07

- Add `FeatherstoneIntegrator` which provides more stable simulation of articulated rigid body dynamics in generalized coordinates (`State.joint_q` and `State.joint_qd`)
- Introduce `warp.sim.Control` struct to store control inputs for simulations (optional, by default the `Model` control inputs are used as before); integrators now have a different simulation signature: `integrator.simulate(model: Model, state_in: State, state_out: State, dt: float, control: Control)`
- `joint_act` can now behave in 3 modes: with `joint_axis_mode` set to `JOINT_MODE_FORCE` it behaves as a force/torque, with `JOINT_MODE_VELOCITY` it behaves as a velocity target, and with `JOINT_MODE_POSITION` it behaves as a position target; `joint_target` has been removed
- Add adhesive contact to Euler integrators via `Model.shape_materials.ka` which controls the contact distance at which the adhesive force is applied
- Improve handling of visual/collision shapes in URDF importer so visual shapes are not involved in contact dynamics
- Experimental JAX kernel callback support
- Improve module load exception message
- Add `wp.ScopedCapture`
- Removing `enable_backward` warning for callables
- Copy docstrings and annotations from wrapped kernels, functions, structs

## [0.15.1] - 2024-03-05

- Add examples assets to the wheel packages
- Fix broken image link in documentation
- Fix codegen for custom grad functions calling their respective forward functions
- Fix custom grad function handling for functions that have no outputs
- Fix issues when `wp.config.quiet = True`

## [0.15.0] - 2024-03-04

- Add thumbnails to examples gallery
- Apply colored lighting to examples
- Moved `examples` directory under `warp/`
- Add example usage to `python -m warp.tests --help`
- Adding `torch.autograd.function` example + docs
- Add error-checking to array shapes during creation
- Adding `example_graph_capture`
- Add a Diffsim Example of a Drone
- Fix `verify_fp` causing compiler errors and support CPU kernels
- Fix to enable `matmul` to be called in CUDA graph capture
- Enable mempools by default
- Update `wp.launch` to support tuple args
- Fix BiCGSTAB and GMRES producing NaNs when converging early
- Fix warning about backward codegen being disabled in `test_fem`
- Fix `assert_np_equal` when NaN's and tolerance are involved
- Improve error message to discern between CUDA being disabled or not supported
- Support cross-module functions with user-defined gradients
- Suppress superfluous CUDA error when ending capture after errors
- Make output during initialization atomic
- Add `warp.config.max_unroll`, fix custom gradient unrolling
- Support native replay snippets using `@wp.func_native(snippet, replay_snippet=replay_snippet)`
- Look for the CUDA Toolkit in default locations if the `CUDA_PATH` environment variable or `--cuda_path` build option are not used
- Added `wp.ones()` to efficiently create one-initialized arrays
- Rename `wp.config.graph_capture_module_load_default` to `wp.config.enable_graph_capture_module_load_by_default`

## 0.14.0 - 2024-02-19

- Add support for CUDA pooled (stream-ordered) allocators
  - Support memory allocation during graph capture
  - Support copying non-contiguous CUDA arrays during graph capture
  - Improved memory allocation/deallocation performance with pooled allocators
  - Use `wp.config.enable_mempools_at_init` to enable pooled allocators during Warp initialization (if supported)
  - `wp.is_mempool_supported()` - check if a device supports pooled allocators
  - `wp.is_mempool_enabled()`, `wp.set_mempool_enabled()` - enable or disable pooled allocators per device
  - `wp.set_mempool_release_threshold()`, `wp.get_mempool_release_threshold()` - configure memory pool release threshold
- Add support for direct memory access between devices
  - Improved peer-to-peer memory transfer performance if access is enabled
  - Caveat: enabling peer access may impact memory allocation/deallocation performance and increase memory consumption
  - `wp.is_peer_access_supported()` - check if the memory of a device can be accessed by a peer device
  - `wp.is_peer_access_enabled()`, `wp.set_peer_access_enabled()` - manage peer access for memory allocated using default CUDA allocators
  - `wp.is_mempool_access_supported()` - check if the memory pool of a device can be accessed by a peer device
  - `wp.is_mempool_access_enabled()`, `wp.set_mempool_access_enabled()` - manage access for memory allocated using pooled CUDA allocators
- Refined stream synchronization semantics
  - `wp.ScopedStream` can synchronize with the previous stream on entry and/or exit (only sync on entry by default)
  - Functions taking an optional stream argument do no implicit synchronization for max performance (e.g., `wp.copy()`, `wp.launch()`, `wp.capture_launch()`)
- Support for passing a custom `deleter` argument when constructing arrays
  - Deprecation of `owner` argument - use `deleter` to transfer ownership
- Optimizations for various core API functions (e.g., `wp.zeros()`, `wp.full()`, and more)
- Fix `wp.matmul()` to always use the correct CUDA context
- Fix memory leak in BSR transpose
- Fix stream synchronization issues when copying non-contiguous arrays
- API change: `wp.matmul()` no longer accepts a device as a parameter; instead, it infers the correct device from the arrays being multiplied
- Updated DLPack utilities to the latest published standard
  - External arrays can be imported into Warp directly, e.g., `wp.from_dlpack(external_array)`
  - Warp arrays can be exported to consumer frameworks directly, e.g., `jax.dlpack.from_dlpack(warp_array)`
  - Added CUDA stream synchronization for CUDA arrays
  - The original DLPack protocol can still be used for better performance when stream synchronization is not required, see interoperability docs for details
  - `warp.to_dlpack()` is about 3-4x faster in common cases
  - `warp.from_dlpack()` is about 2x faster when called with a DLPack capsule
  - Fixed a small CPU memory leak related to DLPack interop
- Improved performance of creating arrays

## 0.13.1 - 2024-02-22

- Ensure that the results from the `Noise Deform` are deterministic across different Kit sessions

## [0.13.0] - 2024-02-16

- Update the license to *NVIDIA Software License*, allowing commercial use (see `LICENSE.md`)
- Add `CONTRIBUTING.md` guidelines (for NVIDIA employees)
- Hash CUDA `snippet` and `adj_snippet` strings to fix caching
- Fix `build_docs.py` on Windows
- Add missing `.py` extension to `warp/tests/walkthrough_debug`
- Allow `wp.bool` usage in vector and matrix types

## 0.12.0 - 2024-02-05

- Add a warning when the `enable_backward` setting is set to `False` upon calling `wp.Tape.backward()`
- Fix kernels not being recompiled as expected when defined using a closure
- Change the kernel cache appauthor subdirectory to just "NVIDIA"
- Ensure that gradients attached to PyTorch tensors have compatible strides when calling `wp.from_torch()`
- Add a `Noise Deform` node for OmniGraph that deforms points using a perlin/curl noise

## [0.11.0] - 2024-01-23

- Re-release 1.0.0-beta.7 as a non-pre-release 0.11.0 version so it gets selected by `pip install warp-lang`.
- Introducing a new versioning and release process, detailed in `PACKAGING.md` and resembling that of [Python itself](https://devguide.python.org/developer-workflow/development-cycle/#devcycle):
  - The 0.11 release(s) can be found on the `release-0.11` branch.
  - Point releases (if any) go on the same minor release branch and only contain bug fixes, not new features.
  - The `public` branch, previously used to merge releases into and corresponding with the GitHub `main` branch, is retired.

## 1.0.0-beta.7 - 2024-01-23

- Ensure captures are always enclosed in `try`/`finally`
- Only include .py files from the warp subdirectory into wheel packages
- Fix an extension's sample node failing at parsing some version numbers
- Allow examples to run without USD when possible
- Add a setting to disable the main Warp menu in Kit
- Add iterative linear solvers, see `wp.optim.linear.cg`, `wp.optim.linear.bicgstab`, `wp.optim.linear.gmres`, and `wp.optim.linear.LinearOperator`
- Improve error messages around global variables
- Improve error messages around mat/vec assignments
- Support conversion of scalars to native/ctypes, e.g.: `float(wp.float32(1.23))` or `ctypes.c_float(wp.float32(1.23))`
- Add a constant for infinity, see `wp.inf`
- Add a FAQ entry about array assignments
- Add a mass spring cage diff simulation example, see `examples/example_diffsim_mass_spring_cage.py`
- Add `-s`, `--suite` option for only running tests belonging to the given suites
- Fix common spelling mistakes
- Fix indentation of generated code
- Show deprecation warnings only once
- Improve `wp.render.OpenGLRenderer`
- Create the extension's symlink to the *core library* at runtime
- Fix some built-ins failing to compile the backward pass when nested inside if/else blocks
- Update examples with the new variants of the mesh query built-ins
- Fix type members that weren't zero-initialized
- Fix missing adjoint function for `wp.mesh_query_ray()`

## [1.0.0-beta.6] - 2024-01-10

- Do not create CPU copy of grad array when calling `array.numpy()`
- Fix `assert_np_equal()` bug
- Support Linux AArch64 platforms, including Jetson/Tegra devices
- Add parallel testing runner (invoke with `python -m warp.tests`, use `warp/tests/unittest_serial.py` for serial testing)
- Fix support for function calls in `range()`
- `wp.matmul()` adjoints now accumulate
- Expand available operators (e.g. vector @ matrix, scalar as dividend) and improve support for calling native built-ins
- Fix multi-gpu synchronization issue in `sparse.py`
- Add depth rendering to `wp.render.OpenGLRenderer`, document `wp.render`
- Make `wp.atomic_min()`, `wp.atomic_max()` differentiable
- Fix error reporting using the exact source segment
- Add user-friendly mesh query overloads, returning a struct instead of overwriting parameters
- Address multiple differentiability issues
- Fix backpropagation for returning array element references
- Support passing the return value to adjoints
- Add point basis space and explicit point-based quadrature for `wp.fem`
- Support overriding the LLVM project source directory path using `build_lib.py --build_llvm --llvm_source_path=`
- Fix the error message for accessing non-existing attributes
- Flatten faces array for Mesh constructor in URDF parser

## [1.0.0-beta.5] - 2023-11-22

- Fix for kernel caching when function argument types change
- Fix code-gen ordering of dependent structs
- Fix for `wp.Mesh` build on MGPU systems
- Fix for name clash bug with adjoint code: https://github.com/NVIDIA/warp/issues/154
- Add `wp.frac()` for returning the fractional part of a floating point value
- Add support for custom native CUDA snippets using `@wp.func_native` decorator
- Add support for batched matmul with batch size > 2^16-1
- Add support for transposed CUTLASS `wp.matmul()` and additional error checking
- Add support for quad and hex meshes in `wp.fem`
- Detect and warn when C++ runtime doesn't match compiler during build, e.g.: ``libstdc++.so.6: version `GLIBCXX_3.4.30' not found``
- Documentation update for `wp.BVH`
- Documentation and simplified API for runtime kernel specialization `wp.Kernel`

## 1.0.0-beta.4 - 2023-11-01

- Add `wp.cbrt()` for cube root calculation
- Add `wp.mesh_furthest_point_no_sign()` to compute furthest point on a surface from a query point
- Add support for GPU BVH builds, 10-100x faster than CPU builds for large meshes
- Add support for chained comparisons, i.e.: `0 < x < 2`
- Add support for running `wp.fem` examples headless
- Fix for unit test determinism
- Fix for possible GC collection of array during graph capture
- Fix for `wp.utils.array_sum()` output initialization when used with vector types
- Coverage and documentation updates

## 1.0.0-beta.3 - 2023-10-19

- Add support for code coverage scans (test_coverage.py), coverage at 85% in `omni.warp.core`
- Add support for named component access for vector types, e.g.: `a = v.x`
- Add support for lvalue expressions, e.g.: `array[i] += b`
- Add casting constructors for matrix and vector types
- Add support for `type()` operator that can be used to return type inside kernels
- Add support for grid-stride kernels to support kernels with > 2^31-1 thread blocks
- Fix for multi-process initialization warnings
- Fix alignment issues with empty `wp.struct`
- Fix for return statement warning with tuple-returning functions
- Fix for `wp.batched_matmul()` registering the wrong function in the Tape
- Fix and document for `wp.sim` forward + inverse kinematics
- Fix for `wp.func` to return a default value if function does not return on all control paths
- Refactor `wp.fem` support for new basis functions, decoupled function spaces
- Optimizations for `wp.noise` functions, up to 10x faster in most cases
- Optimizations for `type_size_in_bytes()` used in array construction'

### Breaking Changes

- To support grid-stride kernels, `wp.tid()` can no longer be called inside `wp.func` functions.

## 1.0.0-beta.2 - 2023-09-01

- Fix for passing bool into `wp.func` functions
- Fix for deprecation warnings appearing on `stderr`, now redirected to `stdout`
- Fix for using `for i in wp.hash_grid_query(..)` syntax

## 1.0.0-beta.1 - 2023-08-29

- Fix for `wp.float16` being passed as kernel arguments
- Fix for compile errors with kernels using structs in backward pass
- Fix for `wp.Mesh.refit()` not being CUDA graph capturable due to synchronous temp. allocs
- Fix for dynamic texture example flickering / MGPU crashes demo in Kit by reusing `ui.DynamicImageProvider` instances
- Fix for a regression that disabled bundle change tracking in samples
- Fix for incorrect surface velocities when meshes are deforming in `OgnClothSimulate`
- Fix for incorrect lower-case when setting USD stage "up_axis" in examples
- Fix for incompatible gradient types when wrapping PyTorch tensor as a vector or matrix type
- Fix for adding open edges when building cloth constraints from meshes in `wp.sim.ModelBuilder.add_cloth_mesh()`
- Add support for `wp.fabricarray` to directly access Fabric data from Warp kernels, see https://docs.omniverse.nvidia.com/kit/docs/usdrt/latest/docs/usdrt_prim_selection.html for examples
- Add support for user defined gradient functions, see `@wp.func_replay`, and `@wp.func_grad` decorators
- Add support for more OG attribute types in `omni.warp.from_omni_graph()`
- Add support for creating NanoVDB `wp.Volume` objects from dense NumPy arrays
- Add support for `wp.volume_sample_grad_f()` which returns the value + gradient efficiently from an NVDB volume
- Add support for LLVM fp16 intrinsics for half-precision arithmetic
- Add implementation of stochastic gradient descent, see `wp.optim.SGD`
- Add `wp.fem` framework for solving weak-form PDE problems (see https://nvidia.github.io/warp/modules/fem.html)
- Optimizations for `omni.warp` extension load time (2.2s to 625ms cold start)
- Make all `omni.ui` dependencies optional so that Warp unit tests can run headless
- Deprecation of `wp.tid()` outside of kernel functions, users should pass `tid()` values to `wp.func` functions explicitly
- Deprecation of `wp.sim.Model.flatten()` for returning all contained tensors from the model
- Add support for clamping particle max velocity in `wp.sim.Model.particle_max_velocity`
- Remove dependency on `urdfpy` package, improve MJCF parser handling of default values

## [0.10.1] - 2023-07-25

- Fix for large multidimensional kernel launches (> 2^32 threads)
- Fix for module hashing with generics
- Fix for unrolling loops with break or continue statements (will skip unrolling)
- Fix for passing boolean arguments to build_lib.py (previously ignored)
- Fix build warnings on Linux
- Fix for creating array of structs from NumPy structured array
- Fix for regression on kernel load times in Kit when using `wp.sim`
- Update `wp.array.reshape()` to handle `-1` dimensions
- Update margin used by for mesh queries when using `wp.sim.create_soft_body_contacts()`
- Improvements to gradient handling with `wp.from_torch()`, `wp.to_torch()` plus documentation

## 0.10.0 - 2023-07-05

- Add support for macOS universal binaries (x86 + aarch64) for M1+ support
- Add additional methods for SDF generation please see the following new methods:
  - `wp.mesh_query_point_nosign()` - closest point query with no sign determination
  - `wp.mesh_query_point_sign_normal()` - closest point query with sign from angle-weighted normal
  - `wp.mesh_query_point_sign_winding_number()` - closest point query with fast winding number sign determination
- Add CSR/BSR sparse matrix support, see `wp.sparse` module:
  - `wp.sparse.BsrMatrix`
  - `wp.sparse.bsr_zeros()`, `wp.sparse.bsr_set_from_triplets()` for construction
  - `wp.sparse.bsr_mm()`, `wp.sparse_bsr_mv()` for matrix-matrix and matrix-vector products respectively
- Add array-wide utilities:
  - `wp.utils.array_scan()` - prefix sum (inclusive or exclusive)
  - `wp.utils.array_sum()` - sum across array
  - `wp.utils.radix_sort_pairs()` - in-place radix sort (key,value) pairs
- Add support for calling `@wp.func` functions from Python (outside of kernel scope)
- Add support for recording kernel launches using a `wp.Launch` object that can be replayed with low overhead, use `wp.launch(..., record_cmd=True)` to generate a command object
- Optimizations for `wp.struct` kernel arguments, up to 20x faster launches for kernels with large structs or number of params
- Refresh USD samples to use bundle based workflow + change tracking
- Add Python API for manipulating mesh and point bundle data in OmniGraph, see `omni.warp.nodes` module, see `omni.warp.nodes.mesh_create_bundle()`, `omni.warp.nodes.mesh_get_points()`, etc
- Improvements to `wp.array`:
  - Fix a number of array methods misbehaving with empty arrays
  - Fix a number of bugs and memory leaks related to gradient arrays
  - Fix array construction when creating arrays in pinned memory from a data source in pageable memory
  - `wp.empty()` no longer zeroes-out memory and returns an uninitialized array, as intended
  - `array.zero_()` and `array.fill_()` work with non-contiguous arrays
  - Support wrapping non-contiguous NumPy arrays without a copy
  - Support preserving the outer dimensions of NumPy arrays when wrapping them as Warp arrays of vector or matrix types
  - Improve PyTorch and DLPack interop with Warp arrays of arbitrary vectors and matrices
  - `array.fill_()` can now take lists or other sequences when filling arrays of vectors or matrices, e.g. `arr.fill_([[1, 2], [3, 4]])`
  - `array.fill_()` now works with arrays of structs (pass a struct instance)
  - `wp.copy()` gracefully handles copying between non-contiguous arrays on different devices
  - Add `wp.full()` and `wp.full_like()`, e.g., `a = wp.full(shape, value)`
  - Add optional `device` argument to `wp.empty_like()`, `wp.zeros_like()`, `wp.full_like()`, and `wp.clone()`
  - Add `indexedarray` methods `.zero_()`, `.fill_()`, and `.assign()`
  - Fix `indexedarray` methods `.numpy()` and `.list()`
  - Fix `array.list()` to work with arrays of any Warp data type
  - Fix `array.list()` synchronization issue with CUDA arrays
  - `array.numpy()` called on an array of structs returns a structured NumPy array with named fields
  - Improve the performance of creating arrays
- Fix for `Error: No module named 'omni.warp.core'` when running some Kit configurations (e.g.: stubgen)
- Fix for `wp.struct` instance address being included in module content hash
- Fix codegen with overridden function names
- Fix for kernel hashing so it occurs after code generation and before loading to fix a bug with stale kernel cache
- Fix for `wp.BVH.refit()` when executed on the CPU
- Fix adjoint of `wp.struct` constructor
- Fix element accessors for `wp.float16` vectors and matrices in Python
- Fix `wp.float16` members in structs
- Remove deprecated `wp.ScopedCudaGuard()`, please use `wp.ScopedDevice()` instead

## [0.9.0] - 2023-06-01

- Add support for in-place modifications to vector, matrix, and struct types inside kernels (will warn during backward pass with `wp.verbose` if using gradients)
- Add support for step-through VSCode debugging of kernel code with standalone LLVM compiler, see `wp.breakpoint()`, and `walkthrough_debug.py`
- Add support for default values on built-in functions
- Add support for multi-valued `@wp.func` functions
- Add support for `pass`, `continue`, and `break` statements
- Add missing `__sincos_stret` symbol for macOS
- Add support for gradient propagation through `wp.Mesh.points`, and other cases where arrays are passed to native functions
- Add support for Python `@` operator as an alias for `wp.matmul()`
- Add XPBD support for particle-particle collision
- Add support for individual particle radii: `ModelBuilder.add_particle` has a new `radius` argument, `Model.particle_radius` is now a Warp array
- Add per-particle flags as a `Model.particle_flags` Warp array, introduce `PARTICLE_FLAG_ACTIVE` to define whether a particle is being simulated and participates in contact dynamics
- Add support for Python bitwise operators `&`, `|`, `~`, `<<`, `>>`
- Switch to using standalone LLVM compiler by default for `cpu` devices
- Split `omni.warp` into `omni.warp.core` for Omniverse applications that want to use the Warp Python module with minimal additional dependencies
- Disable kernel gradient generation by default inside Omniverse for improved compile times
- Fix for bounds checking on element access of vector/matrix types
- Fix for stream initialization when a custom (non-primary) external CUDA context has been set on the calling thread
- Fix for duplicate `@wp.struct` registration during hot reload
- Fix for array `unot()` operator so kernel writers can use `if not array:` syntax
- Fix for case where dynamic loops are nested within unrolled loops
- Change `wp.hash_grid_point_id()` now returns -1 if the `wp.HashGrid` has not been reserved before
- Deprecate `wp.Model.soft_contact_distance` which is now replaced by `wp.Model.particle_radius`
- Deprecate single scalar particle radius (should be a per-particle array)

## 0.8.2 - 2023-04-21

- Add `ModelBuilder.soft_contact_max` to control the maximum number of soft contacts that can be registered. Use `Model.allocate_soft_contacts(new_count)` to change count on existing `Model` objects.
- Add support for `bool` parameters
- Add support for logical boolean operators with `int` types
- Fix for `wp.quat()` default constructor
- Fix conditional reassignments
- Add sign determination using angle weighted normal version of `wp.mesh_query_point()` as `wp.mesh_query_sign_normal()`
- Add sign determination using winding number of `wp.mesh_query_point()` as `wp.mesh_query_sign_winding_number()`
- Add query point without sign determination `wp.mesh_query_no_sign()`

## 0.8.1 - 2023-04-13

- Fix for regression when passing flattened numeric lists as matrix arguments to kernels
- Fix for regressions when passing `wp.struct` types with uninitialized (`None`) member attributes

## 0.8.0 - 2023-04-05

- Add `Texture Write` node for updating dynamic RTX textures from Warp kernels / nodes
- Add multi-dimensional kernel support to Warp Kernel Node
- Add `wp.load_module()` to pre-load specific modules (pass `recursive=True` to load recursively)
- Add `wp.poisson()` for sampling Poisson distributions
- Add support for UsdPhysics schema see `wp.sim.parse_usd()`
- Add XPBD rigid body implementation plus diff. simulation examples
- Add support for standalone CPU compilation (no host-compiler) with LLVM backed, enable with `--standalone` build option
- Add support for per-timer color in `wp.ScopedTimer()`
- Add support for row-based construction of matrix types outside of kernels
- Add support for setting and getting row vectors for Python matrices, see `matrix.get_row()`, `matrix.set_row()`
- Add support for instantiating `wp.struct` types within kernels
- Add support for indexed arrays, `slice = array[indices]` will now generate a sparse slice of array data
- Add support for generic kernel params, use `def compute(param: Any):`
- Add support for `with wp.ScopedDevice("cuda") as device:` syntax (same for `wp.ScopedStream()`, `wp.Tape()`)
- Add support for creating custom length vector/matrices inside kernels, see `wp.vector()`, and `wp.matrix()`
- Add support for creating identity matrices in kernels with, e.g.: `I = wp.identity(n=3, dtype=float)`
- Add support for unary plus operator (`wp.pos()`)
- Add support for `wp.constant` variables to be used directly in Python without having to use `.val` member
- Add support for nested `wp.struct` types
- Add support for returning `wp.struct` from functions
- Add `--quick` build for faster local dev. iteration (uses a reduced set of SASS arches)
- Add optional `requires_grad` parameter to `wp.from_torch()` to override gradient allocation
- Add type hints for generic vector / matrix types in Python stubs
- Add support for custom user function recording in `wp.Tape()`
- Add support for registering CUTLASS `wp.matmul()` with tape backward pass
- Add support for grids with > 2^31 threads (each dimension may be up to INT_MAX in length)
- Add CPU fallback for `wp.matmul()`
- Optimizations for `wp.launch()`, up to 3x faster launches in common cases
- Fix `wp.randf()` conversion to float to reduce bias for uniform sampling
- Fix capture of `wp.func` and `wp.constant` types from inside Python closures
- Fix for CUDA on WSL
- Fix for matrices in structs
- Fix for transpose indexing for some non-square matrices
- Enable Python faulthandler by default
- Update to VS2019

### Breaking Changes

- `wp.constant` variables can now be treated as their true type, accessing the underlying value through `constant.val` is no longer supported
- `wp.sim.model.ground_plane` is now a `wp.array` to support gradient, users should call `builder.set_ground_plane()` to create the ground 
- `wp.sim` capsule, cones, and cylinders are now aligned with the default USD up-axis

## 0.7.2 - 2023-02-15

- Reduce test time for vec/math types
- Clean-up CUDA disabled build pipeline
- Remove extension.gen.toml to make Kit packages Python version independent
- Handle additional cases for array indexing inside Python

## 0.7.1 - 2023-02-14

- Disabling some slow tests for Kit
- Make unit tests run on first GPU only by default

## [0.7.0] - 2023-02-13

- Add support for arbitrary length / type vector and matrices e.g.: `wp.vec(length=7, dtype=wp.float16)`, see `wp.vec()`, and `wp.mat()`
- Add support for `array.flatten()`, `array.reshape()`, and `array.view()` with NumPy semantics
- Add support for slicing `wp.array` types in Python
- Add `wp.from_ptr()` helper to construct arrays from an existing allocation
- Add support for `break` statements in ranged-for and while loops (backward pass support currently not implemented)
- Add built-in mathematic constants, see `wp.pi`, `wp.e`, `wp.log2e`, etc.
- Add built-in conversion between degrees and radians, see `wp.degrees()`, `wp.radians()`
- Add security pop-up for Kernel Node
- Improve error handling for kernel return values

## 0.6.3 - 2023-01-31

- Add DLPack utilities, see `wp.from_dlpack()`, `wp.to_dlpack()`
- Add Jax utilities, see `wp.from_jax()`, `wp.to_jax()`, `wp.device_from_jax()`, `wp.device_to_jax()`
- Fix for Linux Kit extensions OM-80132, OM-80133

## 0.6.2 - 2023-01-19

- Updated `wp.from_torch()` to support more data types
- Updated `wp.from_torch()` to automatically determine the target Warp data type if not specified
- Updated `wp.from_torch()` to support non-contiguous tensors with arbitrary strides
- Add CUTLASS integration for dense GEMMs, see `wp.matmul()` and `wp.matmul_batched()`
- Add QR and Eigen decompositions for `mat33` types, see `wp.qr3()`, and `wp.eig3()`
- Add default (zero) constructors for matrix types
- Add a flag to suppress all output except errors and warnings (set `wp.config.quiet = True`)
- Skip recompilation when Kernel Node attributes are edited
- Allow optional attributes for Kernel Node
- Allow disabling backward pass code-gen on a per-kernel basis, use `@wp.kernel(enable_backward=False)`
- Replace Python `imp` package with `importlib`
- Fix for quaternion slerp gradients (`wp.quat_slerp()`)

## 0.6.1 - 2022-12-05

- Fix for non-CUDA builds
- Fix strides computation in array_t constructor, fixes a bug with accessing mesh indices through mesh.indices[]
- Disable backward pass code generation for kernel node (4-6x faster compilation)
- Switch to linbuild for universal Linux binaries (affects TeamCity builds only)

## 0.6.0 - 2022-11-28

- Add support for CUDA streams, see `wp.Stream`, `wp.get_stream()`, `wp.set_stream()`, `wp.synchronize_stream()`, `wp.ScopedStream`
- Add support for CUDA events, see `wp.Event`, `wp.record_event()`, `wp.wait_event()`, `wp.wait_stream()`, `wp.Stream.record_event()`, `wp.Stream.wait_event()`, `wp.Stream.wait_stream()`
- Add support for PyTorch stream interop, see `wp.stream_from_torch()`, `wp.stream_to_torch()`
- Add support for allocating host arrays in pinned memory for asynchronous data transfers, use `wp.array(..., pinned=True)` (default is non-pinned)
- Add support for direct conversions between all scalar types, e.g.: `x = wp.uint8(wp.float64(3.0))`
- Add per-module option to enable fast math, use `wp.set_module_options({"fast_math": True})`, fast math is now *disabled* by default
- Add support for generating CUBIN kernels instead of PTX on systems with older drivers
- Add user preference options for CUDA kernel output ("ptx" or "cubin", e.g.: `wp.config.cuda_output = "ptx"` or per-module `wp.set_module_options({"cuda_output": "ptx"})`)
- Add kernel node for OmniGraph
- Add `wp.quat_slerp()`, `wp.quat_to_axis_angle()`, `wp.rotate_rodriquez()` and adjoints for all remaining quaternion operations
- Add support for unrolling for-loops when range is a `wp.constant`
- Add support for arithmetic operators on built-in vector / matrix types outside of `wp.kernel`
- Add support for multiple solution variables in `wp.optim` Adam optimization
- Add nested attribute support for `wp.struct` attributes
- Add missing adjoint implementations for spatial math types, and document all functions with missing adjoints
- Add support for retrieving NanoVDB tiles and voxel size, see `wp.Volume.get_tiles()`, and `wp.Volume.get_voxel_size()`
- Add support for store operations on integer NanoVDB volumes, see `wp.volume_store_i()`
- Expose `wp.Mesh` points, indices, as arrays inside kernels, see `wp.mesh_get()`
- Optimizations for `wp.array` construction, 2-3x faster on average
- Optimizations for URDF import
- Fix various deployment issues by statically linking with all CUDA libs
- Update warp.so/warp.dll to CUDA Toolkit 11.5

## 0.5.1 - 2022-11-01

- Fix for unit tests in Kit

## [0.5.0] - 2022-10-31

- Add smoothed particle hydrodynamics (SPH) example, see `example_sph.py`
- Add support for accessing `array.shape` inside kernels, e.g.: `width = arr.shape[0]`
- Add dependency tracking to hot-reload modules if dependencies were modified
- Add lazy acquisition of CUDA kernel contexts (save ~300Mb of GPU memory in MGPU environments)
- Add BVH object, see `wp.Bvh` and `bvh_query_ray()`, `bvh_query_aabb()` functions
- Add component index operations for `spatial_vector`, `spatial_matrix` types
- Add `wp.lerp()` and `wp.smoothstep()` builtins
- Add `wp.optim` module with implementation of the Adam optimizer for float and vector types
- Add support for transient Python modules (fix for Houdini integration)
- Add `wp.length_sq()`, `wp.trace()` for vector / matrix types respectively
- Add missing adjoints for `wp.quat_rpy()`, `wp.determinant()`
- Add `wp.atomic_min()`, `wp.atomic_max()` operators
- Add vectorized version of `wp.sim.model.add_cloth_mesh()`
- Add NVDB volume allocation API, see `wp.Volume.allocate()`, and `wp.Volume.allocate_by_tiles()`
- Add NVDB volume write methods, see `wp.volume_store_i()`, `wp.volume_store_f()`, `wp.volume_store_v()`
- Add MGPU documentation
- Add example showing how to compute Jacobian of multiple environments in parallel, see `example_jacobian_ik.py`
- Add `wp.Tape.zero()` support for `wp.struct` types
- Make SampleBrowser an optional dependency for Kit extension
- Make `wp.Mesh` object accept both 1d and 2d arrays of face vertex indices
- Fix for reloading of class member kernel / function definitions using `importlib.reload()`
- Fix for hashing of `wp.constants()` not invalidating kernels
- Fix for reload when multiple `.ptx` versions are present
- Improved error reporting during code-gen

## [0.4.3] - 2022-09-20

- Update all samples to use GPU interop path by default
- Fix for arrays > 2GB in length
- Add support for per-vertex USD mesh colors with `wp.render` class

## 0.4.2 - 2022-09-07

- Register Warp samples to the sample browser in Kit
- Add NDEBUG flag to release mode kernel builds
- Fix for particle solver node when using a large number of particles
- Fix for broken cameras in Warp sample scenes

## 0.4.1 - 2022-08-30

- Add geometry sampling methods, see `wp.sample_unit_cube()`, `wp.sample_unit_disk()`, etc
- Add `wp.lower_bound()` for searching sorted arrays
- Add an option for disabling code-gen of backward pass to improve compilation times, see `wp.set_module_options({"enable_backward": False})`, True by default
- Fix for using Warp from Script Editor or when module does not have a `__file__` attribute
- Fix for hot reload of modules containing `wp.func()` definitions
- Fix for debug flags not being set correctly on CUDA when `wp.config.mode == "debug"`, this enables bounds checking on CUDA kernels in debug mode
- Fix for code gen of functions that do not return a value

## 0.4.0 - 2022-08-09

- Fix for FP16 conversions on GPUs without hardware support
- Fix for `runtime = None` errors when reloading the Warp module
- Fix for PTX architecture version when running with older drivers, see `wp.config.ptx_target_arch`
- Fix for USD imports from `__init__.py`, defer them to individual functions that need them
- Fix for robustness issues with sign determination for `wp.mesh_query_point()`
- Fix for `wp.HashGrid` memory leak when creating/destroying grids
- Add CUDA version checks for toolkit and driver
- Add support for cross-module `@wp.struct` references
- Support running even if CUDA initialization failed, use `wp.is_cuda_available()` to check availability
- Statically linking with the CUDA runtime library to avoid deployment issues

### Breaking Changes

- Removed `wp.runtime` reference from the top-level module, as it should be considered private

## 0.3.2 - 2022-07-19

- Remove Torch import from `__init__.py`, defer import to `wp.from_torch()`, `wp.to_torch()`

## [0.3.1] - 2022-07-12

- Fix for marching cubes reallocation after initialization
- Add support for closest point between line segment tests, see `wp.closest_point_edge_edge()` builtin
- Add support for per-triangle elasticity coefficients in simulation, see `wp.sim.ModelBuilder.add_cloth_mesh()`
- Add support for specifying default device, see `wp.set_device()`, `wp.get_device()`, `wp.ScopedDevice`
- Add support for multiple GPUs (e.g., `"cuda:0"`, `"cuda:1"`), see `wp.get_cuda_devices()`, `wp.get_cuda_device_count()`, `wp.get_cuda_device()`
- Add support for explicitly targeting the current CUDA context using device alias `"cuda"`
- Add support for using arbitrary external CUDA contexts, see `wp.map_cuda_device()`, `wp.unmap_cuda_device()`
- Add PyTorch device aliasing functions, see `wp.device_from_torch()`, `wp.device_to_torch()`

### Breaking Changes

- A CUDA device is used by default, if available (aligned with `wp.get_preferred_device()`)
- `wp.ScopedCudaGuard` is deprecated, use `wp.ScopedDevice` instead
- `wp.synchronize()` now synchronizes all devices; for finer-grained control, use `wp.synchronize_device()`
- Device alias `"cuda"` now refers to the current CUDA context, rather than a specific device like `"cuda:0"` or `"cuda:1"`

## 0.3.0 - 2022-07-08

- Add support for FP16 storage type, see `wp.float16`
- Add support for per-dimension byte strides, see `wp.array.strides`
- Add support for passing Python classes as kernel arguments, see `@wp.struct` decorator
- Add additional bounds checks for builtin matrix types
- Add additional floating point checks, see `wp.config.verify_fp`
- Add interleaved user source with generated code to aid debugging
- Add generalized GPU marching cubes implementation, see `wp.MarchingCubes` class
- Add additional scalar*matrix vector operators
- Add support for retrieving a single row from builtin types, e.g.: `r = m33[i]`
- Add  `wp.log2()` and `wp.log10()` builtins
- Add support for quickly instancing `wp.sim.ModelBuilder` objects to improve env. creation performance for RL
- Remove custom CUB version and improve compatibility with CUDA 11.7
- Fix to preserve external user-gradients when calling `wp.Tape.zero()`
- Fix to only allocate gradient of a Torch tensor if `requires_grad=True`
- Fix for missing `wp.mat22` constructor adjoint
- Fix for ray-cast precision in edge case on GPU (watertightness issue)
- Fix for kernel hot-reload when definition changes
- Fix for NVCC warnings on Linux
- Fix for generated function names when kernels are defined as class functions
- Fix for reload of generated CPU kernel code on Linux
- Fix for example scripts to output USD at 60 timecodes per-second (better Kit compatibility)

## [0.2.3] - 2022-06-13

- Fix for incorrect 4d array bounds checking
- Fix for `wp.constant` changes not updating module hash
- Fix for stale CUDA kernel cache when CPU kernels launched first
- Array gradients are now allocated along with the arrays and accessible as `wp.array.grad`, users should take care to always call `wp.Tape.zero()` to clear gradients between different invocations of `wp.Tape.backward()`
- Added `wp.array.fill_()` to set all entries to a scalar value (4-byte values only currently)

### Breaking Changes

- Tape `capture` option has been removed, users can now capture tapes inside existing CUDA graphs (e.g.: inside Torch)
- Scalar loss arrays should now explicitly set `requires_grad=True` at creation time

## 0.2.2 - 2022-05-30

- Fix for `from import *` inside Warp initialization
- Fix for body space velocity when using deforming Mesh objects with scale
- Fix for noise gradient discontinuities affecting `wp.curlnoise()`
- Fix for `wp.from_torch()` to correctly preserve shape
- Fix for URDF parser incorrectly passing density to scale parameter
- Optimizations for startup time from 3s -> 0.3s
- Add support for custom kernel cache location, Warp will now store generated binaries in the user's application directory
- Add support for cross-module function references, e.g.: call another modules @wp.func functions
- Add support for overloading `@wp.func` functions based on argument type
- Add support for calling built-in functions directly from Python interpreter outside kernels (experimental)
- Add support for auto-complete and docstring lookup for builtins in IDEs like VSCode, PyCharm, etc
- Add support for doing partial array copies, see `wp.copy()` for details
- Add support for accessing mesh data directly in kernels, see `wp.mesh_get_point()`, `wp.mesh_get_index()`, `wp.mesh_eval_face_normal()`
- Change to only compile for targets where kernel is launched (e.g.: will not compile CPU unless explicitly requested)

### Breaking Changes

- Builtin methods such as `wp.quat_identity()` now call the Warp native implementation directly and will return a `wp.quat` object instead of NumPy array
- NumPy implementations of many builtin methods have been moved to `wp.utils` and will be deprecated
- Local `@wp.func` functions should not be namespaced when called, e.g.: previously `wp.myfunc()` would work even if `myfunc()` was not a builtin
- Removed `wp.rpy2quat()`, please use `wp.quat_rpy()` instead

## 0.2.1 - 2022-05-11

- Fix for unit tests in Kit

## [0.2.0] - 2022-05-02

### Warp Core

- Fix for unrolling loops with negative bounds
- Fix for unresolved symbol `hash_grid_build_device()` not found when lib is compiled without CUDA support
- Fix for failure to load nvrtc-builtins64_113.dll when user has a newer CUDA toolkit installed on their machine
- Fix for conversion of Torch tensors to `wp.array` with a vector dtype (incorrect row count)
- Fix for `warp.dll` not found on some Windows installations
- Fix for macOS builds on Clang 13.x
- Fix for step-through debugging of kernels on Linux
- Add argument type checking for user defined `@wp.func` functions
- Add support for custom iterable types, supports ranges, hash grid, and mesh query objects
- Add support for multi-dimensional arrays, for example use `x = array[i,j,k]` syntax to address a 3-dimensional array
- Add support for multi-dimensional kernel launches, use `launch(kernel, dim=(i,j,k), ...` and `i,j,k = wp.tid()` to obtain thread indices
- Add support for bounds-checking array memory accesses in debug mode, use `wp.config.mode = "debug"` to enable
- Add support for differentiating through dynamic and nested for-loops
- Add support for evaluating MLP neural network layers inside kernels with custom activation functions, see `wp.mlp()`
- Add additional NVDB sampling methods and adjoints, see `wp.volume_sample_i()`, `wp.volume_sample_f()`, and `wp.volume_sample_vec()`
- Add support for loading zlib compressed NVDB volumes, see `wp.Volume.load_from_nvdb()`
- Add support for triangle intersection testing, see `wp.intersect_tri_tri()`
- Add support for NVTX profile zones in `wp.ScopedTimer()`
- Add support for additional transform and quaternion math operations, see `wp.inverse()`, `wp.quat_to_matrix()`, `wp.quat_from_matrix()`
- Add fast math (`--fast-math`) to kernel compilation by default
- Add `wp.torch` import by default (if PyTorch is installed)

### Warp Kit

- Add Kit menu for browsing Warp documentation and example scenes under 'Window->Warp'
- Fix for OgnParticleSolver.py example when collider is coming from Read Prim into Bundle node

### Warp Sim

- Fix for joint attachment forces
- Fix for URDF importer and floating base support
- Add examples showing how to use differentiable forward kinematics to solve inverse kinematics
- Add examples for URDF cartpole and quadruped simulation

### Breaking Changes

- `wp.volume_sample_world()` is now replaced by `wp.volume_sample_f/i/vec()` which operate in index (local) space. Users should use `wp.volume_world_to_index()` to transform points from world space to index space before sampling.
- `wp.mlp()` expects multi-dimensional arrays instead of one-dimensional arrays for inference, all other semantics remain the same as earlier versions of this API.
- `wp.array.length` member has been removed, please use `wp.array.shape` to access array dimensions, or use `wp.array.size` to get total element count
- Marking `dense_gemm()`, `dense_chol()`, etc methods as experimental until we revisit them

## 0.1.25 - 2022-03-20

- Add support for class methods to be Warp kernels
- Add HashGrid reserve() so it can be used with CUDA graphs
- Add support for CUDA graph capture of tape forward/backward passes
- Add support for Python 3.8.x and 3.9.x
- Add hyperbolic trigonometric functions, see `wp.tanh()`, `wp.sinh()`, `wp.cosh()`
- Add support for floored division on integer types
- Move tests into core library so they can be run in Kit environment

## 0.1.24 - 2022-03-03

### Warp Core

- Add NanoVDB support, see `wp.volume_sample*()` methods
- Add support for reading compile-time constants in kernels, see `wp.constant()`
- Add support for __cuda_array_interface__ protocol for zero-copy interop with PyTorch, see `wp.torch.to_torch()`
- Add support for additional numeric types, i8, u8, i16, u16, etc
- Add better checks for device strings during allocation / launch
- Add support for sampling random numbers with a normal distribution, see `wp.randn()`
- Upgrade to CUDA 11.3
- Update example scenes to Kit 103.1
- Deduce array dtype from np.array when one is not provided
- Fix for ranged for loops with negative step sizes
- Fix for 3d and 4d spherical gradient distributions

## 0.1.23 - 2022-02-17

### Warp Core

- Fix for generated code folder being removed during Showroom installation
- Fix for macOS support
- Fix for dynamic for-loop code gen edge case
- Add procedural noise primitives, see `wp.noise()`, `wp.pnoise()`, `wp.curlnoise()`
- Move simulation helpers our of test into `wp.sim` module

## 0.1.22 - 2022-02-14

### Warp Core

- Fix for .so reloading on Linux
- Fix for while loop code-gen in some edge cases
- Add rounding functions `wp.round()`, `wp.rint()`, `wp.trunc()`, `wp.floor()`, `wp.ceil()`
- Add support for printing strings and formatted strings from kernels
- Add MSVC compiler version detection and require minimum

### Warp Sim

- Add support for universal and compound joint types

## 0.1.21 - 2022-01-19

### Warp Core

- Fix for exception on shutdown in empty `wp.array` objects
- Fix for hot reload of CPU kernels in Kit
- Add hash grid primitive for point-based spatial queries, see `wp.hash_grid_query()`, `wp.hash_grid_query_next()`
- Add new PRNG methods using PCG-based generators, see `wp.rand_init()`, `wp.randf()`, `wp.randi()`
- Add support for AABB mesh queries, see `wp.mesh_query_aabb()`, `wp.mesh_query_aabb_next()`
- Add support for all Python `range()` loop variants
- Add builtin vec2 type and additional math operators, `wp.pow()`, `wp.tan()`, `wp.atan()`, `wp.atan2()`
- Remove dependency on CUDA driver library at build time
- Remove unused NVRTC binary dependencies (50mb smaller Linux distribution)

### Warp Sim

- Bundle import of multiple shapes for simulation nodes
- New OgnParticleVolume node for sampling shapes -> particles
- New OgnParticleSolver node for DEM style granular materials

## 0.1.20 - 2021-11-02

- Updates to the ripple solver for GTC (support for multiple colliders, buoyancy, etc)

## 0.1.19 - 2021-10-15

- Publish from 2021.3 to avoid omni.graph database incompatibilities

## 0.1.18 - 2021-10-08

- Enable Linux support (tested on 20.04)

## 0.1.17 - 2021-09-30

- Fix for 3x3 SVD adjoint
- Fix for A6000 GPU (bump compute model to sm_52 minimum)
- Fix for .dll unload on rebuild
- Fix for possible array destruction warnings on shutdown
- Rename spatial_transform -> transform
- Documentation update

## 0.1.16 - 2021-09-06

- Fix for case where simple assignments (a = b) incorrectly generated reference rather than value copy
- Handle passing zero-length (empty) arrays to kernels

## 0.1.15 - 2021-09-03

- Add additional math library functions (asin, etc)
- Add builtin 3x3 SVD support
- Add support for named constants (True, False, None)
- Add support for if/else statements (differentiable)
- Add custom memset kernel to avoid CPU overhead of cudaMemset()
- Add rigid body joint model to `wp.sim` (based on Brax)
- Add Linux, MacOS support in core library
- Fix for incorrectly treating pure assignment as reference instead of value copy
- Removes the need to transfer array to CPU before numpy conversion (will be done implicitly)
- Update the example OgnRipple wave equation solver to use bundles

## 0.1.14 - 2021-08-09

- Fix for out-of-bounds memory access in CUDA BVH
- Better error checking after kernel launches (use `wp.config.verify_cuda=True`)
- Fix for vec3 normalize adjoint code

## 0.1.13 - 2021-07-29

- Remove OgnShrinkWrap.py test node

## 0.1.12 - 2021-07-29

- Switch to Woop et al.'s watertight ray-tri intersection test
- Disable --fast-math in CUDA compilation step for improved precision

## 0.1.11 - 2021-07-28

- Fix for `wp.mesh_query_ray()` returning incorrect t-value

## 0.1.10 - 2021-07-28

- Fix for OV extension fwatcher filters to avoid hot-reload loop due to OGN regeneration

## 0.1.9 - 2021-07-21

- Fix for loading sibling DLL paths
- Better type checking for built-in function arguments
- Added runtime docs, can now list all builtins using `wp.print_builtins()`

## 0.1.8 - 2021-07-14

- Fix for hot-reload of CUDA kernels
- Add Tape object for replaying differentiable kernels
- Add helpers for Torch interop (convert `torch.Tensor` to `wp.Array`)

## 0.1.7 - 2021-07-05

- Switch to NVRTC for CUDA runtime
- Allow running without host compiler
- Disable asserts in kernel release mode (small perf. improvement)

## 0.1.6 - 2021-06-14

- Look for CUDA toolchain in target-deps

## 0.1.5 - 2021-06-14

- Rename OgLang -> Warp
- Improve CUDA environment error checking
- Clean-up some logging, add verbose mode (`wp.config.verbose`)

## 0.1.4 - 2021-06-10

- Add support for mesh raycast

## 0.1.3 - 2021-06-09

- Add support for unary negation operator
- Add support for mutating variables during dynamic loops (non-differentiable)
- Add support for in-place operators
- Improve kernel cache start up times (avoids adjointing before cache check)
- Update README.md with requirements / examples

## 0.1.2 - 2021-06-03

- Add support for querying mesh velocities
- Add CUDA graph support, see `wp.capture_begin()`, `wp.capture_end()`, `wp.capture_launch()`
- Add explicit initialization phase, `wp.init()`
- Add variational Euler solver (sim)
- Add contact caching, switch to nonlinear friction model (sim)

- Fix for Linux/macOS support

## 0.1.1 - 2021-05-18

- Fix bug with conflicting CUDA contexts

## 0.1.0 - 2021-05-17

- Initial publish for alpha testing

[Unreleased]: https://github.com/NVIDIA/warp/compare/v1.7.0...HEAD
[1.7.0]: https://github.com/NVIDIA/warp/releases/tag/v1.7.0
[1.6.2]: https://github.com/NVIDIA/warp/releases/tag/v1.6.2
[1.6.1]: https://github.com/NVIDIA/warp/releases/tag/v1.6.1
[1.6.0]: https://github.com/NVIDIA/warp/releases/tag/v1.6.0
[1.5.1]: https://github.com/NVIDIA/warp/releases/tag/v1.5.1
[1.5.0]: https://github.com/NVIDIA/warp/releases/tag/v1.5.0
[1.4.2]: https://github.com/NVIDIA/warp/releases/tag/v1.4.2
[1.4.1]: https://github.com/NVIDIA/warp/releases/tag/v1.4.1
[1.4.0]: https://github.com/NVIDIA/warp/releases/tag/v1.4.0
[1.3.3]: https://github.com/NVIDIA/warp/releases/tag/v1.3.3
[1.3.2]: https://github.com/NVIDIA/warp/releases/tag/v1.3.2
[1.3.1]: https://github.com/NVIDIA/warp/releases/tag/v1.3.1
[1.3.0]: https://github.com/NVIDIA/warp/releases/tag/v1.3.0
[1.2.2]: https://github.com/NVIDIA/warp/releases/tag/v1.2.2
[1.2.1]: https://github.com/NVIDIA/warp/releases/tag/v1.2.1
[1.2.0]: https://github.com/NVIDIA/warp/releases/tag/v1.2.0
[1.1.0]: https://github.com/NVIDIA/warp/releases/tag/v1.1.0
[1.0.2]: https://github.com/NVIDIA/warp/releases/tag/v1.0.2
[1.0.1]: https://github.com/NVIDIA/warp/releases/tag/v1.0.1
[1.0.0]: https://github.com/NVIDIA/warp/releases/tag/v1.0.0
[0.15.1]: https://github.com/NVIDIA/warp/releases/tag/v0.15.1
[0.15.0]: https://github.com/NVIDIA/warp/releases/tag/v0.15.0
[0.13.0]: https://github.com/NVIDIA/warp/releases/tag/v0.13.0
[0.11.0]: https://github.com/NVIDIA/warp/releases/tag/v0.11.0
[1.0.0-beta.6]: https://github.com/NVIDIA/warp/releases/tag/v1.0.0-beta.6
[1.0.0-beta.5]: https://github.com/NVIDIA/warp/releases/tag/v1.0.0-beta.5
[0.10.1]: https://github.com/NVIDIA/warp/releases/tag/v0.10.1
[0.9.0]: https://github.com/NVIDIA/warp/releases/tag/v0.9.0
[0.7.0]: https://github.com/NVIDIA/warp/releases/tag/v0.7.0
[0.5.0]: https://github.com/NVIDIA/warp/releases/tag/v0.5.0
[0.4.3]: https://github.com/NVIDIA/warp/releases/tag/v0.4.3
[0.3.1]: https://github.com/NVIDIA/warp/releases/tag/v0.3.1
[0.2.3]: https://github.com/NVIDIA/warp/releases/tag/v0.2.3
[0.2.0]: https://github.com/NVIDIA/warp/releases/tag/v0.2.0<|MERGE_RESOLUTION|>--- conflicted
+++ resolved
@@ -27,11 +27,8 @@
 - Added damping terms for collisions in `wp.sim.VBDIntegrator`, whose strength is controlled by `Model.soft_contact_kd`.
 - Improve handling of deprecated JAX features ([GH-613](https://github.com/NVIDIA/warp/pull/613)).
 - Changed the USD renderer to use `framesPerSecond` for time sampling instead of `timeCodesPerSecond`.
-<<<<<<< HEAD
 - Deprecate `wp.matrix(pos, quat, scale)` built-in function that constructs a 4x4 matrix from a 3D position, a quaternion, and a 3D scale. Use `wp.transform_compose()` instead ([GH-576](https://github.com/NVIDIA/warp/issues/576)).
-=======
 - Improve `repr()` for Warp types, including adding `repr()` for  `wp.array`.
->>>>>>> 2c1c7029
 
 ### Fixed
 
@@ -40,14 +37,11 @@
   being skipped when processed on the GPU ([GH-594](https://github.com/NVIDIA/warp/issues/594)).
 - Fix `show_joints` not working with `wp.sim.render.SimRenderer` set to render to USD
   ([GH-510](https://github.com/NVIDIA/warp/issues/510)).
-<<<<<<< HEAD
 - Fix constructing `DeformedGeometry` from `fem.Trimesh3D` geometries ([GH-614](https://github.com/NVIDIA/warp/issues/614)).
 - Fix `lookup` operator for `fem.Trimesh3D` ([GH-618](https://github.com/NVIDIA/warp/issues/618)).
 - LTO symbol hash for Cholesky solver updates when kernel block_dim changes.
   ([GH-639](https://github.com/NVIDIA/warp/issues/639)).
-=======
 - Fix length/shape matching for vectors and matrices from a Python context.
->>>>>>> 2c1c7029
 
 ## [1.7.0] - 2025-03-30
 
