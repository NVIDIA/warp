# Changelog

## [Unreleased] - 2025-??

### Added

- Add an in-place `wp.Bvh.rebuild()` method that rebuilds the hierarchy without allocating new memory and can be
  captured in CUDA graphs ([GH-826](https://github.com/NVIDIA/warp/issues/826)).
- Add atomic bitwise operations `wp.atomic_and()` (`&=`), `wp.atomic_or()` (`|=`), and `wp.atomic_xor()` (`^=`) for
  scalar types, along with bitwise operations for vector, matrix, and tile types
  ([GH-886](https://github.com/NVIDIA/warp/issues/886)).
- Add support for negative indexing and improve slicing for the `wp.array()` type
  ([GH-504](https://github.com/NVIDIA/warp/issues/504)).
- Add support for composite type tile indexed assignment and extraction ([GH-941](https://github.com/NVIDIA/warp/issues/941)).
- Add `warp/examples/tile/example_tile_mcgp.py`, demonstrating how to implement a Monte Carlo Laplace solver. 
- Add `wp.tile_full()` builtin, which fills a tile with a constant value.
- Add support for recording and waiting for external events in CUDA graphs
  ([GH-983](https://github.com/NVIDIA/warp/issues/983)).
- Add kernel-level functions `bsr_row_index()` and `bsr_block_index()` to `warp.sparse`
  ([GH-895](https://github.com/NVIDIA/warp/issues/895)).
- Add support for querying CPU memory information (requires `psutil` package)
  ([GH-985](https://github.com/NVIDIA/warp/issues/985)).
- Add support for limiting the graph cache size of JAX callables ([GH-989](https://github.com/NVIDIA/warp/issues/989)).
- Add support for JAX pmap ([GH-976](https://github.com/NVIDIA/warp/pull/976)).
- Add support for `wp.erf()`, `wp.erfc()`, `wp.erfinv()`, and `wp.erfcinv()` ([GH-910](https://github.com/NVIDIA/warp/issues/910)).
- Add axis reduction overloads for `wp.tile_reduce()` and `wp.tile_sum()`
  ([GH-835](https://github.com/NVIDIA/warp/issues/835)).
- Add adjoint for `wp.transform()` when constructing with individual scalars ([GH-1011](https://github.com/NVIDIA/warp/issues/1011)).
- Add a double precision overload for `wp.intersect_tri_tri` ([GH-1015](https://github.com/NVIDIA/warp/issues/1015)).
- Add `wp.get_cuda_supported_archs()` to query supported CUDA compute architectures for compilation targets
  ([GH-964](https://github.com/NVIDIA/warp/issues/964)).
- Add tiled query functions for thread-block parallel traversal in tiled kernels using cooperative thread-block
  traversal for improved performance on CUDA devices ([GH-1005](https://github.com/NVIDIA/warp/issues/1005)):
  - BVH queries: `wp.bvh_query_aabb_tiled()`, `wp.bvh_query_ray_tiled()`, and `wp.bvh_query_next_tiled()`
  - Mesh queries: `wp.mesh_query_aabb_tiled()` and `wp.mesh_query_aabb_next_tiled()`
  - Aliases with `tile_*` prefix are also available for all functions.
- Add `wp.cast()` to reinterpret a value as a different type while preserving its bit pattern
  ([GH-789](https://github.com/NVIDIA/warp/issues/789)).
- Add runtime version verification to detect native library mismatches.
  Version mismatches trigger warnings but allow execution to continue
  ([GH-1018](https://github.com/NVIDIA/warp/issues/1018)).
- Add automatic differentiation support with `jax_kernel(enable_backward=True)`
  ([GH-912](https://github.com/NVIDIA/warp/pull/912), [GH-515](https://github.com/NVIDIA/warp/issues/515)).
- Add alpha and beta scalings to `wp.tile_matmul()` ([GH-1023](https://github.com/NVIDIA/warp/pull/1023)).
- Update warp.cast documentation to include an example ([GH-1030](https://github.com/NVIDIA/warp/issues/1030))
- Add PyTorch-Warp interop deferred gradient allocation case study to documentation ([GH-1046](https://github.com/NVIDIA/warp/issues/1046)).

### Removed

- Remove `warp.sim` module and related examples. This module has been superseded by the Newton library, a separate
  package with a new API. For migration guidance, see the
  [Newton migration guide](https://newton-physics.github.io/newton/migration.html) and the original GitHub announcement
  ([GH-735](https://github.com/NVIDIA/warp/discussions/735)).
- Remove support for passing lists, tuples, and other non-Warp array arguments when calling built-ins at the Python scope
  (e.g: `wp.normalize([1.0, 2.0, 3.0])` should be written as `wp.normalize(wp.vec3(1.0, 2.0, 3.0))`).
- Remove support for Intel-based macOS (x86_64). Apple Silicon-based Macs (ARM64) remain fully supported.
  Users attempting to run Warp on Intel Macs will receive a `RuntimeError` directing them to use Warp 1.9.x or earlier
  ([GH-1016](https://github.com/NVIDIA/warp/issues/1016))
- Remove `wp.select()` (deprecated since 1.7). Use `wp.where(cond, value_if_true, value_if_false)` instead.
- Remove the `wp.matrix(pos, quat, scale)` built-in function. Use `wp.transform_compose()` instead
  ([GH-980](https://github.com/NVIDIA/warp/issues/980)).

### Deprecated

- Deprecate constructing a matrix from vectors at the Python scope (e.g.: `wp.mat22(wp.vec2(1, 2), wp.vec2(3, 4))` should become `wp.matrix_from_rows(wp.vec2(1, 2), wp.vec2(3, 4))`) ([GH-981](https://github.com/NVIDIA/warp/issues/981)).

### Changed

- Improve efficiency for `wp.bvh_query_aabb()`, `wp.mesh_query_aabb()` and `wp.bvh_query_ray()`.
  This fixes a performance regression introduced in Warp 1.6.0 ([GH-758](https://github.com/NVIDIA/warp/issues/758)).
- Improve efficiency of struct instance creation and attribute access ([GH-968](https://github.com/NVIDIA/warp/issues/968)).
- Make `warp.sparse` operations with `masked=True` consistent with `bsr_mm()` by preserving result matrix topology,
  enabling CUDA subgraph capture for `bsr_axpy()`, `bsr_assign()` and `bsr_set_transpose()`
  ([GH-987](https://github.com/NVIDIA/warp/issues/987)).
- Add `max_new_nnz` argument to `wp.sparse.bsr_mm` providing a synchronization-free path without further assumptions about non-zero topology.
- Improve performance when calling built-in functions from the Python scope
  ([GH-801](https://github.com/NVIDIA/warp/issues/801)).
- Building `warp.fem` geometry and function space partitions is now possible in CUDA graphs by passing an explicit upper-bound for the number of cells and nodes to `ExplicitGeometryPartition` and `make_space_partition`. Additionally, building fields and field restrictions is now synchronization-free by default ([GH-1021](https://github.com/NVIDIA/warp/issues/1021)).
- Raise `RuntimeError` from `wp.load_module()` when attempting to load a module that does not contain any Warp kernels,
  functions, or structs ([GH-920](https://github.com/NVIDIA/warp/issues/920)).
- Default the `q` argument in `wp.transform()` to the identity quaternion at the kernel scope
  ([GH-923](https://github.com/NVIDIA/warp/issues/923)).
- Add `leaf_size` parameter to `wp.Bvh` and `bvh_leaf_size` to `wp.Mesh` to control the number of primitives per leaf
  for performance tuning. The default is now 1 for `wp.Bvh` and 4 for `wp.Mesh`, changed from a hardcoded value of
  4 ([GH-994](https://github.com/NVIDIA/warp/issues/994)).
- **Breaking:** Change the default implementation of `jax_kernel()` to be `wp.jax_experimental.ffi.jax_kernel()`.
  The previous version is still available as `wp.jax_experimental.custom_call.jax_kernel()`, but it is not supported with JAX v0.8 and newer
  ([GH-974](https://github.com/NVIDIA/warp/issues/974)).

### Fixed

- Fix copying and filling arrays with large strides ([GH-929](https://github.com/NVIDIA/warp/issues/929)).
- Fix graph deletion during capture ([GH-992](https://github.com/NVIDIA/warp/issues/992)).
- Fix return type annotations for `struct()` and `overload()` decorators ([GH-971](https://github.com/NVIDIA/warp/pull/971))
- Fix segmentation faults on AArch64 CPUs caused by referencing static memory. The LLVM JIT generates ADRP instructions
  to address memory up to 4 GiB from the program counter, but the section for static memory may be further apart than
  that. Work around it by reserving stack memory on kernel entry, tracked through the x28 register which is prevented
  from being used as a scratch register. `wp.config.enable_tiles_in_stack_memory` can be used to enable (default)
  or disable this new method ([GH-957](https://github.com/NVIDIA/warp/issues/957)).
- Fix arithmetic operators not working when a scalar is on the lhs and an array on the rhs
  ([GH-892](https://github.com/NVIDIA/warp/issues/892)).
- Fix invalid keyword arguments not being detected in the `wp.transform()` constructor at Python scope
  ([GH-975](https://github.com/NVIDIA/warp/issues/975)).
- Suppress `TypeError` and `AttributeError` exceptions during Python interpreter shutdown when Warp objects are being
  cleaned up, as these can be safely ignored during process termination
  ([GH-1048](https://github.com/NVIDIA/warp/issues/1048)).
- Fix incorrect results when filling arrays in CUDA graphs ([GH-1040](https://github.com/NVIDIA/warp/issues/1040)).
<<<<<<< HEAD
- Fix race conditions during CUDA graph destruction ([GH-1063](https://github.com/NVIDIA/warp/issues/1063)).
=======
- Fix atomic floating-point min/max operations not returning the old value ([GH-1058](https://github.com/NVIDIA/warp/issues/1058)).
>>>>>>> abe24487

## [1.9.1] - 2025-10-01

### Added

- Add documentation describing Python `IntFlag` limitations in Warp kernels
  ([GH-917](https://github.com/NVIDIA/warp/issues/917)).

### Fixed

- Fix crash when radix sort is used on multiple streams (e.g., when using hash grids on multiple streams)
  ([GH-950](https://github.com/NVIDIA/warp/issues/950)).
- Fix empty slice operations `arr[i:i]` that previously failed with indexing errors
  ([GH-958](https://github.com/NVIDIA/warp/issues/958)).
- Fix `TypeError: Unrecognized type 'tuple[...]'` with tuple type annotations on Python 3.10
  ([GH-959](https://github.com/NVIDIA/warp/issues/959)).
- Fix memory management issues with shared tiles, including double frees and memory leaks
  ([GH-777](https://github.com/NVIDIA/warp/pull/777)).
- Fix use of `wp.copy()`, `wp.select()`, and `wp.where()` with tiles ([GH-777](https://github.com/NVIDIA/warp/pull/777)).
- Fix invalid `#line` directives being emitted for `wp.map()` calls during code generation
  ([GH-953](https://github.com/NVIDIA/warp/issues/953)).
- Restore support for older GPU architectures (Maxwell, Pascal, Volta) when building with CUDA 12
  ([GH-966](https://github.com/NVIDIA/warp/issues/966)).
- Fix conditional graph compilation on newer GPU architectures by using PTX fallback when CUBIN is not supported
  ([GH-963](https://github.com/NVIDIA/warp/issues/963)).
- Fix scaling not being correctly applied to rendered meshes in some cases
  ([GH-880](https://github.com/NVIDIA/warp/issues/880)).
- Fix handling of generic kernels with `wp.jax_experimental.ffi.jax_kernel()`.
- Update built-in documentation to accurately reflect their differentiability status
  ([GH-970](https://github.com/NVIDIA/warp/issues/970)).
- Fix handling of multi-line lambda expressions and lambda expressions involving parentheses in `wp.map()` ([GH-984](https://github.com/NVIDIA/warp/issues/984)).
- Fix `wp.atomic_add()` for int64 type ([GH-977](https://github.com/NVIDIA/warp/issues/977))

## [1.9.0] - 2025-09-04

### Added

- Add support for building Warp with CUDA 13.
- Add `wp.MarchingCubes.extract_surface_marching_cubes()` to extract a triangular mesh from a 3D scalar field
  ([GH-788](https://github.com/NVIDIA/warp/issues/788)).
- Add `wp.compile_aot_module()` and `wp.load_aot_module()` to support basic ahead-of-time compilation workflows
  ([docs](https://nvidia.github.io/warp/codegen.html#ahead-of-time-compilation-workflows),
  [GH-766](https://github.com/NVIDIA/warp/issues/766)).
- Add support for negative indexing and improve slicing for the `wp.matrix()`/`wp.vector()`/`wp.quaternion()` types
  ([GH-899](https://github.com/NVIDIA/warp/issues/899)).
- Add support for retrieving the memory address of a Warp array in kernels as `array.ptr`
  ([GH-819](https://github.com/NVIDIA/warp/issues/819)).
- Add support for using struct types in the `wp.array()` constructor inside kernels
  ([GH-853](https://github.com/NVIDIA/warp/issues/853)).
- Add support for initializing fixed-size arrays inside kernels using `wp.zeros()`
  ([GH-794](https://github.com/NVIDIA/warp/issues/794)).
- Add support for `IntEnum` and `IntFlag` inside Warp kernels ([GH-529](https://github.com/NVIDIA/warp/issues/529)).
- Add `bounds_check` option to `wp.tile_load()`, `wp.tile_store()`, and `wp.tile_atomic_add()`
  for performance optimization. When set to `False`, boundary checks are disabled for memory-aligned tiles,
  improving performance (defaults to `True` for safety) ([GH-797](https://github.com/NVIDIA/warp/issues/797)).
- Add indexed tile operations: `wp.tile_index_load()`, `wp.tile_index_store()`, and `wp.tile_index_atomic_add()`
  ([GH-684](https://github.com/NVIDIA/warp/issues/684), [GH-796](https://github.com/NVIDIA/warp/issues/796)).
- Add optional `block_dim` argument to `wp.load_module()` and `wp.force_load()`.
- Add support for displaying and editing Warp vector and array types in ImGui
  ([GH-844](https://github.com/NVIDIA/warp/issues/844)).
- Extend `examples/core/example_render_opengl.py` example with comprehensive ImGui usage examples
  ([GH-833](https://github.com/NVIDIA/warp/issues/833)).

### Removed

- Remove support for building Warp with CUDA 11.

### Deprecated

- Deprecate support for Intel-based macOS (x86_64) with removal targeted in late 2025.
  We will continue to support Apple Silicon-based Macs with the CPU backend.
  Users on Intel-based hardware will now receive a `DeprecationWarning` with this information.

### Changed

- Enforce strict argument matching for user-function calls from the Python scope, mirroring built-in function behavior.
- Enforce a consistent `wp_` prefix for all exported, C-style symbols to prevent name conflicts
  ([GH-792](https://github.com/NVIDIA/warp/issues/792)).
- Rewrite `wp.MarchingCubes` in pure Warp for cross-platform support and differentiability
  ([GH-788](https://github.com/NVIDIA/warp/issues/788)).
- Allow dynamic shapes when constructing a `wp.array` from a pointer inside a kernel.
- Allow functions passed to `wp.tile_map()` to return a different type than their input arguments
  ([GH-732](https://github.com/NVIDIA/warp/issues/732)).
- Use codegen instead of function evaluation to infer return types for `wp.map()`
  ([GH-732](https://github.com/NVIDIA/warp/issues/732)).
- Enable `warp.sparse` to efficiently process sparse matrices with arbitrarily sized blocks and leverage tiled
  computations when beneficial ([GH-838](https://github.com/NVIDIA/warp/issues/838)).
- Enable opportunistic use of tile-based computations in `warp.fem.integrate` for quadrature-point accumulation
  ([GH-854](https://github.com/NVIDIA/warp/issues/854)).
- Use an extended-length default cache path on Windows to prevent build errors
  ([GH-870](https://github.com/NVIDIA/warp/issues/870)).
- Add support for `wp.breakpoint()` in CUDA kernels on Linux systems. This feature is not supported on Windows due to
  CUDA-GDB Linux-target-only support ([GH-795](https://github.com/NVIDIA/warp/issues/795)).
- Skip generating code for unreferenced adjoint functions, reducing JIT compilation time
  ([GH-841](https://github.com/NVIDIA/warp/issues/841)).
- Define and re-export Warp's public Python-scope API in `__init__.py` using typing re-export conventions to improve
  static type checker support ([GH-864](https://github.com/NVIDIA/warp/issues/864)).
- Improve error messages for MathDx-based tile operations that fail to compile (e.g., `Failed to compile LTO`)
  ([GH-608](https://github.com/NVIDIA/warp/issues/608), [GH-911](https://github.com/NVIDIA/warp/issues/911)).
- Improve error detection and reporting in conditional graphs ([GH-866](https://github.com/NVIDIA/warp/issues/866)).

### Fixed

- Fix ARM64 CPU kernel argument passing issues by packaging arguments into a structure to work around a `libffi`
  library bug ([GH-356](https://github.com/NVIDIA/warp/issues/356)).
- Fix matrix assignment and indexing operations when matrices are stored as struct members
  ([GH-793](https://github.com/NVIDIA/warp/issues/793)).
- Fix `str()` and `repr()` implementations missing for scalar types at the Python scope
  ([GH-863](https://github.com/NVIDIA/warp/issues/863)).
- Fix issue with calling user functions from the Python scope with `wp.array` parameters.
- Fix 2D shared tile allocation/de-allocation bug inside Warp functions
  ([GH-877](https://github.com/NVIDIA/warp/issues/877)).
- Fix `wp.load_module()` when loading modules created with `@wp.kernel(module="unique")`.
- Fix an off-by-one error in marching cubes output coordinates to align with the `scikit-image` convention
  ([GH-324](https://github.com/NVIDIA/warp/issues/324)).
- Fix `UnboundLocalError` when applying `warp.jax_experimental.ffi.jax_callable` to a function annotated with the
  `None` return type ([GH-893](https://github.com/NVIDIA/warp/issues/893)).
- Fix compatibility of the OpenGL renderer with macOS ([GH-834](https://github.com/NVIDIA/warp/issues/834)).
- Fix evaluation of Discontinuous Galerkin gradients for `warp.fem` discrete fields.
- Work around caching issue ([GH-637](https://github.com/NVIDIA/warp/issues/637)) with operator evaluation in
  `warp.fem` integrands.
- Fix adding superfluous inactive nodes to tetrahedron polynomial function spaces in `warp.fem`.
- Fix `#line` directives for Python↔CUDA source correlation not being emitted by default when a module is compiled in
  debug mode ([GH-901](https://github.com/NVIDIA/warp/issues/901)).
- Fix 2D shared tile allocation/de-allocation bug inside Warp functions ([GH-877](https://github.com/NVIDIA/warp/issues/877)).
- Fix loading "unique" modules using `wp.load_module()`.

## [1.8.1] - 2025-08-01

### Deprecated

- This is the final release that will provide builds for or support the CUDA 11.x Toolkit and driver.
  Starting with v1.9.0, Warp will require CUDA 12.x or newer.
- Deprecate the `graph_compatible` boolean flag in `jax_callable()` in favor of the new `graph_mode` argument with
  `GraphMode` enum ([GH-848](https://github.com/NVIDIA/warp/issues/848)).

### Added

- Add documentation for creating and manipulating Warp structured arrays using NumPy
  ([GH-852](https://github.com/NVIDIA/warp/issues/852)).
- Add documentation for `wp.indexedarray()` ([GH-468](https://github.com/NVIDIA/warp/issues/468)).
- Support input-output aliasing in JAX FFI ([GH-815](https://github.com/NVIDIA/warp/issues/815)).
- Support capturing `jax_callable()` using Warp via the new `graph_mode` parameter (`GraphMode.WARP`), enabling capture
  of graphs with conditional nodes that cannot be used as subgraphs in a JAX capture
  ([GH-848](https://github.com/NVIDIA/warp/issues/848)).

### Fixed

- Fix `tape.zero()` to correctly reset gradient arrays in nested structs
  ([GH-807](https://github.com/NVIDIA/warp/issues/807)).
- Fix incorrect adjoints for `div(scalar, vec)`, `div(scalar, mat)`, and `div(scalar, quat)`, and other miscellaneous
  issues with adjoints ([GH-831](https://github.com/NVIDIA/warp/issues/831)).
- Fix a module-hashing issue for functions or kernels using static expressions that cannot be resolved at the time of
  declaration ([GH-830](https://github.com/NVIDIA/warp/issues/830)).
- Fix a bug in which changes to `wp.config.mode` were not being picked up after module initialization
  ([GH-856](https://github.com/NVIDIA/warp/issues/856)).
- Fix a bug where CUDA modules could get prematurely unloaded when conditional graph nodes are used.
- Fix compile time regression for kernels using matmul, Cholesky, and FFT solvers by upgrading to libmathdx 0.2.2
  ([GH-809](https://github.com/NVIDIA/warp/issues/809)).
- Fix potential uninitialized memory issues in `wp.tile_sort()` ([GH-836](https://github.com/NVIDIA/warp/issues/836)).
- Fix `wp.tile_min()` and `wp.tile_argmin()` to return correct values for large tiles with low occupancy
  ([GH-725](https://github.com/NVIDIA/warp/issues/725)).
- Fix codegen errors associated with adjoint of `wp.tile_sum()` when using shared tiles
  ([GH-822](https://github.com/NVIDIA/warp/issues/822)).
- Fix driver entry point error for `cuDeviceGetUuid` caused by using an incorrect version
  ([GH-851](https://github.com/NVIDIA/warp/issues/851)).
- Fix an issue that caused Warp to request PTX generation from NVRTC for architectures unsupported by the compiler
  ([GH-858](https://github.com/NVIDIA/warp/issues/858)).
- Fix a regression where `wp.sparse.bsr_from_triplets()` ignored the `prune_numerical_zeros=False` setting
  ([GH-832](https://github.com/NVIDIA/warp/issues/832)).
- Fix missing cloth-body contact in `wp.sim.VBDIntegrator` with `handle_self_contact=False`
  ([GH-862](https://github.com/NVIDIA/warp/issues/862)).
- Fix a bug causing potential infinite loops in the color balancing calculation
  ([GH-816](https://github.com/NVIDIA/warp/issues/816)).
- Fix box-box collision by computing the contact normal at the closest point of approach instead of at the center of
  the source box ([GH-839](https://github.com/NVIDIA/warp/pull/839)).
- Fix the OpenGL renderer not correctly displaying colors for box shapes
  ([GH-810](https://github.com/NVIDIA/warp/issues/810)).
- Fix a bug in `OpenGLRenderer` where meshes with different `scale` attributes were incorrectly instanced, causing
  them all to be rendered with the same scale `OpenGLRenderer` ([GH-828](https://github.com/NVIDIA/warp/issues/828)).

## [1.8.0] - 2025-07-01

### Added

- Add `wp.map()` to map a function over arrays and add math operators for Warp arrays
  ([docs](https://nvidia.github.io/warp/modules/runtime.html#warp.utils.map),
  [GH-694](https://github.com/NVIDIA/warp/issues/694)).
- Add support for dynamic control flow in CUDA graphs, see `wp.capture_if()` and `wp.capture_while()`
  ([docs](https://nvidia.github.io/warp/modules/runtime.html#conditional-execution),
  [GH-597](https://github.com/NVIDIA/warp/issues/597)).
- Add `wp.capture_debug_dot_print()` to write a DOT file describing the structure of a captured CUDA graph
  ([GH-746](https://github.com/NVIDIA/warp/issues/746)).
- Add the `Device.sm_count` property to get the number of streaming multiprocessors on a CUDA device
  ([GH-584](https://github.com/NVIDIA/warp/issues/584)).
- Add `wp.block_dim()` to query the number of threads in the current block inside a kernel
  ([GH-695](https://github.com/NVIDIA/warp/issues/695)).
- Add `wp.atomic_cas()` and `wp.atomic_exch()` built-ins for atomic compare-and-swap and exchange operations
  ([GH-767](https://github.com/NVIDIA/warp/issues/767)).
- Add support for profiling GPU runtime module compilation using the global `wp.config.compile_time_trace`
  setting or the module-level `"compile_time_trace"` option. When used, JSON files in the Trace Event
  format will be written in the kernel cache, which can be opened in a viewer like `chrome://tracing/`
  ([docs](https://nvidia.github.io/warp/profiling.html#profiling-module-compilation),
  [GH-609](https://github.com/NVIDIA/warp/issues/609)).
- Add support for returning multiple values from native functions like `wp.svd3()` and `wp.quat_to_axis_angle()`
  ([GH-503](https://github.com/NVIDIA/warp/issues/503)).
- Add support for passing tiles to user `wp.func` functions ([GH-682](https://github.com/NVIDIA/warp/issues/682)).
- Add `wp.tile_squeeze()` to remove axes of length one ([GH-662](https://github.com/NVIDIA/warp/issues/662)).
- Add `wp.tile_reshape()` to reshape a tile ([GH-663](https://github.com/NVIDIA/warp/issues/663)).
- Add `wp.tile_astype()` to return a new tile with the same data but different data type. ([GH-683](https://github.com/NVIDIA/warp/issues/683)).
- Add support for in-place tile add and subtract operations ([GH-518](https://github.com/NVIDIA/warp/issues/518)).
- Add support for in-place tile-component addition and subtraction ([GH-659](https://github.com/NVIDIA/warp/issues/659)).
- Add support for 2D solves using `wp.tile_cholesky_solve()` ([GH-773](https://github.com/NVIDIA/warp/pull/773)).
- Add `wp.tile_scan_inclusive()` and `wp.tile_scan_exclusive()` for performing inclusive and exclusive scans over tiles
  ([GH-731](https://github.com/NVIDIA/warp/issues/731)).
- Support attribute indexing for quaternions on the right-hand side of expressions
  ([GH-625](https://github.com/NVIDIA/warp/issues/625)).
- Add `wp.transform_compose()` and `wp.transform_decompose()` for converting between transforms and 4x4 matrices with 3D
  scale information ([GH-576](https://github.com/NVIDIA/warp/issues/576)).
- Add various `wp.transform` syntax operations for loading and storing ([GH-710](https://github.com/NVIDIA/warp/issues/710)).
- Add the `as_spheres` parameter to `UsdRenderer.render_points()` in order to choose whether to render the points as USD
  spheres using a point instancer or as simple USD points ([GH-634](https://github.com/NVIDIA/warp/issues/634)).
- Add support for animating visibility of objects in the USD renderer
  ([GH-598](https://github.com/NVIDIA/warp/issues/598)).
- Add `wp.sim.VBDIntegrator.rebuild_bvh()` to rebuild the BVH used for detecting self-contacts.
- Add damping terms `wp.sim.VBDIntegrator` collisions, with strength is controlled by `Model.soft_contact_kd`.
- Improve consistency of the `wp.fem.lookup()` operator across geometries and add filtering parameters
  ([GH-618](https://github.com/NVIDIA/warp/issues/618)).
- Add two examples demonstrating shape optimization using `warp.fem`: `fem/example_elastic_shape_optimization.py` and
  `fem/example_darcy_ls_optimization.py` ([GH-698](https://github.com/NVIDIA/warp/issues/698)).
- Add a `py.typed` marker file (per PEP 561) to the package to formally support static type checking by downstream users
  ([GH-780](https://github.com/NVIDIA/warp/issues/780)).

### Removed

- Remove `wp.mlp()` (deprecated in v1.6.0). Use tile primitives instead.
- Remove `wp.autograd.plot_kernel_jacobians()` (deprecated in v1.4.0). Use `wp.autograd.jacobian_plot()` instead.
- Remove the `length` and `owner` keyword arguments from `wp.array()` constructor (deprecated in v1.6.0).
  Use the `shape` and `deleter` keywords instead.
- Remove the `kernel` keyword argument from `wp.autograd.jacobian()` and `wp.autograd.jacobian_fd()` (deprecated in v1.6.0).
  Use the `function` keyword argument instead.
- Remove the `outputs` keyword argument from `wp.autograd.jacobian_plot()` (deprecated in v1.6.0).

### Changed

- Deprecate the `warp.sim` module (planned for removal in v1.10). It will be superseded by the upcoming Newton library,
  a separate package with a new API. Migrating will require code changes; a future guide will be provided
  ([current draft](https://newton-physics.github.io/newton/migration.html)). See the GitHub announcement for details
  ([GH-735](https://github.com/NVIDIA/warp/discussions/735)).
- Deprecate the `wp.matrix(pos, quat, scale)` built-in function. Use `wp.transform_compose()` instead
  ([GH-576](https://github.com/NVIDIA/warp/issues/576)).
- Improve support for tuples in kernels ([GH-506](https://github.com/NVIDIA/warp/issues/506)).
- Return a constant value from `len()` where possible.
- Rename the internal function `wp.types.type_length()` to `wp.types.type_size()`.
- Rename `wp.tile_cholesky_solve()` input parameters to align with its docstring
  ([GH-726](https://github.com/NVIDIA/warp/issues/726)).
- Change `wp.tile_upper_solve()` and `wp.tile_lower_solve()` to use libmathdx 0.2.1 TRSM solver
  ([GH-773](https://github.com/NVIDIA/warp/pull/773)).
- Skip adjoint compilation for `wp.tile_matmul()` if `enable_backward` is disabled
  ([GH-644](https://github.com/NVIDIA/warp/issues/644)).
- Allow tile reductions to work with non-scalar tile types ([GH-771](https://github.com/NVIDIA/warp/issues/771)).
- Permit data-type preservation with `preserve_type=True` when tiling a value across the block with `wp.Tile()`
  ([GH-772](https://github.com/NVIDIA/warp/issues/772)).
- Make `wp.sparse.bsr_[set_]from_triplets` differentiable with respect to the input triplet values
  ([GH-760](https://github.com/NVIDIA/warp/issues/760)).
- Expose new `warp.fem` operators: `node_count`, `node_index`, `element_coordinates`, `element_closest_point`.
- Change `wp.sim.VBDIntegrator` rigid-body-contact handling to use only the shape's friction coefficient, rather than
  averaging the shape's and the cloth's coefficients.
- Limit usage of the `wp.assign_copy()` hidden built-in to the kernel scope.
- Describe the distinction between `inputs` and `outputs` arguments in the
  [Kernel documentation](https://nvidia.github.io/warp/modules/runtime.html#kernels).
- Reduce the overhead of `wp.launch()` by avoiding costly native API calls
  ([GH-774](https://github.com/NVIDIA/warp/pull/774)).
- Improve error reporting when calling `@wp.func`-decorated functions from the Python scope
  ([GH-521](https://github.com/NVIDIA/warp/issues/521)).

### Fixed

- Fix missing documentation for geometric structs ([GH-674](https://github.com/NVIDIA/warp/issues/674)).
- Fix the type annotations in various tile functions ([GH-714](https://github.com/NVIDIA/warp/issues/714)).
- Fix incorrect stride initialization in tiles returned from functions taking transposed tiles as input
  ([GH-722](https://github.com/NVIDIA/warp/issues/722)).
- Fix adjoint generation for user functions that return a tile ([GH-749](https://github.com/NVIDIA/warp/issues/749)).
- Fix tile-based solvers failing to accept and return transposed tiles
  ([GH-768](https://github.com/NVIDIA/warp/issues/768)).
- Fix the `Formal parameter space overflowed` error during `wp.sim.VBDIntegrator` kernel compilation for the backward
  pass in CUDA 11 Warp builds. This was resolved by decoupling collision and elasticity evaluations into
  separate kernels, increasing parallelism and speeding up the solver
  ([GH-442](https://github.com/NVIDIA/warp/issues/442)).
- Fix an issue with graph coloring on an empty graph ([GH-509](https://github.com/NVIDIA/warp/issues/509)).
- Fix an integer overflow bug in the native graph coloring module ([GH-718](https://github.com/NVIDIA/warp/issues/718)).
- Fix `UsdRenderer.render_points()` not supporting multiple colors
  ([GH-634](https://github.com/NVIDIA/warp/issues/634)).
- Fix an inconsistency in the `wp.fem` module regarding the orientation of 2D geometry side normals
  ([GH-629](https://github.com/NVIDIA/warp/issues/629)).
- Fix premature unloading of CUDA modules used in JAX FFI graph captures
  ([GH-782](https://github.com/NVIDIA/warp/issues/782)).

## [1.7.2] - 2025-05-31

### Added

- Add missing adjoint method for tile `assign` operations ([GH-680](https://github.com/NVIDIA/warp/issues/680)).
- Add documentation for the fact that `+=` and `-=` invoke `wp.atomic_add()` and `wp.atomic_sub()`, respectively
  ([GH-505](https://github.com/NVIDIA/warp/issues/505)).
- Add a [publications list](https://github.com/NVIDIA/warp/blob/main/PUBLICATIONS.md) of academic and research projects
  leveraging Warp ([GH-686](https://github.com/NVIDIA/warp/issues/686)).

### Changed

- Prevent and document that class inheritance is not supported for `wp.struct` (now throws `RuntimeError`)
  ([GH-656](https://github.com/NVIDIA/warp/issues/656)).
- Warn when an incompatible data type conversion is detected when constructing an array using the
  `__cuda_array_interface__` ([GH-624](https://github.com/NVIDIA/warp/issues/624),
  [GH-670](https://github.com/NVIDIA/warp/issues/670)).
- Relax the exact version requirement in `omni.warp` towards `omni.warp.core`
  ([GH-702](https://github.com/NVIDIA/warp/issues/702)).
- Rename the "Kernel Reference" documentation page to "Built-Ins Reference", with each built-in now having
  annotations to denote whether they are accessible only from the kernel scope or also from the Python runtime scope
  ([GH-532](https://github.com/NVIDIA/warp/issues/532)).

### Fixed

- Fix an issue where arrays stored in structs could be garbage collected without updating the struct ctype
  ([GH-720](https://github.com/NVIDIA/warp/issues/720)).
- Fix an issue with preserving the base class of nested struct attributes
  ([GH-574](https://github.com/NVIDIA/warp/issues/574)).
- Allow recovering from out-of-memory errors during `wp.Volume` allocation
  ([GH-611](https://github.com/NVIDIA/warp/issues/611)).
- Fix 2D tile load when source array and tile have incompatible strides
  ([GH-688](https://github.com/NVIDIA/warp/issues/688)).
- Fix compilation errors with `wp.tile_atomic_add()` ([GH-681](https://github.com/NVIDIA/warp/issues/681)).
- Fix `wp.svd2()` with duplicate singular values and improved accuracy
  ([GH-679](https://github.com/NVIDIA/warp/issues/679)).
- Fix `OpenGLRenderer.update_shape_instance()` not having color buffers created for the shape instances.
- Fix text rendering in `wp.render.OpenGLRenderer` ([GH-704](https://github.com/NVIDIA/warp/issues/704)).
- Fix assembly of rigid body inertia in `ModelBuilder.collapse_fixed_joints()`
  ([GH-631](https://github.com/NVIDIA/warp/issues/631)).
- Fix `UsdRenderer.render_points()` erroring out when passed 4 points or less
  ([GH-708](https://github.com/NVIDIA/warp/issues/708)).
- Fix `wp.atomic_*()` built-ins not working with some types ([GH-733](https://github.com/NVIDIA/warp/issues/733)).
- Fix garbage-collection issues with JAX FFI callbacks ([GH-711](https://github.com/NVIDIA/warp/pull/711)).

## [1.7.1] - 2025-04-30

### Added

- Add example of a distributed Jacobi solver using `mpi4py` in `warp/examples/distributed/example_jacobi_mpi.py`
  ([GH-475](https://github.com/NVIDIA/warp/issues/475)).

### Changed

- Improve `repr()` for Warp types, including adding `repr()` for `wp.array`.
- Change the USD renderer to use `framesPerSecond` for time sampling instead of `timeCodesPerSecond`
  to avoid playback speed issues in some viewers ([GH-617](https://github.com/NVIDIA/warp/issues/617)).
- `Model.rigid_contact_tids` are now -1 at non-active contact indices which allows to retrieve the vertex index of a
  mesh collision, see `test_collision.py` ([GH-623](https://github.com/NVIDIA/warp/issues/623)).
- Improve handling of deprecated JAX features ([GH-613](https://github.com/NVIDIA/warp/pull/613)).

### Fixed

- Fix a code generation bug involving return statements in Warp kernels, which could result in some threads in Warp
  being skipped when processed on the GPU ([GH-594](https://github.com/NVIDIA/warp/issues/594)).
- Fix constructing `DeformedGeometry` from `wp.fem.Trimesh3D` geometries
  ([GH-614](https://github.com/NVIDIA/warp/issues/614)).
- Fix `lookup` operator for `wp.fem.Trimesh3D` ([GH-618](https://github.com/NVIDIA/warp/issues/618)).
- Include the block dimension in the LTO file hash for the Cholesky solver
  ([GH-639](https://github.com/NVIDIA/warp/issues/639)).
- Fix tile loads for small tiles with aligned source memory ([GH-622](https://github.com/NVIDIA/warp/issues/622)).
- Fix length/shape matching for vectors and matrices from the Python scope.
- Fix the `dtype` parameter missing for `wp.quaternion()`.
- Fix invalid `dtype` comparison when using the `wp.matrix()`/`wp.vector()`/`wp.quaternion()` constructors
  with literal values and an explicit `dtype` argument ([GH-651](https://github.com/NVIDIA/warp/issues/651)).
- Fix incorrect thread index lookup for the backward pass of `wp.sim.collide()`
  ([GH-459](https://github.com/NVIDIA/warp/issues/459)).
- Fix a bug where `wp.sim.ModelBuilder` adds springs with -1 as vertex indices
  ([GH-621](https://github.com/NVIDIA/warp/issues/621)).
- Fix center of mass, inertia computation for mesh shapes ([GH-251](https://github.com/NVIDIA/warp/issues/251)).
- Fix computation of body center of mass to account for shape orientation
  ([GH-648](https://github.com/NVIDIA/warp/issues/648)).
- Fix `show_joints` not working with `wp.sim.render.SimRenderer` set to render to USD
  ([GH-510](https://github.com/NVIDIA/warp/issues/510)).
- Fix the jitter for the `OgnParticlesFromMesh` node not being computed correctly.
- Fix documentation of `atol` and `rtol` arguments to `wp.autograd.gradcheck()` and `wp.autograd.gradcheck_tape()`
  ([GH-508](https://github.com/NVIDIA/warp/issues/508)).
- Fix an issue where the position of a fixed particle is not copied to the output state ([GH-627](https://github.com/NVIDIA/warp/issues/627)).

## [1.7.0] - 2025-03-30

### Added

- Support JAX foreign function interface (FFI)
  ([docs](https://nvidia.github.io/warp/modules/interoperability.html#jax-foreign-function-interface-ffi),
  [GH-511](https://github.com/NVIDIA/warp/issues/511)).
- Support Python/SASS correlation in Nsight Compute reports by emitting `#line` directives in CUDA-C code.
  This setting is controlled by `wp.config.line_directives` and is `True` by default.
  ([docs](https://nvidia.github.io/warp/profiling.html#nsight-compute-profiling),
   [GH-437](https://github.com/NVIDIA/warp/issues/437))
- Support `vec4f` grid construction in `wp.Volume.allocate_by_tiles()`.
- Add 2D SVD `wp.svd2()` ([GH-436](https://github.com/NVIDIA/warp/issues/436)).
- Add `wp.randu()` for random `uint32` generation.
- Add matrix construction functions `wp.matrix_from_cols()` and `wp.matrix_from_rows()`
  ([GH-278](https://github.com/NVIDIA/warp/issues/278)).
- Add `wp.transform_from_matrix()` to obtain a transform from a 4x4 matrix
  ([GH-211](https://github.com/NVIDIA/warp/issues/211)).
- Add `wp.where()` to select between two arguments conditionally using a
  more intuitive argument order (`cond`, `value_if_true`, `value_if_false`)
  ([GH-469](https://github.com/NVIDIA/warp/issues/469)).
- Add `wp.get_mempool_used_mem_current()` and `wp.get_mempool_used_mem_high()` to
  query the respective current and high-water mark memory pool allocator usage.
  ([GH-446](https://github.com/NVIDIA/warp/issues/446)).
- Add `Stream.is_complete` and `Event.is_complete` properties to query completion status
  ([GH-435](https://github.com/NVIDIA/warp/issues/435)).
- Support timing events inside of CUDA graphs ([GH-556](https://github.com/NVIDIA/warp/issues/556)).
- Add LTO cache to speed up compilation times for kernels using MathDx-based tile functions.
  Use `wp.clear_lto_cache()` to clear the LTO cache ([GH-507](https://github.com/NVIDIA/warp/issues/507)).
- Add example demonstrating gradient checkpointing for fluid optimization in
  `warp/examples/optim/example_fluid_checkpoint.py`.
- Add a hinge-angle-based bending force to `wp.sim.VBDIntegrator`.
- Add an example to show mesh sampling using a CDF
  ([GH-476](https://github.com/NVIDIA/warp/issues/476)).

### Changed

- **Breaking:** Remove CUTLASS dependency and `wp.matmul()` functionality (including batched version).
  Users should use tile primitives for matrix multiplication operations instead.
- Deprecate constructing a matrix from vectors using `wp.matrix()`.
- Deprecate `wp.select()` in favor of `wp.where()`. Users should update their code to use
  `wp.where(cond, value_if_true, value_if_false)` instead of `wp.select(cond, value_if_false, value_if_true)`.
- `wp.sim.Control` no longer has a `model` attribute ([GH-487](https://github.com/NVIDIA/warp/issues/487)).
- `wp.sim.Control.reset()` is deprecated and now only zeros-out the controls (previously restored controls
  to initial `model` state). Use `wp.sim.Control.clear()` instead.
- Vector/matrix/quaternion component assignment operations (e.g., `v[0] = x`) now compile and run faster in the
  backward pass. Note: For correct gradient computation, each component should only be assigned once.
- `@wp.kernel` has now an optional `module` argument that allows passing a `wp.context.Module` to the kernel,
  or, if set to `"unique"` let Warp create a new unique module just for this kernel.
  The default behavior to use the current module is unchanged.
- Default PTX architecture is now automatically determined by the devices present in the system,
  ensuring optimal compatibility and performance ([GH-537](https://github.com/NVIDIA/warp/issues/537)).
- Structs now have a trivial default constructor, allowing for `wp.tile_reduce()` on tiles with struct data types.
- Extend `wp.tile_broadcast()` to support broadcasting to 1D, 3D, and 4D shapes (in addition to existing 2D support).
- `wp.fem.integrate()` and `wp.fem.interpolate()` may now perform parallel evaluation of quadrature points within elements.
- `wp.fem.interpolate()` can now build Jacobian sparse matrices of interpolated functions with respect to a trial field.
- Multiple `wp.sparse` routines (`bsr_set_from_triplets`, `bsr_assign`, `bsr_axpy`, `bsr_mm`) now accept a `masked`
  flag to discard any non-zero not already present in the destination matrix.
- `wp.sparse.bsr_assign()` no longer requires source and destination block shapes to evenly divide each other.
- Extend `wp.expect_near()` to support all vectors and quaternions.
- Extend `wp.quat_from_matrix()` to support 4x4 matrices.
- Update the `OgnClothSimulate` node to use the VBD integrator ([GH-512](https://github.com/NVIDIA/warp/issues/512)).
- Remove the `globalScale` parameter from the `OgnClothSimulate` node.

### Fixed

- Fix an out-of-bounds access bug caused by an unbalanced BVH tree ([GH-536](https://github.com/NVIDIA/warp/issues/536)).
- Fix an error of incorrectly adding the offset to -1 elements in `edge_indices` when adding a ModelBuilder to another
  ([GH-557](https://github.com/NVIDIA/warp/issues/557)).

## [1.6.2] - 2025-03-07

### Changed

- Update project license from *NVIDIA Software License* to *Apache License, Version 2.0* (see `LICENSE.md`).

## [1.6.1] - 2025-03-03

### Added

- Document `wp.Launch` objects ([docs](https://nvidia.github.io/warp/modules/runtime.html#launch-objects),
  [GH-428](https://github.com/NVIDIA/warp/issues/428)).
- Document how overwriting previously computed results can lead to incorrect gradients
  ([docs](https://nvidia.github.io/warp/modules/differentiability.html#array-overwrites),
  [GH-525](https://github.com/NVIDIA/warp/issues/525)).

### Fixed

- Fix unaligned loads with offset 2D tiles in `wp.tile_load()`.
- Fix FP64 accuracy of thread-level matrix-matrix multiplications ([GH-489](https://github.com/NVIDIA/warp/issues/489)).
- Fix `wp.array()` not initializing from arrays defining a CUDA array interface when the target device is CPU
  ([GH-523](https://github.com/NVIDIA/warp/issues/523)).
- Fix `wp.Launch` objects not storing and replaying adjoint kernel launches
  ([GH-449](https://github.com/NVIDIA/warp/issues/449)).
- Fix `wp.config.verify_autograd_array_access` failing to detect overwrites in generic Warp functions
  ([GH-493](https://github.com/NVIDIA/warp/issues/493)).
- Fix an error on Windows when closing an `OpenGLRenderer` app ([GH-488](https://github.com/NVIDIA/warp/issues/488)).
- Fix per-vertex colors not being correctly written out to USD meshes when a constant color is being passed
  ([GH-480](https://github.com/NVIDIA/warp/issues/480)).
- Fix an error in capturing the `wp.sim.VBDIntegrator` with CUDA graphs when `handle_self_contact` is enabled
  ([GH-441](https://github.com/NVIDIA/warp/issues/441)).
- Fix an error of AABB computation in `wp.collide.TriMeshCollisionDetector`.
- Fix URDF-imported planar joints not being set with the intended `target_ke`, `target_kd`, and `mode` parameters
  ([GH-454](https://github.com/NVIDIA/warp/issues/454)).
- Fix `ModelBuilder.add_builder()` to use correct offsets for `ModelBuilder.joint_parent` and `ModelBuilder.joint_child`
  ([GH-432](https://github.com/NVIDIA/warp/issues/432))
- Fix underallocation of contact points for box–sphere and box–capsule collisions.
- Fix `wp.randi()` documentation to show correct output range of `[-2^31, 2^31)`.

## [1.6.0] - 2025-02-03

### Added

- Add preview of Tile Cholesky factorization and solve APIs through `wp.tile_cholesky()`, `tile_cholesky_solve()`
  and `tile_diag_add()` (preview APIs are subject to change).
- Support for loading tiles from arrays whose shapes are not multiples of the tile dimensions.
  Out-of-bounds reads will be zero-filled and out-of-bounds writes will be skipped.
- Support for higher-dimensional (up to 4D) tile shapes and memory operations.
- Add intersection-free self-contact support in `wp.sim.VBDIntegrator` by passing `handle_self_contact=True`.
  See `warp/examples/sim/example_cloth_self_contact.py` for a usage example.
- Add functions `wp.norm_l1()`, `wp.norm_l2()`, `wp.norm_huber()`, `wp.norm_pseudo_huber()`, and `wp.smooth_normalize()`
  for vector types to a new `wp.math` module.
- `wp.sim.SemiImplicitIntegrator` and `wp.sim.FeatherstoneIntegrator` now have an optional `friction_smoothing`
  constructor argument (defaults to 1.0) that controls softness of the friction norm computation.
- Support `assert` statements in kernels ([docs](https://nvidia.github.io/warp/debugging.html#assertions)).
  Assertions can only be triggered in `"debug"` mode ([GH-366](https://github.com/NVIDIA/warp/issues/336)).
- Support CUDA IPC on Linux. Call the `ipc_handle()` method to get an IPC handle for a `wp.Event` or a `wp.array`,
  and call `wp.from_ipc_handle()` or `wp.event_from_ipc_handle()` in another process to open the handle
  ([docs](https://nvidia.github.io/warp/modules/runtime.html#interprocess-communication-ipc)).
- Add per-module option to disable fused floating point operations, use `wp.set_module_options({"fuse_fp": False})`
  ([GH-379](https://github.com/NVIDIA/warp/issues/379)).
- Add per-module option to add CUDA-C line information for profiling, use `wp.set_module_options({"lineinfo": True})`.
- Support operator overloading for `wp.struct` objects by defining `wp.func` functions
  ([GH-392](https://github.com/NVIDIA/warp/issues/392)).
- Add built-in function `wp.len()` to retrieve the number of elements for vectors, quaternions, matrices, and arrays
  ([GH-389](https://github.com/NVIDIA/warp/issues/389)).
- Add `warp/examples/optim/example_softbody_properties.py` as an optimization example for soft-body properties
  ([GH-419](https://github.com/NVIDIA/warp/pull/419)).
- Add `warp/examples/tile/example_tile_walker.py`, which reworks the existing `example_walker.py`
  to use Warp's tile API for matrix multiplication.
- Add `warp/examples/tile/example_tile_nbody.py` as an example of an N-body simulation using Warp tile primitives.

### Changed

- **Breaking:** Change `wp.tile_load()` and `wp.tile_store()` indexing behavior so that indices are now specified in
  terms of *array elements* instead of *tile multiples*.
- **Breaking:** Tile operations now take `shape` and `offset` parameters as tuples,
  e.g.: `wp.tile_load(array, shape=(m,n), offset=(i,j))`.
- **Breaking:** Change exception types and error messages thrown by tile functions for improved consistency.
- Add an implicit tile synchronization whenever a shared memory tile's data is reinitialized (e.g. in dynamic loops).
  This could result in lower performance.
- `wp.Bvh` constructor now supports various construction algorithms via the `constructor` argument, including
  `"sah"` (Surface Area Heuristics), `"median"`, and `"lbvh"` ([docs](https://nvidia.github.io/warp/modules/runtime.html#warp.Bvh.__init__))
- Improve the query efficiency of `wp.Bvh` and `wp.Mesh`.
- Improve memory consumption, compilation and runtime performance when using in-place vector/matrix assignments in
  kernels that have `enable_backward` set to `False` ([GH-332](https://github.com/NVIDIA/warp/issues/332)).
- Vector/matrix/quaternion component `+=` and `-=` operations compile and run faster in the backward pass
  ([GH-332](https://github.com/NVIDIA/warp/issues/332)).
- Name files in the kernel cache according to their directory. Previously, all files began with
  `module_codegen` ([GH-431](https://github.com/NVIDIA/warp/issues/431)).
- Avoid recompilation of modules when changing `block_dim`.
- `wp.autograd.gradcheck_tape()` now has additional optional arguments `reverse_launches` and `skip_to_launch_index`.
- `wp.autograd.gradcheck()`, `wp.autograd.jacobian()`, and `wp.autograd.jacobian_fd()` now also accept
  arbitrary Python functions that have Warp arrays as inputs and outputs.
- `update_vbo_transforms` kernel launches in the OpenGL renderer are no longer recorded onto the tape.
- Skip emitting backward functions/kernels in the generated C++/CUDA code when `enable_backward` is set to `False`.
- Emit deprecation warnings for the use of the `owner` and `length` keywords in the `wp.array` initializer.
- Emit deprecation warnings for the use of `wp.mlp()`, `wp.matmul()`, and `wp.batched_matmul()`.
  Use tile primitives instead.
- Increase CPU array alignment for compatibility with other libraries like JAX/XLA ([GH-550](https://github.com/NVIDIA/warp/issues/550)).

### Fixed

- Fix unintended modification of non-Warp arrays during the backward pass ([GH-394](https://github.com/NVIDIA/warp/issues/394)).
- Fix so that `wp.Tape.zero()` zeroes gradients passed via the `grads` parameter in `wp.Tape.backward()`
  ([GH-407](https://github.com/NVIDIA/warp/issues/407)).
- Fix errors during graph capture caused by module unloading ([GH-401](https://github.com/NVIDIA/warp/issues/401)).
- Fix potential memory corruption errors when allocating arrays with strides ([GH-404](https://github.com/NVIDIA/warp/issues/404)).
- Fix `wp.array()` not respecting the target `dtype` and `shape` when the given data is an another array with a CUDA interface
  ([GH-363](https://github.com/NVIDIA/warp/issues/363)).
- Negative constants evaluate to compile-time constants ([GH-403](https://github.com/NVIDIA/warp/issues/403))
- Fix `ImportError` exception being thrown during interpreter shutdown on Windows when using the OpenGL renderer
  ([GH-412](https://github.com/NVIDIA/warp/issues/412)).
- Fix the OpenGL renderer not working when multiple instances exist at the same time ([GH-385](https://github.com/NVIDIA/warp/issues/385)).
- Fix `AttributeError` crash in the OpenGL renderer when moving the camera ([GH-426](https://github.com/NVIDIA/warp/issues/426)).
- Fix the OpenGL renderer not correctly displaying duplicate capsule, cone, and cylinder shapes
  ([GH-388](https://github.com/NVIDIA/warp/issues/388)).
- Fix the overriding of `wp.sim.ModelBuilder` default parameters ([GH-429](https://github.com/NVIDIA/warp/pull/429)).
- Fix indexing of `wp.tile_extract()` when the block dimension is smaller than the tile size.
- Fix scale and rotation issues with the rock geometry used in the granular collision SDF example
  ([GH-409](https://github.com/NVIDIA/warp/issues/409)).
- Fix autodiff Jacobian computation in `wp.autograd.jacobian()` where in some cases gradients were not zeroed-out properly.
- Fix plotting issues in `wp.autograd.jacobian_plot()`.
- Fix the `len()` operator returning the total size of a matrix instead of its first dimension.
- Fix gradient instability in rigid-body contact handling for `wp.sim.SemiImplicitIntegrator` and
  `wp.sim.FeatherstoneIntegrator` ([GH-349](https://github.com/NVIDIA/warp/issues/349)).
- Fix overload resolution of generic Warp functions with default arguments.
- Fix rendering of arrows with different `up_axis`, `color` in `OpenGLRenderer` ([GH-448](https://github.com/NVIDIA/warp/issues/448)).
- Fix bugs when converting `__cuda_array_interface__` arrays to Warp ([GH-763](https://github.com/NVIDIA/warp/issues/763)).

## [1.5.1] - 2025-01-02

### Added

- Add PyTorch basics and custom operators notebooks to the `notebooks` directory.
- Update PyTorch interop docs to include section on custom operators
  ([docs](https://nvidia.github.io/warp/modules/interoperability.html#pytorch-custom-ops-example)).

### Fixed

- warp.sim: Fix a bug in which the color-balancing algorithm was not updating the colorings.
- Fix custom colors being not being updated when rendering meshes with static topology in OpenGL
  ([GH-343](https://github.com/NVIDIA/warp/issues/343)).
- Fix `wp.launch_tiled()` not returning a `Launch` object when passed `record_cmd=True`.
- Fix default arguments not being resolved for `wp.func` when called from Python's runtime
  ([GH-386](https://github.com/NVIDIA/warp/issues/386)).
- Array overwrite tracking: Fix issue with not marking arrays passed to `wp.atomic_add()`, `wp.atomic_sub()`,
  `wp.atomic_max()`, or `wp.atomic_min()` as being written to ([GH-378](https://github.com/NVIDIA/warp/issues/378)).
- Fix for occasional failure to update `.meta` files into Warp kernel cache on Windows.
- Fix the OpenGL renderer not being able to run without a CUDA device available
  ([GH-344](https://github.com/NVIDIA/warp/issues/344)).
- Fix incorrect CUDA driver function versions ([GH-402](https://github.com/NVIDIA/warp/issues/402)).

## [1.5.0] - 2024-12-02

### Added

- Support for cooperative tile-based primitives using cuBLASDx and cuFFTDx, please see the tile
  [documentation](https://nvidia.github.io/warp/modules/tiles.html) for details.
- Expose a `reversed()` built-in for iterators ([GH-311](https://github.com/NVIDIA/warp/issues/311)).
- Support for saving Volumes into `.nvdb` files with the `save_to_nvdb` method.
- warp.fem: Add `wp.fem.Trimesh3D` and `wp.fem.Quadmesh3D` geometry types for 3D surfaces with new `example_distortion_energy` example.
- warp.fem: Add `"add"` option to `wp.fem.integrate()` for accumulating integration result to existing output.
- warp.fem: Add `"assembly"` option to `wp.fem.integrate()` for selecting between more memory-efficient or more
  computationally efficient integration algorithms.
- warp.fem: Add Nédélec (first kind) and Raviart-Thomas vector-valued function spaces
  providing conforming discretization of `curl` and `div` operators, respectively.
- warp.sim: Add a graph coloring module that supports converting trimesh into a vertex graph and applying coloring.
  The `wp.sim.ModelBuilder` now includes methods to color particles for use with `wp.sim.VBDIntegrator()`,
  users should call `builder.color()` before finalizing assets.
- warp.sim: Add support for a per-particle radius for soft-body triangle contact using the `wp.sim.Model.particle_radius`
  array ([docs](https://nvidia.github.io/warp/modules/sim.html#warp.sim.Model.particle_radius)), replacing the previous
  hard-coded value of 0.01 ([GH-329](https://github.com/NVIDIA/warp/issues/329)).
- Add a `particle_radius` parameter to `wp.sim.ModelBuilder.add_cloth_mesh()` and `wp.sim.ModelBuilder.add_cloth_grid()`
  to set a uniform radius for the added particles.
- Document `wp.array` attributes ([GH-364](https://github.com/NVIDIA/warp/issues/364)).
- Document time-to-compile tradeoffs when using vector component assignment statements in kernels.
- Add introductory Jupyter notebooks to the `notebooks` directory.

### Changed

- Drop support for Python 3.7; Python 3.8 is now the minimum-supported version.
- Promote the `wp.Int`, `wp.Float`, and `wp.Scalar` generic annotation types to the public API.
- warp.fem: Simplify querying neighboring cell quantities when integrating on sides using new
  `wp.fem.cells()`, `wp.fem.to_inner_cell()`, `wp.fem.to_outer_cell()` operators.
- Show an error message when the type returned by a function differs from its annotation, which would have led to the compilation stage failing.
- Clarify that `wp.randn()` samples a normal distribution of mean 0 and variance 1.
- Raise error when passing more than 32 variadic argument to the `wp.printf()` built-in.

### Fixed

- Fix `place` setting of paddle backend.
- warp.fem: Fix tri-cubic shape functions on quadrilateral meshes.
- warp.fem: Fix caching of integrand kernels when changing code-generation options.
- Fix `wp.expect_neq()` overloads missing for scalar types.
- Fix an error when a `wp.kernel` or a `wp.func` object is annotated to return a `None` value.
- Fix error when reading multi-volume, BLOSC-compressed `.nvdb` files.
- Fix `wp.printf()` erroring out when no variadic arguments are passed ([GH-333](https://github.com/NVIDIA/warp/issues/333)).
- Fix memory access issues in soft-rigid contact collisions ([GH-362](https://github.com/NVIDIA/warp/issues/362)).
- Fix gradient propagation for in-place addition/subtraction operations on custom vector-type arrays.
- Fix the OpenGL renderer's window not closing when clicking the X button.
- Fix the OpenGL renderer's camera snapping to a different direction from the initial camera's orientation when first looking around.
- Fix custom colors being ignored when rendering meshes in OpenGL ([GH-343](https://github.com/NVIDIA/warp/issues/343)).
- Fix topology updates not being supported by the the OpenGL renderer.

## [1.4.2] - 2024-11-13

### Changed

- Make the output of `wp.print()` in backward kernels consistent for all supported data types.

### Fixed

- Fix to relax the integer types expected when indexing arrays (regression in `1.3.0`).
- Fix printing vector and matrix adjoints in backward kernels.
- Fix kernel compile error when printing structs.
- Fix an incorrect user function being sometimes resolved when multiple overloads are available with array parameters with different `dtype` values.
- Fix error being raised when static and dynamic for-loops are written in sequence with the same iteration variable names ([GH-331](https://github.com/NVIDIA/warp/issues/331)).
- Fix an issue with the `Texture Write` node, used in the Mandelbrot Omniverse sample, sometimes erroring out in multi-GPU environments.
- Code generation of in-place multiplication and division operations (regression introduced in a69d061)([GH-342](https://github.com/NVIDIA/warp/issues/342)).

## [1.4.1] - 2024-10-15

### Fixed

- Fix `iter_reverse()` not working as expected for ranges with steps other than 1 ([GH-311](https://github.com/NVIDIA/warp/issues/311)).
- Fix potential out-of-bounds memory access when a `wp.sparse.BsrMatrix` object is reused for storing matrices of different shapes.
- Fix robustness to very low desired tolerance in `wp.fem.utils.symmetric_eigenvalues_qr`.
- Fix invalid code generation error messages when nesting dynamic and static for-loops.
- Fix caching of kernels with static expressions.
- Fix `ModelBuilder.add_builder(builder)` to correctly update `articulation_start` and thereby `articulation_count` when `builder` contains more than one articulation.
- Re-introduced the `wp.rand*()`, `wp.sample*()`, and `wp.poisson()` onto the Python scope to revert a breaking change.

## [1.4.0] - 2024-10-01

### Added

- Support for a new `wp.static(expr)` function that allows arbitrary Python expressions to be evaluated at the time of
  function/kernel definition ([docs](https://nvidia.github.io/warp/codegen.html#static-expressions)).
- Support for stream priorities to hint to the device that it should process pending work
  in high-priority streams over pending work in low-priority streams when possible
  ([docs](https://nvidia.github.io/warp/modules/concurrency.html#stream-priorities)).
- Adaptive sparse grid geometry to `warp.fem` ([docs](https://nvidia.github.io/warp/modules/fem.html#adaptivity)).
- Support for defining `wp.kernel` and `wp.func` objects from within closures.
- Support for defining multiple versions of kernels, functions, and structs without manually assigning unique keys.
- Support for default argument values for user functions decorated with `wp.func`.
- Allow passing custom launch dimensions to `jax_kernel()` ([GH-310](https://github.com/NVIDIA/warp/pull/310)).
- JAX interoperability examples for sharding and matrix multiplication ([docs](https://nvidia.github.io/warp/modules/interoperability.html#using-shardmap-for-distributed-computation)).
- Interoperability support for the PaddlePaddle ML framework ([GH-318](https://github.com/NVIDIA/warp/pull/318)).
- Support `wp.mod()` for vector types ([GH-282](https://github.com/NVIDIA/warp/issues/282)).
- Expose the modulo operator `%` to Python's runtime scalar and vector types.
- Support for fp64 `atomic_add`, `atomic_max`, and `atomic_min` ([GH-284](https://github.com/NVIDIA/warp/issues/284)).
- Support for quaternion indexing (e.g. `q.w`).
- Support shadowing builtin functions ([GH-308](https://github.com/NVIDIA/warp/issues/308)).
- Support for redefining function overloads.
- Add an ocean sample to the `omni.warp` extension.
- `warp.sim.VBDIntegrator` now supports body-particle collision.
- Add a [contributing guide](https://nvidia.github.io/warp/modules/contribution_guide.html) to the Sphinx docs .
- Add documentation for dynamic code generation ([docs](https://nvidia.github.io/warp/codegen.html#dynamic-kernel-creation)).

### Changed

- `wp.sim.Model.edge_indices` now includes boundary edges.
- Unexposed `wp.rand*()`, `wp.sample*()`, and `wp.poisson()` from the Python scope.
- Skip unused functions in module code generation, improving performance.
- Avoid reloading modules if their content does not change, improving performance.
- `wp.Mesh.points` is now a property instead of a raw data member, its reference can be changed after the mesh is initialized.
- Improve error message when invalid objects are referenced in a Warp kernel.
- `if`/`else`/`elif` statements with constant conditions are resolved at compile time with no branches being inserted in the generated code.
- Include all non-hidden builtins in the stub file.
- Improve accuracy of symmetric eigenvalues routine in `warp.fem`.

### Fixed

- Fix for `wp.func` erroring out when defining a `Tuple` as a return type hint ([GH-302](https://github.com/NVIDIA/warp/issues/302)).
- Fix array in-place op (`+=`, `-=`) adjoints to compute gradients correctly in the backwards pass
- Fix vector, matrix in-place assignment adjoints to compute gradients correctly in the backwards pass, e.g.: `v[1] = x`
- Fix a bug in which Python docstrings would be created as local function variables in generated code.
- Fix a bug with autograd array access validation in functions from different modules.
- Fix a rare crash during error reporting on some systems due to glibc mismatches.
- Handle `--num_tiles 1` in `example_render_opengl.py` ([GH-306](https://github.com/NVIDIA/warp/issues/306)).
- Fix the computation of body contact forces in `FeatherstoneIntegrator` when bodies and particles collide.
- Fix bug in `FeatherstoneIntegrator` where `eval_rigid_jacobian` could give incorrect results or reach an infinite
  loop when the body and joint indices were not in the same order. Added `Model.joint_ancestor` to fix the indexing
  from a joint to its parent joint in the articulation.
- Fix wrong vertex index passed to `add_edges()` called from `ModelBuilder.add_cloth_mesh()` ([GH-319](https://github.com/NVIDIA/warp/issues/319)).
- Add a workaround for uninitialized memory read warning in the `compute-sanitizer` initcheck tool when using `wp.Mesh`.
- Fix name clashes when Warp functions and structs are returned from Python functions multiple times.
- Fix name clashes between Warp functions and structs defined in different modules.
- Fix code generation errors when overloading generic kernels defined in a Python function.
- Fix issues with unrelated functions being treated as overloads (e.g., closures).
- Fix handling of `stream` argument in `array.__dlpack__()`.
- Fix a bug related to reloading CPU modules.
- Fix a crash when kernel functions are not found in CPU modules.
- Fix conditions not being evaluated as expected in `while` statements.
- Fix printing Boolean and 8-bit integer values.
- Fix array interface type strings used for Boolean and 8-bit integer values.
- Fix initialization error when setting struct members.
- Fix Warp not being initialized upon entering a `wp.Tape` context.
- Use `kDLBool` instead of `kDLUInt` for DLPack interop of Booleans.

## [1.3.3] - 2024-09-04

- Bug fixes
  - Fix an aliasing issue with zero-copy array initialization from NumPy introduced in Warp 1.3.0.
  - Fix `wp.Volume.load_from_numpy()` behavior when `bg_value` is a sequence of values ([GH-312](https://github.com/NVIDIA/warp/pull/312)).

## [1.3.2] - 2024-08-30

- Bug fixes
  - Fix accuracy of 3x3 SVD ``wp.svd3`` with fp64 numbers ([GH-281](https://github.com/NVIDIA/warp/issues/281)).
  - Fix module hashing when a kernel argument contained a struct array ([GH-287](https://github.com/NVIDIA/warp/issues/287)).
  - Fix a bug in `wp.bvh_query_ray()` where the direction instead of the reciprocal direction was used ([GH-288](https://github.com/NVIDIA/warp/issues/288)).
  - Fix errors when launching a CUDA graph after a module is reloaded. Modules that were used during graph capture
    will no longer be unloaded before the graph is released.
  - Fix a bug in `wp.sim.collide.triangle_closest_point_barycentric()` where the returned barycentric coordinates may be
    incorrect when the closest point lies on an edge.
  - Fix 32-bit overflow when array shape is specified using `np.int32`.
  - Fix handling of integer indices in the `input_output_mask` argument to `autograd.jacobian` and
    `autograd.jacobian_fd` ([GH-289](https://github.com/NVIDIA/warp/issues/289)).
  - Fix `ModelBuilder.collapse_fixed_joints()` to correctly update the body centers of mass and the
    `ModelBuilder.articulation_start` array.
  - Fix precedence of closure constants over global constants.
  - Fix quadrature point indexing in `wp.fem.ExplicitQuadrature` (regression from 1.3.0).
- Documentation improvements
  - Add missing return types for built-in functions.
  - Clarify that atomic operations also return the previous value.
  - Clarify that `wp.bvh_query_aabb()` returns parts that overlap the bounding volume.

## [1.3.1] - 2024-07-27

- Remove `wp.synchronize()` from PyTorch autograd function example
- `Tape.check_kernel_array_access()` and `Tape.reset_array_read_flags()` are now private methods.
- Fix reporting unmatched argument types

## [1.3.0] - 2024-07-25

- Warp Core improvements
  - Update to CUDA 12.x by default (requires NVIDIA driver 525 or newer), please see [README.md](https://github.com/nvidia/warp?tab=readme-ov-file#installing) for commands to install CUDA 11.x binaries for older drivers
  - Add information to the module load print outs to indicate whether a module was
  compiled `(compiled)`, loaded from the cache `(cached)`, or was unable to be
  loaded `(error)`.
  - `wp.config.verbose = True` now also prints out a message upon the entry to a `wp.ScopedTimer`.
  - Add `wp.clear_kernel_cache()` to the public API. This is equivalent to `wp.build.clear_kernel_cache()`.
  - Add code-completion support for `wp.config` variables.
  - Remove usage of a static task (thread) index for CPU kernels to address multithreading concerns ([GH-224](https://github.com/NVIDIA/warp/issues/224))
  - Improve error messages for unsupported Python operations such as sequence construction in kernels
  - Update `wp.matmul()` CPU fallback to use dtype explicitly in `np.matmul()` call
  - Add support for PEP 563's `from __future__ import annotations` ([GH-256](https://github.com/NVIDIA/warp/issues/256)).
  - Allow passing external arrays/tensors to `wp.launch()` directly via `__cuda_array_interface__` and `__array_interface__`, up to 2.5x faster conversion from PyTorch
  - Add faster Torch interop path using `return_ctype` argument to `wp.from_torch()`
  - Handle incompatible CUDA driver versions gracefully
  - Add `wp.abs()` and `wp.sign()` for vector types
  - Expose scalar arithmetic operators to Python's runtime (e.g.: `wp.float16(1.23) * wp.float16(2.34)`)
  - Add support for creating volumes with anisotropic transforms
  - Allow users to pass function arguments by keyword in a kernel using standard Python calling semantics
  - Add additional documentation and examples demonstrating `wp.copy()`, `wp.clone()`, and `array.assign()` differentiability
  - Add `__new__()` methods for all class `__del__()` methods to handle when a class instance is created but not instantiated before garbage collection
  - Implement the assignment operator for `wp.quat`
  - Make the geometry-related built-ins available only from within kernels
  - Rename the API-facing query types to remove their `_t` suffix: `wp.BVHQuery`, `wp.HashGridQuery`, `wp.MeshQueryAABB`, `wp.MeshQueryPoint`, and `wp.MeshQueryRay`
  - Add `wp.array(ptr=...)` to allow initializing arrays from pointer addresses inside of kernels ([GH-206](https://github.com/NVIDIA/warp/issues/206))

- `warp.autograd` improvements:
  - New `warp.autograd` module with utility functions `gradcheck()`, `jacobian()`, and `jacobian_fd()` for debugging kernel Jacobians ([docs](https://nvidia.github.io/warp/modules/differentiability.html#measuring-gradient-accuracy))
  - Add array overwrite detection, if `wp.config.verify_autograd_array_access` is true in-place operations on arrays on the Tape that could break gradient computation will be detected ([docs](https://nvidia.github.io/warp/modules/differentiability.html#array-overwrite-tracking))
  - Fix bug where modification of `@wp.func_replay` functions and native snippets would not trigger module recompilation
  - Add documentation for dynamic loop autograd limitations

- `warp.sim` improvements:
  - Improve memory usage and performance for rigid body contact handling when `self.rigid_mesh_contact_max` is zero (default behavior).
  - The `mask` argument to `wp.sim.eval_fk()` now accepts both integer and boolean arrays to mask articulations.
  - Fix handling of `ModelBuilder.joint_act` in `ModelBuilder.collapse_fixed_joints()` (affected floating-base systems)
  - Fix and improve implementation of `ModelBuilder.plot_articulation()` to visualize the articulation tree of a rigid-body mechanism
  - Fix ShapeInstancer `__new__()` method (missing instance return and `*args` parameter)
  - Fix handling of `upaxis` variable in `ModelBuilder` and the rendering thereof in `OpenGLRenderer`

- `warp.sparse` improvements:
  - Sparse matrix allocations (from `bsr_from_triplets()`, `bsr_axpy()`, etc.) can now be captured in CUDA graphs; exact number of non-zeros can be optionally requested asynchronously.
  - `bsr_assign()` now supports changing block shape (including CSR/BSR conversions)
  - Add Python operator overloads for common sparse matrix operations, e.g `A += 0.5 * B`, `y = x @ C`

- `warp.fem` new features and fixes:
  - Support for variable number of nodes per element
  - Global `wp.fem.lookup()` operator now supports `wp.fem.Tetmesh` and `wp.fem.Trimesh2D` geometries
  - Simplified defining custom subdomains (`wp.fem.Subdomain`), free-slip boundary conditions
  - New field types: `wp.fem.UniformField`, `wp.fem.ImplicitField` and `wp.fem.NonconformingField`
  - New `streamlines`, `magnetostatics` and `nonconforming_contact` examples, updated `mixed_elasticity` to use a nonlinear model
  - Function spaces can now export VTK-compatible cells for visualization
  - Fixed edge cases with NanoVDB function spaces
  - Fixed differentiability of `wp.fem.PicQuadrature` w.r.t. positions and measures

## [1.2.2] - 2024-07-04

- Fix hashing of replay functions and snippets
- Add additional documentation and examples demonstrating `wp.copy()`, `wp.clone()`, and `array.assign()` differentiability
- Add `__new__()` methods for all class `__del__()` methods to
  handle when a class instance is created but not instantiated before garbage collection.
- Add documentation for dynamic loop autograd limitations
- Allow users to pass function arguments by keyword in a kernel using standard Python calling semantics
- Implement the assignment operator for `wp.quat`

## [1.2.2] - 2024-07-04

- Support for NumPy >= 2.0

## [1.2.1] - 2024-06-14

- Fix generic function caching
- Fix Warp not being initialized when constructing arrays with `wp.array()`
- Fix `wp.is_mempool_access_supported()` not resolving the provided device arguments to `wp.context.Device`

## [1.2.0] - 2024-06-06

- Add a not-a-number floating-point constant that can be used as `wp.NAN` or `wp.nan`.
- Add `wp.isnan()`, `wp.isinf()`, and `wp.isfinite()` for scalars, vectors, matrices, etc.
- Improve kernel cache reuse by hashing just the local module constants. Previously, a
  module's hash was affected by all `wp.constant()` variables declared in a Warp program.
- Revised module compilation process to allow multiple processes to use the same kernel cache directory.
  Cached kernels will now be stored in hash-specific subdirectory.
- Add runtime checks for `wp.MarchingCubes` on field dimensions and size
- Fix memory leak in `wp.Mesh` BVH ([GH-225](https://github.com/NVIDIA/warp/issues/225))
- Use C++17 when building the Warp library and user kernels
- Increase PTX target architecture up to `sm_75` (from `sm_70`), enabling Turing ISA features
- Extended NanoVDB support (see `warp.Volume`):
  - Add support for data-agnostic index grids, allocation at voxel granularity
  - New `wp.volume_lookup_index()`, `wp.volume_sample_index()` and generic `wp.volume_sample()`/`wp.volume_lookup()`/`wp.volume_store()` kernel-level functions
  - Zero-copy aliasing of in-memory grids, support for multi-grid buffers
  - Grid introspection and blind data access capabilities
  - `warp.fem` can now work directly on NanoVDB grids using `warp.fem.Nanogrid`
  - Fixed `wp.volume_sample_v()` and `wp.volume_store_*()` adjoints
  - Prevent `wp.volume_store()` from overwriting grid background values
- Improve validation of user-provided fields and values in `warp.fem`
- Support headless rendering of `wp.render.OpenGLRenderer` via `pyglet.options["headless"] = True`
- `wp.render.RegisteredGLBuffer` can fall back to CPU-bound copying if CUDA/OpenGL interop is not available
- Clarify terms for external contributions, please see CONTRIBUTING.md for details
- Improve performance of `wp.sparse.bsr_mm()` by ~5x on benchmark problems
- Fix for XPBD incorrectly indexing into of joint actuations `joint_act` arrays
- Fix for mass matrix gradients computation in `wp.sim.FeatherstoneIntegrator()`
- Fix for handling of `--msvc_path` in build scripts
- Fix for `wp.copy()` params to record dest and src offset parameters on `wp.Tape()`
- Fix for `wp.randn()` to ensure return values are finite
- Fix for slicing of arrays with gradients in kernels
- Fix for function overload caching, ensure module is rebuilt if any function overloads are modified
- Fix for handling of `bool` types in generic kernels
- Publish CUDA 12.5 binaries for Hopper support, see https://github.com/nvidia/warp?tab=readme-ov-file#installing for details

## 1.1.1 - 2024-05-24

- `wp.init()` is no longer required to be called explicitly and will be performed on first call to the API
- Speed up `omni.warp.core`'s startup time

## [1.1.0] - 2024-05-09

- Support returning a value from `@wp.func_native` CUDA functions using type hints
- Improved differentiability of the `wp.sim.FeatherstoneIntegrator`
- Fix gradient propagation for rigid body contacts in `wp.sim.collide()`
- Added support for event-based timing, see `wp.ScopedTimer()`
- Added Tape visualization and debugging functions, see `wp.Tape.visualize()`
- Support constructing Warp arrays from objects that define the `__cuda_array_interface__` attribute
- Support copying a struct to another device, use `struct.to(device)` to migrate struct arrays
- Allow rigid shapes to not have any collisions with other shapes in `wp.sim.Model`
- Change default test behavior to test redundant GPUs (up to 2x)
- Test each example in an individual subprocess
- Polish and optimize various examples and tests
- Allow non-contiguous point arrays to be passed to `wp.HashGrid.build()`
- Upgrade LLVM to 18.1.3 for from-source builds and Linux x86-64 builds
- Build DLL source code as C++17 and require GCC 9.4 as a minimum
- Array clone, assign, and copy are now differentiable
- Use `Ruff` for formatting and linting
- Various documentation improvements (infinity, math constants, etc.)
- Improve URDF importer, handle joint armature
- Allow builtins.bool to be used in Warp data structures
- Use external gradient arrays in backward passes when passed to `wp.launch()`
- Add Conjugate Residual linear solver, see `wp.optim.linear.cr()`
- Fix propagation of gradients on aliased copy of variables in kernels
- Facilitate debugging and speed up `import warp` by eliminating raising any exceptions
- Improve support for nested vec/mat assignments in structs
- Recommend Python 3.9 or higher, which is required for JAX and soon PyTorch.
- Support gradient propagation for indexing sliced multi-dimensional arrays, i.e. `a[i][j]` vs. `a[i, j]`
- Provide an informative message if setting DLL C-types failed, instructing to try rebuilding the library

## 1.0.3 - 2024-04-17

- Add a `support_level` entry to the configuration file of the extensions

## [1.0.2] - 2024-03-22

- Make examples runnable from any location
- Fix the examples not running directly from their Python file
- Add the example gallery to the documentation
- Update `README.md` examples USD location
- Update `example_graph_capture.py` description

## [1.0.1] - 2024-03-15

- Document Device `total_memory` and `free_memory`
- Documentation for allocators, streams, peer access, and generics
- Changed example output directory to current working directory
- Added `python -m warp.examples.browse` for browsing the examples folder
- Print where the USD stage file is being saved
- Added `examples/optim/example_walker.py` sample
- Make the drone example not specific to USD
- Reduce the time taken to run some examples
- Optimise rendering points with a single colour
- Clarify an error message around needing USD
- Raise exception when module is unloaded during graph capture
- Added `wp.synchronize_event()` for blocking the host thread until a recorded event completes
- Flush C print buffers when ending `stdout` capture
- Remove more unneeded CUTLASS files
- Allow setting mempool release threshold as a fractional value

## [1.0.0] - 2024-03-07

- Add `FeatherstoneIntegrator` which provides more stable simulation of articulated rigid body dynamics in generalized coordinates (`State.joint_q` and `State.joint_qd`)
- Introduce `warp.sim.Control` struct to store control inputs for simulations (optional, by default the `Model` control inputs are used as before); integrators now have a different simulation signature: `integrator.simulate(model: Model, state_in: State, state_out: State, dt: float, control: Control)`
- `joint_act` can now behave in 3 modes: with `joint_axis_mode` set to `JOINT_MODE_FORCE` it behaves as a force/torque, with `JOINT_MODE_VELOCITY` it behaves as a velocity target, and with `JOINT_MODE_POSITION` it behaves as a position target; `joint_target` has been removed
- Add adhesive contact to Euler integrators via `Model.shape_materials.ka` which controls the contact distance at which the adhesive force is applied
- Improve handling of visual/collision shapes in URDF importer so visual shapes are not involved in contact dynamics
- Experimental JAX kernel callback support
- Improve module load exception message
- Add `wp.ScopedCapture`
- Removing `enable_backward` warning for callables
- Copy docstrings and annotations from wrapped kernels, functions, structs

## [0.15.1] - 2024-03-05

- Add examples assets to the wheel packages
- Fix broken image link in documentation
- Fix codegen for custom grad functions calling their respective forward functions
- Fix custom grad function handling for functions that have no outputs
- Fix issues when `wp.config.quiet = True`

## [0.15.0] - 2024-03-04

- Add thumbnails to examples gallery
- Apply colored lighting to examples
- Moved `examples` directory under `warp/`
- Add example usage to `python -m warp.tests --help`
- Adding `torch.autograd.function` example + docs
- Add error-checking to array shapes during creation
- Adding `example_graph_capture`
- Add a Diffsim Example of a Drone
- Fix `verify_fp` causing compiler errors and support CPU kernels
- Fix to enable `matmul` to be called in CUDA graph capture
- Enable mempools by default
- Update `wp.launch` to support tuple args
- Fix BiCGSTAB and GMRES producing NaNs when converging early
- Fix warning about backward codegen being disabled in `test_fem`
- Fix `assert_np_equal` when NaN's and tolerance are involved
- Improve error message to discern between CUDA being disabled or not supported
- Support cross-module functions with user-defined gradients
- Suppress superfluous CUDA error when ending capture after errors
- Make output during initialization atomic
- Add `warp.config.max_unroll`, fix custom gradient unrolling
- Support native replay snippets using `@wp.func_native(snippet, replay_snippet=replay_snippet)`
- Look for the CUDA Toolkit in default locations if the `CUDA_PATH` environment variable or `--cuda_path` build option are not used
- Added `wp.ones()` to efficiently create one-initialized arrays
- Rename `wp.config.graph_capture_module_load_default` to `wp.config.enable_graph_capture_module_load_by_default`

## 0.14.0 - 2024-02-19

- Add support for CUDA pooled (stream-ordered) allocators
  - Support memory allocation during graph capture
  - Support copying non-contiguous CUDA arrays during graph capture
  - Improved memory allocation/deallocation performance with pooled allocators
  - Use `wp.config.enable_mempools_at_init` to enable pooled allocators during Warp initialization (if supported)
  - `wp.is_mempool_supported()` - check if a device supports pooled allocators
  - `wp.is_mempool_enabled()`, `wp.set_mempool_enabled()` - enable or disable pooled allocators per device
  - `wp.set_mempool_release_threshold()`, `wp.get_mempool_release_threshold()` - configure memory pool release threshold
- Add support for direct memory access between devices
  - Improved peer-to-peer memory transfer performance if access is enabled
  - Caveat: enabling peer access may impact memory allocation/deallocation performance and increase memory consumption
  - `wp.is_peer_access_supported()` - check if the memory of a device can be accessed by a peer device
  - `wp.is_peer_access_enabled()`, `wp.set_peer_access_enabled()` - manage peer access for memory allocated using default CUDA allocators
  - `wp.is_mempool_access_supported()` - check if the memory pool of a device can be accessed by a peer device
  - `wp.is_mempool_access_enabled()`, `wp.set_mempool_access_enabled()` - manage access for memory allocated using pooled CUDA allocators
- Refined stream synchronization semantics
  - `wp.ScopedStream` can synchronize with the previous stream on entry and/or exit (only sync on entry by default)
  - Functions taking an optional stream argument do no implicit synchronization for max performance (e.g., `wp.copy()`, `wp.launch()`, `wp.capture_launch()`)
- Support for passing a custom `deleter` argument when constructing arrays
  - Deprecation of `owner` argument - use `deleter` to transfer ownership
- Optimizations for various core API functions (e.g., `wp.zeros()`, `wp.full()`, and more)
- Fix `wp.matmul()` to always use the correct CUDA context
- Fix memory leak in BSR transpose
- Fix stream synchronization issues when copying non-contiguous arrays
- API change: `wp.matmul()` no longer accepts a device as a parameter; instead, it infers the correct device from the arrays being multiplied
- Updated DLPack utilities to the latest published standard
  - External arrays can be imported into Warp directly, e.g., `wp.from_dlpack(external_array)`
  - Warp arrays can be exported to consumer frameworks directly, e.g., `jax.dlpack.from_dlpack(warp_array)`
  - Added CUDA stream synchronization for CUDA arrays
  - The original DLPack protocol can still be used for better performance when stream synchronization is not required, see interoperability docs for details
  - `warp.to_dlpack()` is about 3-4x faster in common cases
  - `warp.from_dlpack()` is about 2x faster when called with a DLPack capsule
  - Fixed a small CPU memory leak related to DLPack interop
- Improved performance of creating arrays

## 0.13.1 - 2024-02-22

- Ensure that the results from the `Noise Deform` are deterministic across different Kit sessions

## [0.13.0] - 2024-02-16

- Update the license to *NVIDIA Software License*, allowing commercial use (see `LICENSE.md`)
- Add `CONTRIBUTING.md` guidelines (for NVIDIA employees)
- Hash CUDA `snippet` and `adj_snippet` strings to fix caching
- Fix `build_docs.py` on Windows
- Add missing `.py` extension to `warp/tests/walkthrough_debug`
- Allow `wp.bool` usage in vector and matrix types

## 0.12.0 - 2024-02-05

- Add a warning when the `enable_backward` setting is set to `False` upon calling `wp.Tape.backward()`
- Fix kernels not being recompiled as expected when defined using a closure
- Change the kernel cache appauthor subdirectory to just "NVIDIA"
- Ensure that gradients attached to PyTorch tensors have compatible strides when calling `wp.from_torch()`
- Add a `Noise Deform` node for OmniGraph that deforms points using a perlin/curl noise

## [0.11.0] - 2024-01-23

- Re-release 1.0.0-beta.7 as a non-pre-release 0.11.0 version so it gets selected by `pip install warp-lang`.
- Introducing a new versioning and release process, detailed in `PACKAGING.md` and resembling that of [Python itself](https://devguide.python.org/developer-workflow/development-cycle/#devcycle):
  - The 0.11 release(s) can be found on the `release-0.11` branch.
  - Point releases (if any) go on the same minor release branch and only contain bug fixes, not new features.
  - The `public` branch, previously used to merge releases into and corresponding with the GitHub `main` branch, is retired.

## 1.0.0-beta.7 - 2024-01-23

- Ensure captures are always enclosed in `try`/`finally`
- Only include .py files from the warp subdirectory into wheel packages
- Fix an extension's sample node failing at parsing some version numbers
- Allow examples to run without USD when possible
- Add a setting to disable the main Warp menu in Kit
- Add iterative linear solvers, see `wp.optim.linear.cg`, `wp.optim.linear.bicgstab`, `wp.optim.linear.gmres`, and `wp.optim.linear.LinearOperator`
- Improve error messages around global variables
- Improve error messages around mat/vec assignments
- Support conversion of scalars to native/ctypes, e.g.: `float(wp.float32(1.23))` or `ctypes.c_float(wp.float32(1.23))`
- Add a constant for infinity, see `wp.inf`
- Add a FAQ entry about array assignments
- Add a mass spring cage diff simulation example, see `examples/example_diffsim_mass_spring_cage.py`
- Add `-s`, `--suite` option for only running tests belonging to the given suites
- Fix common spelling mistakes
- Fix indentation of generated code
- Show deprecation warnings only once
- Improve `wp.render.OpenGLRenderer`
- Create the extension's symlink to the *core library* at runtime
- Fix some built-ins failing to compile the backward pass when nested inside if/else blocks
- Update examples with the new variants of the mesh query built-ins
- Fix type members that weren't zero-initialized
- Fix missing adjoint function for `wp.mesh_query_ray()`

## [1.0.0-beta.6] - 2024-01-10

- Do not create CPU copy of grad array when calling `array.numpy()`
- Fix `assert_np_equal()` bug
- Support Linux AArch64 platforms, including Jetson/Tegra devices
- Add parallel testing runner (invoke with `python -m warp.tests`, use `warp/tests/unittest_serial.py` for serial testing)
- Fix support for function calls in `range()`
- `wp.matmul()` adjoints now accumulate
- Expand available operators (e.g. vector @ matrix, scalar as dividend) and improve support for calling native built-ins
- Fix multi-gpu synchronization issue in `sparse.py`
- Add depth rendering to `wp.render.OpenGLRenderer`, document `wp.render`
- Make `wp.atomic_min()`, `wp.atomic_max()` differentiable
- Fix error reporting using the exact source segment
- Add user-friendly mesh query overloads, returning a struct instead of overwriting parameters
- Address multiple differentiability issues
- Fix backpropagation for returning array element references
- Support passing the return value to adjoints
- Add point basis space and explicit point-based quadrature for `wp.fem`
- Support overriding the LLVM project source directory path using `build_lib.py --build_llvm --llvm_source_path=`
- Fix the error message for accessing non-existing attributes
- Flatten faces array for Mesh constructor in URDF parser

## [1.0.0-beta.5] - 2023-11-22

- Fix for kernel caching when function argument types change
- Fix code-gen ordering of dependent structs
- Fix for `wp.Mesh` build on MGPU systems
- Fix for name clash bug with adjoint code: https://github.com/NVIDIA/warp/issues/154
- Add `wp.frac()` for returning the fractional part of a floating point value
- Add support for custom native CUDA snippets using `@wp.func_native` decorator
- Add support for batched matmul with batch size > 2^16-1
- Add support for transposed CUTLASS `wp.matmul()` and additional error checking
- Add support for quad and hex meshes in `wp.fem`
- Detect and warn when C++ runtime doesn't match compiler during build, e.g.: ``libstdc++.so.6: version `GLIBCXX_3.4.30' not found``
- Documentation update for `wp.BVH`
- Documentation and simplified API for runtime kernel specialization `wp.Kernel`

## 1.0.0-beta.4 - 2023-11-01

- Add `wp.cbrt()` for cube root calculation
- Add `wp.mesh_furthest_point_no_sign()` to compute furthest point on a surface from a query point
- Add support for GPU BVH builds, 10-100x faster than CPU builds for large meshes
- Add support for chained comparisons, i.e.: `0 < x < 2`
- Add support for running `wp.fem` examples headless
- Fix for unit test determinism
- Fix for possible GC collection of array during graph capture
- Fix for `wp.utils.array_sum()` output initialization when used with vector types
- Coverage and documentation updates

## 1.0.0-beta.3 - 2023-10-19

- Add support for code coverage scans (test_coverage.py), coverage at 85% in `omni.warp.core`
- Add support for named component access for vector types, e.g.: `a = v.x`
- Add support for lvalue expressions, e.g.: `array[i] += b`
- Add casting constructors for matrix and vector types
- Add support for `type()` operator that can be used to return type inside kernels
- Add support for grid-stride kernels to support kernels with > 2^31-1 thread blocks
- Fix for multi-process initialization warnings
- Fix alignment issues with empty `wp.struct`
- Fix for return statement warning with tuple-returning functions
- Fix for `wp.batched_matmul()` registering the wrong function in the Tape
- Fix and document for `wp.sim` forward + inverse kinematics
- Fix for `wp.func` to return a default value if function does not return on all control paths
- Refactor `wp.fem` support for new basis functions, decoupled function spaces
- Optimizations for `wp.noise` functions, up to 10x faster in most cases
- Optimizations for `type_size_in_bytes()` used in array construction'

### Breaking Changes

- To support grid-stride kernels, `wp.tid()` can no longer be called inside `wp.func` functions.

## 1.0.0-beta.2 - 2023-09-01

- Fix for passing bool into `wp.func` functions
- Fix for deprecation warnings appearing on `stderr`, now redirected to `stdout`
- Fix for using `for i in wp.hash_grid_query(..)` syntax

## 1.0.0-beta.1 - 2023-08-29

- Fix for `wp.float16` being passed as kernel arguments
- Fix for compile errors with kernels using structs in backward pass
- Fix for `wp.Mesh.refit()` not being CUDA graph capturable due to synchronous temp. allocs
- Fix for dynamic texture example flickering / MGPU crashes demo in Kit by reusing `ui.DynamicImageProvider` instances
- Fix for a regression that disabled bundle change tracking in samples
- Fix for incorrect surface velocities when meshes are deforming in `OgnClothSimulate`
- Fix for incorrect lower-case when setting USD stage "up_axis" in examples
- Fix for incompatible gradient types when wrapping PyTorch tensor as a vector or matrix type
- Fix for adding open edges when building cloth constraints from meshes in `wp.sim.ModelBuilder.add_cloth_mesh()`
- Add support for `wp.fabricarray` to directly access Fabric data from Warp kernels, see https://docs.omniverse.nvidia.com/kit/docs/usdrt/latest/docs/usdrt_prim_selection.html for examples
- Add support for user defined gradient functions, see `@wp.func_replay`, and `@wp.func_grad` decorators
- Add support for more OG attribute types in `omni.warp.from_omni_graph()`
- Add support for creating NanoVDB `wp.Volume` objects from dense NumPy arrays
- Add support for `wp.volume_sample_grad_f()` which returns the value + gradient efficiently from an NVDB volume
- Add support for LLVM fp16 intrinsics for half-precision arithmetic
- Add implementation of stochastic gradient descent, see `wp.optim.SGD`
- Add `wp.fem` framework for solving weak-form PDE problems (see https://nvidia.github.io/warp/modules/fem.html)
- Optimizations for `omni.warp` extension load time (2.2s to 625ms cold start)
- Make all `omni.ui` dependencies optional so that Warp unit tests can run headless
- Deprecation of `wp.tid()` outside of kernel functions, users should pass `tid()` values to `wp.func` functions explicitly
- Deprecation of `wp.sim.Model.flatten()` for returning all contained tensors from the model
- Add support for clamping particle max velocity in `wp.sim.Model.particle_max_velocity`
- Remove dependency on `urdfpy` package, improve MJCF parser handling of default values

## [0.10.1] - 2023-07-25

- Fix for large multidimensional kernel launches (> 2^32 threads)
- Fix for module hashing with generics
- Fix for unrolling loops with break or continue statements (will skip unrolling)
- Fix for passing boolean arguments to build_lib.py (previously ignored)
- Fix build warnings on Linux
- Fix for creating array of structs from NumPy structured array
- Fix for regression on kernel load times in Kit when using `wp.sim`
- Update `wp.array.reshape()` to handle `-1` dimensions
- Update margin used by for mesh queries when using `wp.sim.create_soft_body_contacts()`
- Improvements to gradient handling with `wp.from_torch()`, `wp.to_torch()` plus documentation

## 0.10.0 - 2023-07-05

- Add support for macOS universal binaries (x86 + aarch64) for M1+ support
- Add additional methods for SDF generation please see the following new methods:
  - `wp.mesh_query_point_nosign()` - closest point query with no sign determination
  - `wp.mesh_query_point_sign_normal()` - closest point query with sign from angle-weighted normal
  - `wp.mesh_query_point_sign_winding_number()` - closest point query with fast winding number sign determination
- Add CSR/BSR sparse matrix support, see `wp.sparse` module:
  - `wp.sparse.BsrMatrix`
  - `wp.sparse.bsr_zeros()`, `wp.sparse.bsr_set_from_triplets()` for construction
  - `wp.sparse.bsr_mm()`, `wp.sparse_bsr_mv()` for matrix-matrix and matrix-vector products respectively
- Add array-wide utilities:
  - `wp.utils.array_scan()` - prefix sum (inclusive or exclusive)
  - `wp.utils.array_sum()` - sum across array
  - `wp.utils.radix_sort_pairs()` - in-place radix sort (key,value) pairs
- Add support for calling `@wp.func` functions from Python (outside of kernel scope)
- Add support for recording kernel launches using a `wp.Launch` object that can be replayed with low overhead, use `wp.launch(..., record_cmd=True)` to generate a command object
- Optimizations for `wp.struct` kernel arguments, up to 20x faster launches for kernels with large structs or number of params
- Refresh USD samples to use bundle based workflow + change tracking
- Add Python API for manipulating mesh and point bundle data in OmniGraph, see `omni.warp.nodes` module, see `omni.warp.nodes.mesh_create_bundle()`, `omni.warp.nodes.mesh_get_points()`, etc
- Improvements to `wp.array`:
  - Fix a number of array methods misbehaving with empty arrays
  - Fix a number of bugs and memory leaks related to gradient arrays
  - Fix array construction when creating arrays in pinned memory from a data source in pageable memory
  - `wp.empty()` no longer zeroes-out memory and returns an uninitialized array, as intended
  - `array.zero_()` and `array.fill_()` work with non-contiguous arrays
  - Support wrapping non-contiguous NumPy arrays without a copy
  - Support preserving the outer dimensions of NumPy arrays when wrapping them as Warp arrays of vector or matrix types
  - Improve PyTorch and DLPack interop with Warp arrays of arbitrary vectors and matrices
  - `array.fill_()` can now take lists or other sequences when filling arrays of vectors or matrices, e.g. `arr.fill_([[1, 2], [3, 4]])`
  - `array.fill_()` now works with arrays of structs (pass a struct instance)
  - `wp.copy()` gracefully handles copying between non-contiguous arrays on different devices
  - Add `wp.full()` and `wp.full_like()`, e.g., `a = wp.full(shape, value)`
  - Add optional `device` argument to `wp.empty_like()`, `wp.zeros_like()`, `wp.full_like()`, and `wp.clone()`
  - Add `indexedarray` methods `.zero_()`, `.fill_()`, and `.assign()`
  - Fix `indexedarray` methods `.numpy()` and `.list()`
  - Fix `array.list()` to work with arrays of any Warp data type
  - Fix `array.list()` synchronization issue with CUDA arrays
  - `array.numpy()` called on an array of structs returns a structured NumPy array with named fields
  - Improve the performance of creating arrays
- Fix for `Error: No module named 'omni.warp.core'` when running some Kit configurations (e.g.: stubgen)
- Fix for `wp.struct` instance address being included in module content hash
- Fix codegen with overridden function names
- Fix for kernel hashing so it occurs after code generation and before loading to fix a bug with stale kernel cache
- Fix for `wp.BVH.refit()` when executed on the CPU
- Fix adjoint of `wp.struct` constructor
- Fix element accessors for `wp.float16` vectors and matrices in Python
- Fix `wp.float16` members in structs
- Remove deprecated `wp.ScopedCudaGuard()`, please use `wp.ScopedDevice()` instead

## [0.9.0] - 2023-06-01

- Add support for in-place modifications to vector, matrix, and struct types inside kernels (will warn during backward pass with `wp.verbose` if using gradients)
- Add support for step-through VSCode debugging of kernel code with standalone LLVM compiler, see `wp.breakpoint()`, and `walkthrough_debug.py`
- Add support for default values on built-in functions
- Add support for multi-valued `@wp.func` functions
- Add support for `pass`, `continue`, and `break` statements
- Add missing `__sincos_stret` symbol for macOS
- Add support for gradient propagation through `wp.Mesh.points`, and other cases where arrays are passed to native functions
- Add support for Python `@` operator as an alias for `wp.matmul()`
- Add XPBD support for particle-particle collision
- Add support for individual particle radii: `ModelBuilder.add_particle` has a new `radius` argument, `Model.particle_radius` is now a Warp array
- Add per-particle flags as a `Model.particle_flags` Warp array, introduce `PARTICLE_FLAG_ACTIVE` to define whether a particle is being simulated and participates in contact dynamics
- Add support for Python bitwise operators `&`, `|`, `~`, `<<`, `>>`
- Switch to using standalone LLVM compiler by default for `cpu` devices
- Split `omni.warp` into `omni.warp.core` for Omniverse applications that want to use the Warp Python module with minimal additional dependencies
- Disable kernel gradient generation by default inside Omniverse for improved compile times
- Fix for bounds checking on element access of vector/matrix types
- Fix for stream initialization when a custom (non-primary) external CUDA context has been set on the calling thread
- Fix for duplicate `@wp.struct` registration during hot reload
- Fix for array `unot()` operator so kernel writers can use `if not array:` syntax
- Fix for case where dynamic loops are nested within unrolled loops
- Change `wp.hash_grid_point_id()` now returns -1 if the `wp.HashGrid` has not been reserved before
- Deprecate `wp.Model.soft_contact_distance` which is now replaced by `wp.Model.particle_radius`
- Deprecate single scalar particle radius (should be a per-particle array)

## 0.8.2 - 2023-04-21

- Add `ModelBuilder.soft_contact_max` to control the maximum number of soft contacts that can be registered. Use `Model.allocate_soft_contacts(new_count)` to change count on existing `Model` objects.
- Add support for `bool` parameters
- Add support for logical boolean operators with `int` types
- Fix for `wp.quat()` default constructor
- Fix conditional reassignments
- Add sign determination using angle weighted normal version of `wp.mesh_query_point()` as `wp.mesh_query_sign_normal()`
- Add sign determination using winding number of `wp.mesh_query_point()` as `wp.mesh_query_sign_winding_number()`
- Add query point without sign determination `wp.mesh_query_no_sign()`

## 0.8.1 - 2023-04-13

- Fix for regression when passing flattened numeric lists as matrix arguments to kernels
- Fix for regressions when passing `wp.struct` types with uninitialized (`None`) member attributes

## 0.8.0 - 2023-04-05

- Add `Texture Write` node for updating dynamic RTX textures from Warp kernels / nodes
- Add multi-dimensional kernel support to Warp Kernel Node
- Add `wp.load_module()` to pre-load specific modules (pass `recursive=True` to load recursively)
- Add `wp.poisson()` for sampling Poisson distributions
- Add support for UsdPhysics schema see `wp.sim.parse_usd()`
- Add XPBD rigid body implementation plus diff. simulation examples
- Add support for standalone CPU compilation (no host-compiler) with LLVM backed, enable with `--standalone` build option
- Add support for per-timer color in `wp.ScopedTimer()`
- Add support for row-based construction of matrix types outside of kernels
- Add support for setting and getting row vectors for Python matrices, see `matrix.get_row()`, `matrix.set_row()`
- Add support for instantiating `wp.struct` types within kernels
- Add support for indexed arrays, `slice = array[indices]` will now generate a sparse slice of array data
- Add support for generic kernel params, use `def compute(param: Any):`
- Add support for `with wp.ScopedDevice("cuda") as device:` syntax (same for `wp.ScopedStream()`, `wp.Tape()`)
- Add support for creating custom length vector/matrices inside kernels, see `wp.vector()`, and `wp.matrix()`
- Add support for creating identity matrices in kernels with, e.g.: `I = wp.identity(n=3, dtype=float)`
- Add support for unary plus operator (`wp.pos()`)
- Add support for `wp.constant` variables to be used directly in Python without having to use `.val` member
- Add support for nested `wp.struct` types
- Add support for returning `wp.struct` from functions
- Add `--quick` build for faster local dev. iteration (uses a reduced set of SASS arches)
- Add optional `requires_grad` parameter to `wp.from_torch()` to override gradient allocation
- Add type hints for generic vector / matrix types in Python stubs
- Add support for custom user function recording in `wp.Tape()`
- Add support for registering CUTLASS `wp.matmul()` with tape backward pass
- Add support for grids with > 2^31 threads (each dimension may be up to INT_MAX in length)
- Add CPU fallback for `wp.matmul()`
- Optimizations for `wp.launch()`, up to 3x faster launches in common cases
- Fix `wp.randf()` conversion to float to reduce bias for uniform sampling
- Fix capture of `wp.func` and `wp.constant` types from inside Python closures
- Fix for CUDA on WSL
- Fix for matrices in structs
- Fix for transpose indexing for some non-square matrices
- Enable Python faulthandler by default
- Update to VS2019

### Breaking Changes

- `wp.constant` variables can now be treated as their true type, accessing the underlying value through `constant.val` is no longer supported
- `wp.sim.model.ground_plane` is now a `wp.array` to support gradient, users should call `builder.set_ground_plane()` to create the ground 
- `wp.sim` capsule, cones, and cylinders are now aligned with the default USD up-axis

## 0.7.2 - 2023-02-15

- Reduce test time for vec/math types
- Clean-up CUDA disabled build pipeline
- Remove extension.gen.toml to make Kit packages Python version independent
- Handle additional cases for array indexing inside Python

## 0.7.1 - 2023-02-14

- Disabling some slow tests for Kit
- Make unit tests run on first GPU only by default

## [0.7.0] - 2023-02-13

- Add support for arbitrary length / type vector and matrices e.g.: `wp.vec(length=7, dtype=wp.float16)`, see `wp.vec()`, and `wp.mat()`
- Add support for `array.flatten()`, `array.reshape()`, and `array.view()` with NumPy semantics
- Add support for slicing `wp.array` types in Python
- Add `wp.from_ptr()` helper to construct arrays from an existing allocation
- Add support for `break` statements in ranged-for and while loops (backward pass support currently not implemented)
- Add built-in mathematic constants, see `wp.pi`, `wp.e`, `wp.log2e`, etc.
- Add built-in conversion between degrees and radians, see `wp.degrees()`, `wp.radians()`
- Add security pop-up for Kernel Node
- Improve error handling for kernel return values

## 0.6.3 - 2023-01-31

- Add DLPack utilities, see `wp.from_dlpack()`, `wp.to_dlpack()`
- Add Jax utilities, see `wp.from_jax()`, `wp.to_jax()`, `wp.device_from_jax()`, `wp.device_to_jax()`
- Fix for Linux Kit extensions OM-80132, OM-80133

## 0.6.2 - 2023-01-19

- Updated `wp.from_torch()` to support more data types
- Updated `wp.from_torch()` to automatically determine the target Warp data type if not specified
- Updated `wp.from_torch()` to support non-contiguous tensors with arbitrary strides
- Add CUTLASS integration for dense GEMMs, see `wp.matmul()` and `wp.matmul_batched()`
- Add QR and Eigen decompositions for `mat33` types, see `wp.qr3()`, and `wp.eig3()`
- Add default (zero) constructors for matrix types
- Add a flag to suppress all output except errors and warnings (set `wp.config.quiet = True`)
- Skip recompilation when Kernel Node attributes are edited
- Allow optional attributes for Kernel Node
- Allow disabling backward pass code-gen on a per-kernel basis, use `@wp.kernel(enable_backward=False)`
- Replace Python `imp` package with `importlib`
- Fix for quaternion slerp gradients (`wp.quat_slerp()`)

## 0.6.1 - 2022-12-05

- Fix for non-CUDA builds
- Fix strides computation in array_t constructor, fixes a bug with accessing mesh indices through mesh.indices[]
- Disable backward pass code generation for kernel node (4-6x faster compilation)
- Switch to linbuild for universal Linux binaries (affects TeamCity builds only)

## 0.6.0 - 2022-11-28

- Add support for CUDA streams, see `wp.Stream`, `wp.get_stream()`, `wp.set_stream()`, `wp.synchronize_stream()`, `wp.ScopedStream`
- Add support for CUDA events, see `wp.Event`, `wp.record_event()`, `wp.wait_event()`, `wp.wait_stream()`, `wp.Stream.record_event()`, `wp.Stream.wait_event()`, `wp.Stream.wait_stream()`
- Add support for PyTorch stream interop, see `wp.stream_from_torch()`, `wp.stream_to_torch()`
- Add support for allocating host arrays in pinned memory for asynchronous data transfers, use `wp.array(..., pinned=True)` (default is non-pinned)
- Add support for direct conversions between all scalar types, e.g.: `x = wp.uint8(wp.float64(3.0))`
- Add per-module option to enable fast math, use `wp.set_module_options({"fast_math": True})`, fast math is now *disabled* by default
- Add support for generating CUBIN kernels instead of PTX on systems with older drivers
- Add user preference options for CUDA kernel output ("ptx" or "cubin", e.g.: `wp.config.cuda_output = "ptx"` or per-module `wp.set_module_options({"cuda_output": "ptx"})`)
- Add kernel node for OmniGraph
- Add `wp.quat_slerp()`, `wp.quat_to_axis_angle()`, `wp.rotate_rodriquez()` and adjoints for all remaining quaternion operations
- Add support for unrolling for-loops when range is a `wp.constant`
- Add support for arithmetic operators on built-in vector / matrix types outside of `wp.kernel`
- Add support for multiple solution variables in `wp.optim` Adam optimization
- Add nested attribute support for `wp.struct` attributes
- Add missing adjoint implementations for spatial math types, and document all functions with missing adjoints
- Add support for retrieving NanoVDB tiles and voxel size, see `wp.Volume.get_tiles()`, and `wp.Volume.get_voxel_size()`
- Add support for store operations on integer NanoVDB volumes, see `wp.volume_store_i()`
- Expose `wp.Mesh` points, indices, as arrays inside kernels, see `wp.mesh_get()`
- Optimizations for `wp.array` construction, 2-3x faster on average
- Optimizations for URDF import
- Fix various deployment issues by statically linking with all CUDA libs
- Update warp.so/warp.dll to CUDA Toolkit 11.5

## 0.5.1 - 2022-11-01

- Fix for unit tests in Kit

## [0.5.0] - 2022-10-31

- Add smoothed particle hydrodynamics (SPH) example, see `example_sph.py`
- Add support for accessing `array.shape` inside kernels, e.g.: `width = arr.shape[0]`
- Add dependency tracking to hot-reload modules if dependencies were modified
- Add lazy acquisition of CUDA kernel contexts (save ~300Mb of GPU memory in MGPU environments)
- Add BVH object, see `wp.Bvh` and `bvh_query_ray()`, `bvh_query_aabb()` functions
- Add component index operations for `spatial_vector`, `spatial_matrix` types
- Add `wp.lerp()` and `wp.smoothstep()` builtins
- Add `wp.optim` module with implementation of the Adam optimizer for float and vector types
- Add support for transient Python modules (fix for Houdini integration)
- Add `wp.length_sq()`, `wp.trace()` for vector / matrix types respectively
- Add missing adjoints for `wp.quat_rpy()`, `wp.determinant()`
- Add `wp.atomic_min()`, `wp.atomic_max()` operators
- Add vectorized version of `wp.sim.model.add_cloth_mesh()`
- Add NVDB volume allocation API, see `wp.Volume.allocate()`, and `wp.Volume.allocate_by_tiles()`
- Add NVDB volume write methods, see `wp.volume_store_i()`, `wp.volume_store_f()`, `wp.volume_store_v()`
- Add MGPU documentation
- Add example showing how to compute Jacobian of multiple environments in parallel, see `example_jacobian_ik.py`
- Add `wp.Tape.zero()` support for `wp.struct` types
- Make SampleBrowser an optional dependency for Kit extension
- Make `wp.Mesh` object accept both 1d and 2d arrays of face vertex indices
- Fix for reloading of class member kernel / function definitions using `importlib.reload()`
- Fix for hashing of `wp.constants()` not invalidating kernels
- Fix for reload when multiple `.ptx` versions are present
- Improved error reporting during code-gen

## [0.4.3] - 2022-09-20

- Update all samples to use GPU interop path by default
- Fix for arrays > 2GB in length
- Add support for per-vertex USD mesh colors with `wp.render` class

## 0.4.2 - 2022-09-07

- Register Warp samples to the sample browser in Kit
- Add NDEBUG flag to release mode kernel builds
- Fix for particle solver node when using a large number of particles
- Fix for broken cameras in Warp sample scenes

## 0.4.1 - 2022-08-30

- Add geometry sampling methods, see `wp.sample_unit_cube()`, `wp.sample_unit_disk()`, etc
- Add `wp.lower_bound()` for searching sorted arrays
- Add an option for disabling code-gen of backward pass to improve compilation times, see `wp.set_module_options({"enable_backward": False})`, True by default
- Fix for using Warp from Script Editor or when module does not have a `__file__` attribute
- Fix for hot reload of modules containing `wp.func()` definitions
- Fix for debug flags not being set correctly on CUDA when `wp.config.mode == "debug"`, this enables bounds checking on CUDA kernels in debug mode
- Fix for code gen of functions that do not return a value

## 0.4.0 - 2022-08-09

- Fix for FP16 conversions on GPUs without hardware support
- Fix for `runtime = None` errors when reloading the Warp module
- Fix for PTX architecture version when running with older drivers, see `wp.config.ptx_target_arch`
- Fix for USD imports from `__init__.py`, defer them to individual functions that need them
- Fix for robustness issues with sign determination for `wp.mesh_query_point()`
- Fix for `wp.HashGrid` memory leak when creating/destroying grids
- Add CUDA version checks for toolkit and driver
- Add support for cross-module `@wp.struct` references
- Support running even if CUDA initialization failed, use `wp.is_cuda_available()` to check availability
- Statically linking with the CUDA runtime library to avoid deployment issues

### Breaking Changes

- Removed `wp.runtime` reference from the top-level module, as it should be considered private

## 0.3.2 - 2022-07-19

- Remove Torch import from `__init__.py`, defer import to `wp.from_torch()`, `wp.to_torch()`

## [0.3.1] - 2022-07-12

- Fix for marching cubes reallocation after initialization
- Add support for closest point between line segment tests, see `wp.closest_point_edge_edge()` builtin
- Add support for per-triangle elasticity coefficients in simulation, see `wp.sim.ModelBuilder.add_cloth_mesh()`
- Add support for specifying default device, see `wp.set_device()`, `wp.get_device()`, `wp.ScopedDevice`
- Add support for multiple GPUs (e.g., `"cuda:0"`, `"cuda:1"`), see `wp.get_cuda_devices()`, `wp.get_cuda_device_count()`, `wp.get_cuda_device()`
- Add support for explicitly targeting the current CUDA context using device alias `"cuda"`
- Add support for using arbitrary external CUDA contexts, see `wp.map_cuda_device()`, `wp.unmap_cuda_device()`
- Add PyTorch device aliasing functions, see `wp.device_from_torch()`, `wp.device_to_torch()`

### Breaking Changes

- A CUDA device is used by default, if available (aligned with `wp.get_preferred_device()`)
- `wp.ScopedCudaGuard` is deprecated, use `wp.ScopedDevice` instead
- `wp.synchronize()` now synchronizes all devices; for finer-grained control, use `wp.synchronize_device()`
- Device alias `"cuda"` now refers to the current CUDA context, rather than a specific device like `"cuda:0"` or `"cuda:1"`

## 0.3.0 - 2022-07-08

- Add support for FP16 storage type, see `wp.float16`
- Add support for per-dimension byte strides, see `wp.array.strides`
- Add support for passing Python classes as kernel arguments, see `@wp.struct` decorator
- Add additional bounds checks for builtin matrix types
- Add additional floating point checks, see `wp.config.verify_fp`
- Add interleaved user source with generated code to aid debugging
- Add generalized GPU marching cubes implementation, see `wp.MarchingCubes` class
- Add additional scalar*matrix vector operators
- Add support for retrieving a single row from builtin types, e.g.: `r = m33[i]`
- Add  `wp.log2()` and `wp.log10()` builtins
- Add support for quickly instancing `wp.sim.ModelBuilder` objects to improve env. creation performance for RL
- Remove custom CUB version and improve compatibility with CUDA 11.7
- Fix to preserve external user-gradients when calling `wp.Tape.zero()`
- Fix to only allocate gradient of a Torch tensor if `requires_grad=True`
- Fix for missing `wp.mat22` constructor adjoint
- Fix for ray-cast precision in edge case on GPU (watertightness issue)
- Fix for kernel hot-reload when definition changes
- Fix for NVCC warnings on Linux
- Fix for generated function names when kernels are defined as class functions
- Fix for reload of generated CPU kernel code on Linux
- Fix for example scripts to output USD at 60 timecodes per-second (better Kit compatibility)

## [0.2.3] - 2022-06-13

- Fix for incorrect 4d array bounds checking
- Fix for `wp.constant` changes not updating module hash
- Fix for stale CUDA kernel cache when CPU kernels launched first
- Array gradients are now allocated along with the arrays and accessible as `wp.array.grad`, users should take care to always call `wp.Tape.zero()` to clear gradients between different invocations of `wp.Tape.backward()`
- Added `wp.array.fill_()` to set all entries to a scalar value (4-byte values only currently)

### Breaking Changes

- Tape `capture` option has been removed, users can now capture tapes inside existing CUDA graphs (e.g.: inside Torch)
- Scalar loss arrays should now explicitly set `requires_grad=True` at creation time

## 0.2.2 - 2022-05-30

- Fix for `from import *` inside Warp initialization
- Fix for body space velocity when using deforming Mesh objects with scale
- Fix for noise gradient discontinuities affecting `wp.curlnoise()`
- Fix for `wp.from_torch()` to correctly preserve shape
- Fix for URDF parser incorrectly passing density to scale parameter
- Optimizations for startup time from 3s -> 0.3s
- Add support for custom kernel cache location, Warp will now store generated binaries in the user's application directory
- Add support for cross-module function references, e.g.: call another modules @wp.func functions
- Add support for overloading `@wp.func` functions based on argument type
- Add support for calling built-in functions directly from Python interpreter outside kernels (experimental)
- Add support for auto-complete and docstring lookup for builtins in IDEs like VSCode, PyCharm, etc
- Add support for doing partial array copies, see `wp.copy()` for details
- Add support for accessing mesh data directly in kernels, see `wp.mesh_get_point()`, `wp.mesh_get_index()`, `wp.mesh_eval_face_normal()`
- Change to only compile for targets where kernel is launched (e.g.: will not compile CPU unless explicitly requested)

### Breaking Changes

- Builtin methods such as `wp.quat_identity()` now call the Warp native implementation directly and will return a `wp.quat` object instead of NumPy array
- NumPy implementations of many builtin methods have been moved to `wp.utils` and will be deprecated
- Local `@wp.func` functions should not be namespaced when called, e.g.: previously `wp.myfunc()` would work even if `myfunc()` was not a builtin
- Removed `wp.rpy2quat()`, please use `wp.quat_rpy()` instead

## 0.2.1 - 2022-05-11

- Fix for unit tests in Kit

## [0.2.0] - 2022-05-02

### Warp Core

- Fix for unrolling loops with negative bounds
- Fix for unresolved symbol `hash_grid_build_device()` not found when lib is compiled without CUDA support
- Fix for failure to load nvrtc-builtins64_113.dll when user has a newer CUDA toolkit installed on their machine
- Fix for conversion of Torch tensors to `wp.array` with a vector dtype (incorrect row count)
- Fix for `warp.dll` not found on some Windows installations
- Fix for macOS builds on Clang 13.x
- Fix for step-through debugging of kernels on Linux
- Add argument type checking for user defined `@wp.func` functions
- Add support for custom iterable types, supports ranges, hash grid, and mesh query objects
- Add support for multi-dimensional arrays, for example use `x = array[i,j,k]` syntax to address a 3-dimensional array
- Add support for multi-dimensional kernel launches, use `launch(kernel, dim=(i,j,k), ...` and `i,j,k = wp.tid()` to obtain thread indices
- Add support for bounds-checking array memory accesses in debug mode, use `wp.config.mode = "debug"` to enable
- Add support for differentiating through dynamic and nested for-loops
- Add support for evaluating MLP neural network layers inside kernels with custom activation functions, see `wp.mlp()`
- Add additional NVDB sampling methods and adjoints, see `wp.volume_sample_i()`, `wp.volume_sample_f()`, and `wp.volume_sample_vec()`
- Add support for loading zlib compressed NVDB volumes, see `wp.Volume.load_from_nvdb()`
- Add support for triangle intersection testing, see `wp.intersect_tri_tri()`
- Add support for NVTX profile zones in `wp.ScopedTimer()`
- Add support for additional transform and quaternion math operations, see `wp.inverse()`, `wp.quat_to_matrix()`, `wp.quat_from_matrix()`
- Add fast math (`--fast-math`) to kernel compilation by default
- Add `wp.torch` import by default (if PyTorch is installed)

### Warp Kit

- Add Kit menu for browsing Warp documentation and example scenes under 'Window->Warp'
- Fix for OgnParticleSolver.py example when collider is coming from Read Prim into Bundle node

### Warp Sim

- Fix for joint attachment forces
- Fix for URDF importer and floating base support
- Add examples showing how to use differentiable forward kinematics to solve inverse kinematics
- Add examples for URDF cartpole and quadruped simulation

### Breaking Changes

- `wp.volume_sample_world()` is now replaced by `wp.volume_sample_f/i/vec()` which operate in index (local) space. Users should use `wp.volume_world_to_index()` to transform points from world space to index space before sampling.
- `wp.mlp()` expects multi-dimensional arrays instead of one-dimensional arrays for inference, all other semantics remain the same as earlier versions of this API.
- `wp.array.length` member has been removed, please use `wp.array.shape` to access array dimensions, or use `wp.array.size` to get total element count
- Marking `dense_gemm()`, `dense_chol()`, etc methods as experimental until we revisit them

## 0.1.25 - 2022-03-20

- Add support for class methods to be Warp kernels
- Add HashGrid reserve() so it can be used with CUDA graphs
- Add support for CUDA graph capture of tape forward/backward passes
- Add support for Python 3.8.x and 3.9.x
- Add hyperbolic trigonometric functions, see `wp.tanh()`, `wp.sinh()`, `wp.cosh()`
- Add support for floored division on integer types
- Move tests into core library so they can be run in Kit environment

## 0.1.24 - 2022-03-03

### Warp Core

- Add NanoVDB support, see `wp.volume_sample*()` methods
- Add support for reading compile-time constants in kernels, see `wp.constant()`
- Add support for __cuda_array_interface__ protocol for zero-copy interop with PyTorch, see `wp.torch.to_torch()`
- Add support for additional numeric types, i8, u8, i16, u16, etc
- Add better checks for device strings during allocation / launch
- Add support for sampling random numbers with a normal distribution, see `wp.randn()`
- Upgrade to CUDA 11.3
- Update example scenes to Kit 103.1
- Deduce array dtype from np.array when one is not provided
- Fix for ranged for loops with negative step sizes
- Fix for 3d and 4d spherical gradient distributions

## 0.1.23 - 2022-02-17

### Warp Core

- Fix for generated code folder being removed during Showroom installation
- Fix for macOS support
- Fix for dynamic for-loop code gen edge case
- Add procedural noise primitives, see `wp.noise()`, `wp.pnoise()`, `wp.curlnoise()`
- Move simulation helpers our of test into `wp.sim` module

## 0.1.22 - 2022-02-14

### Warp Core

- Fix for .so reloading on Linux
- Fix for while loop code-gen in some edge cases
- Add rounding functions `wp.round()`, `wp.rint()`, `wp.trunc()`, `wp.floor()`, `wp.ceil()`
- Add support for printing strings and formatted strings from kernels
- Add MSVC compiler version detection and require minimum

### Warp Sim

- Add support for universal and compound joint types

## 0.1.21 - 2022-01-19

### Warp Core

- Fix for exception on shutdown in empty `wp.array` objects
- Fix for hot reload of CPU kernels in Kit
- Add hash grid primitive for point-based spatial queries, see `wp.hash_grid_query()`, `wp.hash_grid_query_next()`
- Add new PRNG methods using PCG-based generators, see `wp.rand_init()`, `wp.randf()`, `wp.randi()`
- Add support for AABB mesh queries, see `wp.mesh_query_aabb()`, `wp.mesh_query_aabb_next()`
- Add support for all Python `range()` loop variants
- Add builtin vec2 type and additional math operators, `wp.pow()`, `wp.tan()`, `wp.atan()`, `wp.atan2()`
- Remove dependency on CUDA driver library at build time
- Remove unused NVRTC binary dependencies (50mb smaller Linux distribution)

### Warp Sim

- Bundle import of multiple shapes for simulation nodes
- New OgnParticleVolume node for sampling shapes -> particles
- New OgnParticleSolver node for DEM style granular materials

## 0.1.20 - 2021-11-02

- Updates to the ripple solver for GTC (support for multiple colliders, buoyancy, etc)

## 0.1.19 - 2021-10-15

- Publish from 2021.3 to avoid omni.graph database incompatibilities

## 0.1.18 - 2021-10-08

- Enable Linux support (tested on 20.04)

## 0.1.17 - 2021-09-30

- Fix for 3x3 SVD adjoint
- Fix for A6000 GPU (bump compute model to sm_52 minimum)
- Fix for .dll unload on rebuild
- Fix for possible array destruction warnings on shutdown
- Rename spatial_transform -> transform
- Documentation update

## 0.1.16 - 2021-09-06

- Fix for case where simple assignments (a = b) incorrectly generated reference rather than value copy
- Handle passing zero-length (empty) arrays to kernels

## 0.1.15 - 2021-09-03

- Add additional math library functions (asin, etc)
- Add builtin 3x3 SVD support
- Add support for named constants (True, False, None)
- Add support for if/else statements (differentiable)
- Add custom memset kernel to avoid CPU overhead of cudaMemset()
- Add rigid body joint model to `wp.sim` (based on Brax)
- Add Linux, MacOS support in core library
- Fix for incorrectly treating pure assignment as reference instead of value copy
- Removes the need to transfer array to CPU before numpy conversion (will be done implicitly)
- Update the example OgnRipple wave equation solver to use bundles

## 0.1.14 - 2021-08-09

- Fix for out-of-bounds memory access in CUDA BVH
- Better error checking after kernel launches (use `wp.config.verify_cuda=True`)
- Fix for vec3 normalize adjoint code

## 0.1.13 - 2021-07-29

- Remove OgnShrinkWrap.py test node

## 0.1.12 - 2021-07-29

- Switch to Woop et al.'s watertight ray-tri intersection test
- Disable --fast-math in CUDA compilation step for improved precision

## 0.1.11 - 2021-07-28

- Fix for `wp.mesh_query_ray()` returning incorrect t-value

## 0.1.10 - 2021-07-28

- Fix for OV extension fwatcher filters to avoid hot-reload loop due to OGN regeneration

## 0.1.9 - 2021-07-21

- Fix for loading sibling DLL paths
- Better type checking for built-in function arguments
- Added runtime docs, can now list all builtins using `wp.print_builtins()`

## 0.1.8 - 2021-07-14

- Fix for hot-reload of CUDA kernels
- Add Tape object for replaying differentiable kernels
- Add helpers for Torch interop (convert `torch.Tensor` to `wp.Array`)

## 0.1.7 - 2021-07-05

- Switch to NVRTC for CUDA runtime
- Allow running without host compiler
- Disable asserts in kernel release mode (small perf. improvement)

## 0.1.6 - 2021-06-14

- Look for CUDA toolchain in target-deps

## 0.1.5 - 2021-06-14

- Rename OgLang -> Warp
- Improve CUDA environment error checking
- Clean-up some logging, add verbose mode (`wp.config.verbose`)

## 0.1.4 - 2021-06-10

- Add support for mesh raycast

## 0.1.3 - 2021-06-09

- Add support for unary negation operator
- Add support for mutating variables during dynamic loops (non-differentiable)
- Add support for in-place operators
- Improve kernel cache start up times (avoids adjointing before cache check)
- Update README.md with requirements / examples

## 0.1.2 - 2021-06-03

- Add support for querying mesh velocities
- Add CUDA graph support, see `wp.capture_begin()`, `wp.capture_end()`, `wp.capture_launch()`
- Add explicit initialization phase, `wp.init()`
- Add variational Euler solver (sim)
- Add contact caching, switch to nonlinear friction model (sim)

- Fix for Linux/macOS support

## 0.1.1 - 2021-05-18

- Fix bug with conflicting CUDA contexts

## 0.1.0 - 2021-05-17

- Initial publish for alpha testing

[Unreleased]: https://github.com/NVIDIA/warp/compare/v1.9.0...HEAD
[1.9.0]: https://github.com/NVIDIA/warp/releases/tag/v1.9.0
[1.8.1]: https://github.com/NVIDIA/warp/releases/tag/v1.8.1
[1.8.0]: https://github.com/NVIDIA/warp/releases/tag/v1.8.0
[1.7.2]: https://github.com/NVIDIA/warp/releases/tag/v1.7.2
[1.7.1]: https://github.com/NVIDIA/warp/releases/tag/v1.7.1
[1.7.0]: https://github.com/NVIDIA/warp/releases/tag/v1.7.0
[1.6.2]: https://github.com/NVIDIA/warp/releases/tag/v1.6.2
[1.6.1]: https://github.com/NVIDIA/warp/releases/tag/v1.6.1
[1.6.0]: https://github.com/NVIDIA/warp/releases/tag/v1.6.0
[1.5.1]: https://github.com/NVIDIA/warp/releases/tag/v1.5.1
[1.5.0]: https://github.com/NVIDIA/warp/releases/tag/v1.5.0
[1.4.2]: https://github.com/NVIDIA/warp/releases/tag/v1.4.2
[1.4.1]: https://github.com/NVIDIA/warp/releases/tag/v1.4.1
[1.4.0]: https://github.com/NVIDIA/warp/releases/tag/v1.4.0
[1.3.3]: https://github.com/NVIDIA/warp/releases/tag/v1.3.3
[1.3.2]: https://github.com/NVIDIA/warp/releases/tag/v1.3.2
[1.3.1]: https://github.com/NVIDIA/warp/releases/tag/v1.3.1
[1.3.0]: https://github.com/NVIDIA/warp/releases/tag/v1.3.0
[1.2.2]: https://github.com/NVIDIA/warp/releases/tag/v1.2.2
[1.2.1]: https://github.com/NVIDIA/warp/releases/tag/v1.2.1
[1.2.0]: https://github.com/NVIDIA/warp/releases/tag/v1.2.0
[1.1.0]: https://github.com/NVIDIA/warp/releases/tag/v1.1.0
[1.0.2]: https://github.com/NVIDIA/warp/releases/tag/v1.0.2
[1.0.1]: https://github.com/NVIDIA/warp/releases/tag/v1.0.1
[1.0.0]: https://github.com/NVIDIA/warp/releases/tag/v1.0.0
[0.15.1]: https://github.com/NVIDIA/warp/releases/tag/v0.15.1
[0.15.0]: https://github.com/NVIDIA/warp/releases/tag/v0.15.0
[0.13.0]: https://github.com/NVIDIA/warp/releases/tag/v0.13.0
[0.11.0]: https://github.com/NVIDIA/warp/releases/tag/v0.11.0
[1.0.0-beta.6]: https://github.com/NVIDIA/warp/releases/tag/v1.0.0-beta.6
[1.0.0-beta.5]: https://github.com/NVIDIA/warp/releases/tag/v1.0.0-beta.5
[0.10.1]: https://github.com/NVIDIA/warp/releases/tag/v0.10.1
[0.9.0]: https://github.com/NVIDIA/warp/releases/tag/v0.9.0
[0.7.0]: https://github.com/NVIDIA/warp/releases/tag/v0.7.0
[0.5.0]: https://github.com/NVIDIA/warp/releases/tag/v0.5.0
[0.4.3]: https://github.com/NVIDIA/warp/releases/tag/v0.4.3
[0.3.1]: https://github.com/NVIDIA/warp/releases/tag/v0.3.1
[0.2.3]: https://github.com/NVIDIA/warp/releases/tag/v0.2.3
[0.2.0]: https://github.com/NVIDIA/warp/releases/tag/v0.2.0<|MERGE_RESOLUTION|>--- conflicted
+++ resolved
@@ -105,11 +105,8 @@
   cleaned up, as these can be safely ignored during process termination
   ([GH-1048](https://github.com/NVIDIA/warp/issues/1048)).
 - Fix incorrect results when filling arrays in CUDA graphs ([GH-1040](https://github.com/NVIDIA/warp/issues/1040)).
-<<<<<<< HEAD
 - Fix race conditions during CUDA graph destruction ([GH-1063](https://github.com/NVIDIA/warp/issues/1063)).
-=======
 - Fix atomic floating-point min/max operations not returning the old value ([GH-1058](https://github.com/NVIDIA/warp/issues/1058)).
->>>>>>> abe24487
 
 ## [1.9.1] - 2025-10-01
 
