# Changelog

## [Unreleased] - 2025-??

### Added

- Add tiled query functions for thread-block parallel traversal in tiled kernels using cooperative thread-block
  traversal for improved performance on CUDA devices ([GH-1005](https://github.com/NVIDIA/warp/issues/1005)):
  - BVH queries: `wp.bvh_query_aabb_tiled()`, `wp.bvh_query_ray_tiled()`, and `wp.bvh_query_next_tiled()`
  - Mesh queries: `wp.mesh_query_aabb_tiled()` and `wp.mesh_query_aabb_next_tiled()`
  - Aliases with `tile_*` prefix are also available for all functions.
- Add alpha and beta scalings to `wp.tile_matmul()` ([GH-1023](https://github.com/NVIDIA/warp/pull/1023)).
- Add group-aware BVH construction and query support for multi-environment workloads
  ([GH-1074](https://github.com/NVIDIA/warp/issues/1074)):
  - New BVH constructor argument: `groups` for per-object group IDs.
  - New query overloads: `wp.bvh_query_aabb()` and `wp.bvh_query_ray()` now accept an optional `root` argument for
    group-restricted traversal.
  - Add helper function `wp.bvh_get_group_root()` to retrieve the subtree root for a given group.
- Add a `max_dist` argument to `wp.bvh_query_next` which controls the max length of a ray
  ([GH-1052](https://github.com/NVIDIA/warp/issues/1052)).
- Add `wp.tile_cholesky_inplace()`, `wp.tile_cholesky_solve_inplace()`, `wp.tile_lower_solve_inplace()` and
  `wp.tile_upper_solve_inplace()` ([GH-1025](https://github.com/NVIDIA/warp/pull/1025)).
- Add support for `int64` and `uint64` key types to `wp.tile_sort()`
  ([GH-1089](https://github.com/NVIDIA/warp/issues/1089)).
- Add `wp.tile_scan_max_inclusive()` and `wp.tile_scan_min_inclusive()` for cumulative maximum and minimum operations
  across tiles ([GH-1090](https://github.com/NVIDIA/warp/issues/1090)).
- Change BVH SAH constructor to use centroids instead of bounds to determine partition axis, improving build quality and
  traversal performance in some scenarios ([GH-1102](https://github.com/NVIDIA/warp/issues/1102)).
- Add a `wp.config.optimization_level` config which can be used to control the optimization level of modules.
  It defaults to level `None`, which is currently equivalent to `3` and  enables all optimizations, at the cost of
  compilation time. Lower levels may improve compile times but reduce run-time performance. It can be configured
  globally, or per-module using `wp.set_module_options({"optimization_level": #})`. Currently it only has an effect
  on GPU modules and only when using CUDA Toolkit 12.9 or newer ([GH-1084](https://github.com/NVIDIA/warp/issues/1084)).
- Add `wp.mesh_query_ray_anyhit` for ray any-hit queries ([GH-1097](https://github.com/NVIDIA/warp/issues/1097)).
- Add support for group-aware construction and queries for `wp.Mesh` ([GH-1097](https://github.com/NVIDIA/warp/issues/1097)):
  - New constructor argument: `groups` for per-face group IDs.
  - New query overloads: `wp.mesh_query_ray()` and `wp.mesh_query_ray_anyhit()` now accept an optional `root` argument for group-restricted traversal.
  - Add helper function `wp.mesh_get_group_root()` to retrieve the subtree root for a given group.
- Add `launch_bounds` parameter to `@wp.kernel` decorator to specify CUDA `__launch_bounds__` attribute for controlling
  thread block occupancy. Can be an integer for `maxThreadsPerBlock` or a tuple of 1-2 integers for
  `(maxThreadsPerBlock, minBlocksPerMultiprocessor)` ([GH-1049](https://github.com/NVIDIA/warp/issues/1049)).

### Removed

### Deprecated

- `isfinite()`, `isnan()`, and `isinf()` will no longer take integer inputs, only floating-point arguments
  ([GH-847](https://github.com/NVIDIA/warp/issues/847)).

### Changed

- Improve CUDA compilation performance by enabling the use of
  [precompiled headers](https://docs.nvidia.com/cuda/nvrtc/index.html#automatic-pch). Can be disabled using
  `wp.config.use_precompiled_headers=False` ([GH-595](https://github.com/NVIDIA/warp/issues/595)).
- Extend `warp.fem.interpolate` API to be more flexible, decoupling interpolation location from storage definition
  ([GH-1091](https://github.com/NVIDIA/warp/issues/1091)).
- Implement kernel caching for `wp.map()` to speed up repeated calls with the same function and similar input arguments ([GH-1108](https://github.com/NVIDIA/warp/issues/1108)).
- Support converting between vector, matrix, and scalar types in `array.view()` ([GH-1112](https://github.com/NVIDIA/warp/issues/1112)).

### Fixed

- Fix atomic floating-point min/max operations not returning the old value
  ([GH-1058](https://github.com/NVIDIA/warp/issues/1058)).
<<<<<<< HEAD
- Fix direct initialization and slice assignment of vector, quaternion, and transform types from PyTorch tensors
  ([GH-1121](https://github.com/NVIDIA/warp/issues/1121)).
=======
- Fix a potential OverflowError when slicing arrays with np.int32 strides ([GH-1120](https://github.com/NVIDIA/warp/issues/1120)).
>>>>>>> 92670bc0

## [1.10.1] - 2025-12-01

### Fixed

- Fix type inference errors when passing reference arguments (such as array elements) to built-in functions
  ([GH-1071](https://github.com/NVIDIA/warp/issues/1071)).
- Fix `module="unique"` kernels to properly reuse existing module objects when defined multiple times,
  avoiding unnecessary module creation overhead ([GH-995](https://github.com/NVIDIA/warp/issues/995)).
- Fix for loops containing `wp.static()` expressions that use the loop variable.
  These loops are now always unrolled regardless of `max_unroll` settings to
  ensure loop variables are available as compile-time constants within static
  expressions ([GH-560](https://github.com/NVIDIA/warp/pull/560)).
- Add validation in `wp.compile_aot_module()` to detect generic kernels without overloads and generic kernels with
  multiple overloads when `strip_hash=True` ([GH-919](https://github.com/NVIDIA/warp/issues/919)).
- Fix compilation error in `wp.tile_load_indexed()` when indices tile has been reshaped or transformed
  ([GH-1008](https://github.com/NVIDIA/warp/issues/1008)).
- Fix multiple issues with kernel-local arrays (arrays created with `wp.zeros()` in kernels):
  - Fix `.ptr` access ([GH-999](https://github.com/NVIDIA/warp/issues/999)).
  - Fix indexing when requesting a subarray ([GH-1081](https://github.com/NVIDIA/warp/issues/1081)).
  - Fix shape parameter to accept a single integer (e.g., `wp.zeros(shape=123, dtype=float)`)
    ([GH-1081](https://github.com/NVIDIA/warp/issues/1081)).
- Fix code-generation ordering for custom gradient functions (`@wp.func_grad`) when used with nested function calls
  ([GH-967](https://github.com/NVIDIA/warp/issues/967)).
- Fix invalid reads when using `wp.fem.TemporaryStore` during tape capture for automatic differentiation
  ([GH-1021](https://github.com/NVIDIA/warp/issues/1021)).
- Fix reference cycles introduced by `wp.fem.Temporary` and `wp.fem.ShapeBasisSpace`
  ([GH-1076](https://github.com/NVIDIA/warp/issues/1076)).
- Improve documentation and error messages about requiring a BVH for `wp.fem.lookup()` and related functionality
  ([GH-1072](https://github.com/NVIDIA/warp/issues/1072)).

### Documentation

- Add more examples to the Tiles and SIMT code documentation, demonstrating caveats when switching between
  the CPU and GPU and using `wp.tile()` ([GH-1042](https://github.com/NVIDIA/warp/issues/1042)).

## [1.10.0] - 2025-11-02

### Added

- Add an in-place `wp.Bvh.rebuild()` method that rebuilds the hierarchy without allocating new memory and can be
  captured in CUDA graphs ([GH-826](https://github.com/NVIDIA/warp/issues/826)).
- Add atomic bitwise operations `wp.atomic_and()` (`&=`), `wp.atomic_or()` (`|=`), and `wp.atomic_xor()` (`^=`) for
  scalar types, along with bitwise operations for vector, matrix, and tile types
  ([GH-886](https://github.com/NVIDIA/warp/issues/886)).
- Add support for negative indexing and improve slicing for the `wp.array()` type
  ([GH-504](https://github.com/NVIDIA/warp/issues/504)).
- Add `wp.cast()` to reinterpret a value as a different type while preserving its bit pattern
  ([GH-789](https://github.com/NVIDIA/warp/issues/789)).
- Add support for error functions: `wp.erf()`, `wp.erfc()`, `wp.erfinv()`, and `wp.erfcinv()`
  ([GH-910](https://github.com/NVIDIA/warp/issues/910)).
- Add `wp.tile_full()`, which fills a tile with a constant value ([GH-973](https://github.com/NVIDIA/warp/issues/973)).
- Add axis-reduction overloads for `wp.tile_reduce()` and `wp.tile_sum()`
  ([GH-835](https://github.com/NVIDIA/warp/issues/835)).
- Add support for component-level indexing and assignment on tiles of composite types (e.g. `tile[i][1]` for
  extracting vector components, `tile[i][1, 1]` for matrix elements)
  ([GH-941](https://github.com/NVIDIA/warp/issues/941)).
- Add `warp/examples/tile/example_tile_mcgp.py`, demonstrating how to implement a Monte Carlo Laplace solver.
- Add support for recording and waiting for external events in CUDA graphs
  ([GH-983](https://github.com/NVIDIA/warp/issues/983)).
- Add support for querying CPU memory information (requires `psutil` package)
  ([GH-985](https://github.com/NVIDIA/warp/issues/985)).
- Add `wp.get_cuda_supported_archs()` to query supported CUDA compute architectures for compilation targets
  ([GH-964](https://github.com/NVIDIA/warp/issues/964)).
- Add runtime version verification to detect native library mismatches.
  Version mismatches trigger warnings but allow execution to continue
  ([GH-1018](https://github.com/NVIDIA/warp/issues/1018)).
- Add kernel-level functions `bsr_row_index()` and `bsr_block_index()` to `warp.sparse`
  ([GH-895](https://github.com/NVIDIA/warp/issues/895)).
- Add adjoint for `wp.transform()` when constructing with individual scalars
  ([GH-1011](https://github.com/NVIDIA/warp/issues/1011)).
- Add a double-precision overload for `wp.intersect_tri_tri()` ([GH-1015](https://github.com/NVIDIA/warp/issues/1015)).
- Add support for `jax.pmap()` ([GH-976](https://github.com/NVIDIA/warp/pull/976)).
- Add automatic differentiation support with `jax_kernel(enable_backward=True)`
  ([GH-912](https://github.com/NVIDIA/warp/pull/912), [GH-515](https://github.com/NVIDIA/warp/issues/515)).
- Add support for limiting the graph cache size of JAX callables ([GH-989](https://github.com/NVIDIA/warp/issues/989)).
- Add PyTorch-Warp interop deferred gradient allocation case study to documentation
  ([GH-1046](https://github.com/NVIDIA/warp/issues/1046)).

### Removed

- Remove `warp.sim` module and related examples. This module has been superseded by the Newton library, a separate
  package with a new API. For migration guidance, see the
  [Newton migration guide](https://newton-physics.github.io/newton/migration.html) and the original GitHub announcement
  ([GH-735](https://github.com/NVIDIA/warp/discussions/735)).
- Remove support for passing lists, tuples, and other non-Warp array arguments when calling built-ins at the Python
  scope (deprecated since v0.11.0). Use explicit type constructors instead (e.g., `wp.normalize([1.0, 2.0, 3.0])`
  should be `wp.normalize(wp.vec3(1.0, 2.0, 3.0))`).
- Remove support for Intel-based macOS (x86_64). Apple Silicon-based Macs (ARM64) continue to be supported with the CPU
  backend. Users on Intel Macs will receive a `RuntimeError` directing them to use Warp 1.9.x or earlier
  ([GH-1016](https://github.com/NVIDIA/warp/issues/1016)).
- Remove `wp.select()` (deprecated since 1.7). Use `wp.where(cond, value_if_true, value_if_false)` instead.
- Remove the `wp.matrix(pos, quat, scale)` built-in function. Use `wp.transform_compose()` instead
  ([GH-980](https://github.com/NVIDIA/warp/issues/980)).

### Deprecated

- Deprecate constructing a matrix from vectors at the Python scope (e.g. `wp.mat22(wp.vec2(1, 2), wp.vec2(3, 4))`
  should become `wp.matrix_from_rows(wp.vec2(1, 2), wp.vec2(3, 4))`)
  ([GH-981](https://github.com/NVIDIA/warp/issues/981)).

### Changed

- **Breaking:** Change the default implementation of `jax_kernel()` to be `wp.jax_experimental.ffi.jax_kernel()`.
  The previous version is still available as `wp.jax_experimental.custom_call.jax_kernel()`, but it is not supported
  with JAX v0.8 and newer ([GH-974](https://github.com/NVIDIA/warp/issues/974)).
- **Breaking:** Raise `RuntimeError` from `wp.load_module()` when attempting to load a module that does not contain
  any Warp kernels, functions, or structs ([GH-920](https://github.com/NVIDIA/warp/issues/920)).
- Improve performance when calling built-in functions from the Python scope
  ([GH-801](https://github.com/NVIDIA/warp/issues/801)).
- Improve efficiency of struct instance creation and attribute access ([GH-968](https://github.com/NVIDIA/warp/issues/968)).
- Add `leaf_size` parameter to `wp.Bvh` and `bvh_leaf_size` to `wp.Mesh` to control the number of primitives per leaf
  for performance tuning. The default is now 1 for `wp.Bvh` and 4 for `wp.Mesh`, changed from a hardcoded value of
  4 ([GH-994](https://github.com/NVIDIA/warp/issues/994)).
- Make `warp.sparse` operations with `masked=True` consistent with `bsr_mm()` by preserving result matrix topology,
  enabling CUDA subgraph capture for `bsr_axpy()`, `bsr_assign()` and `bsr_set_transpose()`
  ([GH-987](https://github.com/NVIDIA/warp/issues/987)).
- Add `max_new_nnz` argument to `wp.sparse.bsr_mm()` providing a synchronization-free path without further assumptions
  about non-zero topology.
- Building `warp.fem` geometry and function space partitions is now possible in CUDA graphs by passing an explicit
  upper-bound for the number of cells and nodes to `ExplicitGeometryPartition` and `make_space_partition`.
  Building fields and field restrictions is now synchronization-free by default
  ([GH-1021](https://github.com/NVIDIA/warp/issues/1021)).
- Default the `q` argument in `wp.transform()` to the identity quaternion at the kernel scope
  ([GH-923](https://github.com/NVIDIA/warp/issues/923)).
- Improve efficiency for `wp.bvh_query_aabb()`, `wp.mesh_query_aabb()` and `wp.bvh_query_ray()`.
  This fixes a performance regression introduced in Warp 1.6.0 ([GH-758](https://github.com/NVIDIA/warp/issues/758)).

### Fixed

- Fix segmentation faults on AArch64 CPUs when using tiles. The fix uses stack memory for tile storage
  and is controlled by `wp.config.enable_tiles_in_stack_memory` (enabled by default)
  ([GH-957](https://github.com/NVIDIA/warp/issues/957)).
- Fix copying and filling arrays with large strides ([GH-929](https://github.com/NVIDIA/warp/issues/929)).
- Fix incorrect results when filling arrays in CUDA graphs ([GH-1040](https://github.com/NVIDIA/warp/issues/1040)).
- Defer CUDA graph deletion when graph captures are in progress ([GH-992](https://github.com/NVIDIA/warp/issues/992)).
- Fix race conditions in CUDA graph destruction callbacks ([GH-1063](https://github.com/NVIDIA/warp/issues/1063)).
- Fix arithmetic operators with scalars and arrays at the Python scope. Operations like `scalar * array`
  now work correctly (previously only `array * scalar` worked) ([GH-892](https://github.com/NVIDIA/warp/issues/892)).
- Fix `wp.atomic_add()` failing to accumulate `wp.int64` values ([GH-977](https://github.com/NVIDIA/warp/issues/977)).
- Fix handling of multi-line lambda expressions and lambda expressions involving parentheses in `wp.map()`
  ([GH-984](https://github.com/NVIDIA/warp/issues/984)).
- Fix invalid keyword arguments not being detected in the `wp.transform()` constructor at the Python scope
  ([GH-975](https://github.com/NVIDIA/warp/issues/975)).
- Fix return type annotations for `struct()` and `overload()` decorators
  ([GH-971](https://github.com/NVIDIA/warp/pull/971)).
- Suppress `TypeError` and `AttributeError` exceptions during Python interpreter shutdown when Warp objects are being
  cleaned up, as these can be safely ignored during process termination
  ([GH-1048](https://github.com/NVIDIA/warp/issues/1048)).

## [1.9.1] - 2025-10-01

### Added

- Add documentation describing Python `IntFlag` limitations in Warp kernels
  ([GH-917](https://github.com/NVIDIA/warp/issues/917)).

### Fixed

- Fix crash when radix sort is used on multiple streams (e.g., when using hash grids on multiple streams)
  ([GH-950](https://github.com/NVIDIA/warp/issues/950)).
- Fix empty slice operations `arr[i:i]` that previously failed with indexing errors
  ([GH-958](https://github.com/NVIDIA/warp/issues/958)).
- Fix `TypeError: Unrecognized type 'tuple[...]'` with tuple type annotations on Python 3.10
  ([GH-959](https://github.com/NVIDIA/warp/issues/959)).
- Fix memory management issues with shared tiles, including double frees and memory leaks
  ([GH-777](https://github.com/NVIDIA/warp/pull/777)).
- Fix use of `wp.copy()`, `wp.select()`, and `wp.where()` with tiles ([GH-777](https://github.com/NVIDIA/warp/pull/777)).
- Fix invalid `#line` directives being emitted for `wp.map()` calls during code generation
  ([GH-953](https://github.com/NVIDIA/warp/issues/953)).
- Restore support for older GPU architectures (Maxwell, Pascal, Volta) when building with CUDA 12
  ([GH-966](https://github.com/NVIDIA/warp/issues/966)).
- Fix conditional graph compilation on newer GPU architectures by using PTX fallback when CUBIN is not supported
  ([GH-963](https://github.com/NVIDIA/warp/issues/963)).
- Fix scaling not being correctly applied to rendered meshes in some cases
  ([GH-880](https://github.com/NVIDIA/warp/issues/880)).
- Fix handling of generic kernels with `wp.jax_experimental.ffi.jax_kernel()`.
- Update built-in documentation to accurately reflect their differentiability status
  ([GH-970](https://github.com/NVIDIA/warp/issues/970)).

## [1.9.0] - 2025-09-04

### Added

- Add support for building Warp with CUDA 13.
- Add `wp.MarchingCubes.extract_surface_marching_cubes()` to extract a triangular mesh from a 3D scalar field
  ([GH-788](https://github.com/NVIDIA/warp/issues/788)).
- Add `wp.compile_aot_module()` and `wp.load_aot_module()` to support basic ahead-of-time compilation workflows
  ([docs](https://nvidia.github.io/warp/codegen.html#ahead-of-time-compilation-workflows),
  [GH-766](https://github.com/NVIDIA/warp/issues/766)).
- Add support for negative indexing and improve slicing for the `wp.matrix()`/`wp.vector()`/`wp.quaternion()` types
  ([GH-899](https://github.com/NVIDIA/warp/issues/899)).
- Add support for retrieving the memory address of a Warp array in kernels as `array.ptr`
  ([GH-819](https://github.com/NVIDIA/warp/issues/819)).
- Add support for using struct types in the `wp.array()` constructor inside kernels
  ([GH-853](https://github.com/NVIDIA/warp/issues/853)).
- Add support for initializing fixed-size arrays inside kernels using `wp.zeros()`
  ([GH-794](https://github.com/NVIDIA/warp/issues/794)).
- Add support for `IntEnum` and `IntFlag` inside Warp kernels ([GH-529](https://github.com/NVIDIA/warp/issues/529)).
- Add `bounds_check` option to `wp.tile_load()`, `wp.tile_store()`, and `wp.tile_atomic_add()`
  for performance optimization. When set to `False`, boundary checks are disabled for memory-aligned tiles,
  improving performance (defaults to `True` for safety) ([GH-797](https://github.com/NVIDIA/warp/issues/797)).
- Add indexed tile operations: `wp.tile_index_load()`, `wp.tile_index_store()`, and `wp.tile_index_atomic_add()`
  ([GH-684](https://github.com/NVIDIA/warp/issues/684), [GH-796](https://github.com/NVIDIA/warp/issues/796)).
- Add optional `block_dim` argument to `wp.load_module()` and `wp.force_load()`.
- Add support for displaying and editing Warp vector and array types in ImGui
  ([GH-844](https://github.com/NVIDIA/warp/issues/844)).
- Extend `examples/core/example_render_opengl.py` example with comprehensive ImGui usage examples
  ([GH-833](https://github.com/NVIDIA/warp/issues/833)).

### Removed

- Remove support for building Warp with CUDA 11.

### Deprecated

- Deprecate support for Intel-based macOS (x86_64) with removal targeted in late 2025.
  We will continue to support Apple Silicon-based Macs with the CPU backend.
  Users on Intel-based hardware will now receive a `DeprecationWarning` with this information.

### Changed

- Enforce strict argument matching for user-function calls from the Python scope, mirroring built-in function behavior.
- Enforce a consistent `wp_` prefix for all exported, C-style symbols to prevent name conflicts
  ([GH-792](https://github.com/NVIDIA/warp/issues/792)).
- Rewrite `wp.MarchingCubes` in pure Warp for cross-platform support and differentiability
  ([GH-788](https://github.com/NVIDIA/warp/issues/788)).
- Allow dynamic shapes when constructing a `wp.array` from a pointer inside a kernel.
- Allow functions passed to `wp.tile_map()` to return a different type than their input arguments
  ([GH-732](https://github.com/NVIDIA/warp/issues/732)).
- Use codegen instead of function evaluation to infer return types for `wp.map()`
  ([GH-732](https://github.com/NVIDIA/warp/issues/732)).
- Enable `warp.sparse` to efficiently process sparse matrices with arbitrarily sized blocks and leverage tiled
  computations when beneficial ([GH-838](https://github.com/NVIDIA/warp/issues/838)).
- Enable opportunistic use of tile-based computations in `warp.fem.integrate` for quadrature-point accumulation
  ([GH-854](https://github.com/NVIDIA/warp/issues/854)).
- Use an extended-length default cache path on Windows to prevent build errors
  ([GH-870](https://github.com/NVIDIA/warp/issues/870)).
- Add support for `wp.breakpoint()` in CUDA kernels on Linux systems. This feature is not supported on Windows due to
  CUDA-GDB Linux-target-only support ([GH-795](https://github.com/NVIDIA/warp/issues/795)).
- Skip generating code for unreferenced adjoint functions, reducing JIT compilation time
  ([GH-841](https://github.com/NVIDIA/warp/issues/841)).
- Define and re-export Warp's public Python-scope API in `__init__.py` using typing re-export conventions to improve
  static type checker support ([GH-864](https://github.com/NVIDIA/warp/issues/864)).
- Improve error messages for MathDx-based tile operations that fail to compile (e.g., `Failed to compile LTO`)
  ([GH-608](https://github.com/NVIDIA/warp/issues/608), [GH-911](https://github.com/NVIDIA/warp/issues/911)).
- Improve error detection and reporting in conditional graphs ([GH-866](https://github.com/NVIDIA/warp/issues/866)).

### Fixed

- Fix ARM64 CPU kernel argument passing issues by packaging arguments into a structure to work around a `libffi`
  library bug ([GH-356](https://github.com/NVIDIA/warp/issues/356)).
- Fix matrix assignment and indexing operations when matrices are stored as struct members
  ([GH-793](https://github.com/NVIDIA/warp/issues/793)).
- Fix `str()` and `repr()` implementations missing for scalar types at the Python scope
  ([GH-863](https://github.com/NVIDIA/warp/issues/863)).
- Fix issue with calling user functions from the Python scope with `wp.array` parameters.
- Fix 2D shared tile allocation/de-allocation bug inside Warp functions
  ([GH-877](https://github.com/NVIDIA/warp/issues/877)).
- Fix `wp.load_module()` when loading modules created with `@wp.kernel(module="unique")`.
- Fix an off-by-one error in marching cubes output coordinates to align with the `scikit-image` convention
  ([GH-324](https://github.com/NVIDIA/warp/issues/324)).
- Fix `UnboundLocalError` when applying `warp.jax_experimental.ffi.jax_callable` to a function annotated with the
  `None` return type ([GH-893](https://github.com/NVIDIA/warp/issues/893)).
- Fix compatibility of the OpenGL renderer with macOS ([GH-834](https://github.com/NVIDIA/warp/issues/834)).
- Fix evaluation of Discontinuous Galerkin gradients for `warp.fem` discrete fields.
- Work around caching issue ([GH-637](https://github.com/NVIDIA/warp/issues/637)) with operator evaluation in
  `warp.fem` integrands.
- Fix adding superfluous inactive nodes to tetrahedron polynomial function spaces in `warp.fem`.
- Fix `#line` directives for Python↔CUDA source correlation not being emitted by default when a module is compiled in
  debug mode ([GH-901](https://github.com/NVIDIA/warp/issues/901)).

## [1.8.1] - 2025-08-01

### Deprecated

- This is the final release that will provide builds for or support the CUDA 11.x Toolkit and driver.
  Starting with v1.9.0, Warp will require CUDA 12.x or newer.
- Deprecate the `graph_compatible` boolean flag in `jax_callable()` in favor of the new `graph_mode` argument with
  `GraphMode` enum ([GH-848](https://github.com/NVIDIA/warp/issues/848)).

### Added

- Add documentation for creating and manipulating Warp structured arrays using NumPy
  ([GH-852](https://github.com/NVIDIA/warp/issues/852)).
- Add documentation for `wp.indexedarray()` ([GH-468](https://github.com/NVIDIA/warp/issues/468)).
- Support input-output aliasing in JAX FFI ([GH-815](https://github.com/NVIDIA/warp/issues/815)).
- Support capturing `jax_callable()` using Warp via the new `graph_mode` parameter (`GraphMode.WARP`), enabling capture
  of graphs with conditional nodes that cannot be used as subgraphs in a JAX capture
  ([GH-848](https://github.com/NVIDIA/warp/issues/848)).

### Fixed

- Fix `tape.zero()` to correctly reset gradient arrays in nested structs
  ([GH-807](https://github.com/NVIDIA/warp/issues/807)).
- Fix incorrect adjoints for `div(scalar, vec)`, `div(scalar, mat)`, and `div(scalar, quat)`, and other miscellaneous
  issues with adjoints ([GH-831](https://github.com/NVIDIA/warp/issues/831)).
- Fix a module-hashing issue for functions or kernels using static expressions that cannot be resolved at the time of
  declaration ([GH-830](https://github.com/NVIDIA/warp/issues/830)).
- Fix a bug in which changes to `wp.config.mode` were not being picked up after module initialization
  ([GH-856](https://github.com/NVIDIA/warp/issues/856)).
- Fix a bug where CUDA modules could get prematurely unloaded when conditional graph nodes are used.
- Fix compile time regression for kernels using matmul, Cholesky, and FFT solvers by upgrading to libmathdx 0.2.2
  ([GH-809](https://github.com/NVIDIA/warp/issues/809)).
- Fix potential uninitialized memory issues in `wp.tile_sort()` ([GH-836](https://github.com/NVIDIA/warp/issues/836)).
- Fix `wp.tile_min()` and `wp.tile_argmin()` to return correct values for large tiles with low occupancy
  ([GH-725](https://github.com/NVIDIA/warp/issues/725)).
- Fix codegen errors associated with adjoint of `wp.tile_sum()` when using shared tiles
  ([GH-822](https://github.com/NVIDIA/warp/issues/822)).
- Fix driver entry point error for `cuDeviceGetUuid` caused by using an incorrect version
  ([GH-851](https://github.com/NVIDIA/warp/issues/851)).
- Fix an issue that caused Warp to request PTX generation from NVRTC for architectures unsupported by the compiler
  ([GH-858](https://github.com/NVIDIA/warp/issues/858)).
- Fix a regression where `wp.sparse.bsr_from_triplets()` ignored the `prune_numerical_zeros=False` setting
  ([GH-832](https://github.com/NVIDIA/warp/issues/832)).
- Fix missing cloth-body contact in `wp.sim.VBDIntegrator` with `handle_self_contact=False`
  ([GH-862](https://github.com/NVIDIA/warp/issues/862)).
- Fix a bug causing potential infinite loops in the color balancing calculation
  ([GH-816](https://github.com/NVIDIA/warp/issues/816)).
- Fix box-box collision by computing the contact normal at the closest point of approach instead of at the center of
  the source box ([GH-839](https://github.com/NVIDIA/warp/pull/839)).
- Fix the OpenGL renderer not correctly displaying colors for box shapes
  ([GH-810](https://github.com/NVIDIA/warp/issues/810)).
- Fix a bug in `OpenGLRenderer` where meshes with different `scale` attributes were incorrectly instanced, causing
  them all to be rendered with the same scale `OpenGLRenderer` ([GH-828](https://github.com/NVIDIA/warp/issues/828)).

## [1.8.0] - 2025-07-01

### Added

- Add `wp.map()` to map a function over arrays and add math operators for Warp arrays
  ([docs](https://nvidia.github.io/warp/modules/runtime.html#warp.utils.map),
  [GH-694](https://github.com/NVIDIA/warp/issues/694)).
- Add support for dynamic control flow in CUDA graphs, see `wp.capture_if()` and `wp.capture_while()`
  ([docs](https://nvidia.github.io/warp/modules/runtime.html#conditional-execution),
  [GH-597](https://github.com/NVIDIA/warp/issues/597)).
- Add `wp.capture_debug_dot_print()` to write a DOT file describing the structure of a captured CUDA graph
  ([GH-746](https://github.com/NVIDIA/warp/issues/746)).
- Add the `Device.sm_count` property to get the number of streaming multiprocessors on a CUDA device
  ([GH-584](https://github.com/NVIDIA/warp/issues/584)).
- Add `wp.block_dim()` to query the number of threads in the current block inside a kernel
  ([GH-695](https://github.com/NVIDIA/warp/issues/695)).
- Add `wp.atomic_cas()` and `wp.atomic_exch()` built-ins for atomic compare-and-swap and exchange operations
  ([GH-767](https://github.com/NVIDIA/warp/issues/767)).
- Add support for profiling GPU runtime module compilation using the global `wp.config.compile_time_trace`
  setting or the module-level `"compile_time_trace"` option. When used, JSON files in the Trace Event
  format will be written in the kernel cache, which can be opened in a viewer like `chrome://tracing/`
  ([docs](https://nvidia.github.io/warp/profiling.html#profiling-module-compilation),
  [GH-609](https://github.com/NVIDIA/warp/issues/609)).
- Add support for returning multiple values from native functions like `wp.svd3()` and `wp.quat_to_axis_angle()`
  ([GH-503](https://github.com/NVIDIA/warp/issues/503)).
- Add support for passing tiles to user `wp.func` functions ([GH-682](https://github.com/NVIDIA/warp/issues/682)).
- Add `wp.tile_squeeze()` to remove axes of length one ([GH-662](https://github.com/NVIDIA/warp/issues/662)).
- Add `wp.tile_reshape()` to reshape a tile ([GH-663](https://github.com/NVIDIA/warp/issues/663)).
- Add `wp.tile_astype()` to return a new tile with the same data but different data type. ([GH-683](https://github.com/NVIDIA/warp/issues/683)).
- Add support for in-place tile add and subtract operations ([GH-518](https://github.com/NVIDIA/warp/issues/518)).
- Add support for in-place tile-component addition and subtraction ([GH-659](https://github.com/NVIDIA/warp/issues/659)).
- Add support for 2D solves using `wp.tile_cholesky_solve()` ([GH-773](https://github.com/NVIDIA/warp/pull/773)).
- Add `wp.tile_scan_inclusive()` and `wp.tile_scan_exclusive()` for performing inclusive and exclusive scans over tiles
  ([GH-731](https://github.com/NVIDIA/warp/issues/731)).
- Support attribute indexing for quaternions on the right-hand side of expressions
  ([GH-625](https://github.com/NVIDIA/warp/issues/625)).
- Add `wp.transform_compose()` and `wp.transform_decompose()` for converting between transforms and 4x4 matrices with 3D
  scale information ([GH-576](https://github.com/NVIDIA/warp/issues/576)).
- Add various `wp.transform` syntax operations for loading and storing ([GH-710](https://github.com/NVIDIA/warp/issues/710)).
- Add the `as_spheres` parameter to `UsdRenderer.render_points()` in order to choose whether to render the points as USD
  spheres using a point instancer or as simple USD points ([GH-634](https://github.com/NVIDIA/warp/issues/634)).
- Add support for animating visibility of objects in the USD renderer
  ([GH-598](https://github.com/NVIDIA/warp/issues/598)).
- Add `wp.sim.VBDIntegrator.rebuild_bvh()` to rebuild the BVH used for detecting self-contacts.
- Add damping terms `wp.sim.VBDIntegrator` collisions, with strength is controlled by `Model.soft_contact_kd`.
- Improve consistency of the `wp.fem.lookup()` operator across geometries and add filtering parameters
  ([GH-618](https://github.com/NVIDIA/warp/issues/618)).
- Add two examples demonstrating shape optimization using `warp.fem`: `fem/example_elastic_shape_optimization.py` and
  `fem/example_darcy_ls_optimization.py` ([GH-698](https://github.com/NVIDIA/warp/issues/698)).
- Add a `py.typed` marker file (per PEP 561) to the package to formally support static type checking by downstream users
  ([GH-780](https://github.com/NVIDIA/warp/issues/780)).

### Removed

- Remove `wp.mlp()` (deprecated in v1.6.0). Use tile primitives instead.
- Remove `wp.autograd.plot_kernel_jacobians()` (deprecated in v1.4.0). Use `wp.autograd.jacobian_plot()` instead.
- Remove the `length` and `owner` keyword arguments from `wp.array()` constructor (deprecated in v1.6.0).
  Use the `shape` and `deleter` keywords instead.
- Remove the `kernel` keyword argument from `wp.autograd.jacobian()` and `wp.autograd.jacobian_fd()` (deprecated in v1.6.0).
  Use the `function` keyword argument instead.
- Remove the `outputs` keyword argument from `wp.autograd.jacobian_plot()` (deprecated in v1.6.0).

### Changed

- Deprecate the `warp.sim` module (planned for removal in v1.10). It will be superseded by the upcoming Newton library,
  a separate package with a new API. Migrating will require code changes; a future guide will be provided
  ([current draft](https://newton-physics.github.io/newton/migration.html)). See the GitHub announcement for details
  ([GH-735](https://github.com/NVIDIA/warp/discussions/735)).
- Deprecate the `wp.matrix(pos, quat, scale)` built-in function. Use `wp.transform_compose()` instead
  ([GH-576](https://github.com/NVIDIA/warp/issues/576)).
- Improve support for tuples in kernels ([GH-506](https://github.com/NVIDIA/warp/issues/506)).
- Return a constant value from `len()` where possible.
- Rename the internal function `wp.types.type_length()` to `wp.types.type_size()`.
- Rename `wp.tile_cholesky_solve()` input parameters to align with its docstring
  ([GH-726](https://github.com/NVIDIA/warp/issues/726)).
- Change `wp.tile_upper_solve()` and `wp.tile_lower_solve()` to use libmathdx 0.2.1 TRSM solver
  ([GH-773](https://github.com/NVIDIA/warp/pull/773)).
- Skip adjoint compilation for `wp.tile_matmul()` if `enable_backward` is disabled
  ([GH-644](https://github.com/NVIDIA/warp/issues/644)).
- Allow tile reductions to work with non-scalar tile types ([GH-771](https://github.com/NVIDIA/warp/issues/771)).
- Permit data-type preservation with `preserve_type=True` when tiling a value across the block with `wp.Tile()`
  ([GH-772](https://github.com/NVIDIA/warp/issues/772)).
- Make `wp.sparse.bsr_[set_]from_triplets` differentiable with respect to the input triplet values
  ([GH-760](https://github.com/NVIDIA/warp/issues/760)).
- Expose new `warp.fem` operators: `node_count`, `node_index`, `element_coordinates`, `element_closest_point`.
- Change `wp.sim.VBDIntegrator` rigid-body-contact handling to use only the shape's friction coefficient, rather than
  averaging the shape's and the cloth's coefficients.
- Limit usage of the `wp.assign_copy()` hidden built-in to the kernel scope.
- Describe the distinction between `inputs` and `outputs` arguments in the
  [Kernel documentation](https://nvidia.github.io/warp/modules/runtime.html#kernels).
- Reduce the overhead of `wp.launch()` by avoiding costly native API calls
  ([GH-774](https://github.com/NVIDIA/warp/pull/774)).
- Improve error reporting when calling `@wp.func`-decorated functions from the Python scope
  ([GH-521](https://github.com/NVIDIA/warp/issues/521)).

### Fixed

- Fix missing documentation for geometric structs ([GH-674](https://github.com/NVIDIA/warp/issues/674)).
- Fix the type annotations in various tile functions ([GH-714](https://github.com/NVIDIA/warp/issues/714)).
- Fix incorrect stride initialization in tiles returned from functions taking transposed tiles as input
  ([GH-722](https://github.com/NVIDIA/warp/issues/722)).
- Fix adjoint generation for user functions that return a tile ([GH-749](https://github.com/NVIDIA/warp/issues/749)).
- Fix tile-based solvers failing to accept and return transposed tiles
  ([GH-768](https://github.com/NVIDIA/warp/issues/768)).
- Fix the `Formal parameter space overflowed` error during `wp.sim.VBDIntegrator` kernel compilation for the backward
  pass in CUDA 11 Warp builds. This was resolved by decoupling collision and elasticity evaluations into
  separate kernels, increasing parallelism and speeding up the solver
  ([GH-442](https://github.com/NVIDIA/warp/issues/442)).
- Fix an issue with graph coloring on an empty graph ([GH-509](https://github.com/NVIDIA/warp/issues/509)).
- Fix an integer overflow bug in the native graph coloring module ([GH-718](https://github.com/NVIDIA/warp/issues/718)).
- Fix `UsdRenderer.render_points()` not supporting multiple colors
  ([GH-634](https://github.com/NVIDIA/warp/issues/634)).
- Fix an inconsistency in the `wp.fem` module regarding the orientation of 2D geometry side normals
  ([GH-629](https://github.com/NVIDIA/warp/issues/629)).
- Fix premature unloading of CUDA modules used in JAX FFI graph captures
  ([GH-782](https://github.com/NVIDIA/warp/issues/782)).

## [1.7.2] - 2025-05-31

### Added

- Add missing adjoint method for tile `assign` operations ([GH-680](https://github.com/NVIDIA/warp/issues/680)).
- Add documentation for the fact that `+=` and `-=` invoke `wp.atomic_add()` and `wp.atomic_sub()`, respectively
  ([GH-505](https://github.com/NVIDIA/warp/issues/505)).
- Add a [publications list](https://github.com/NVIDIA/warp/blob/main/PUBLICATIONS.md) of academic and research projects
  leveraging Warp ([GH-686](https://github.com/NVIDIA/warp/issues/686)).

### Changed

- Prevent and document that class inheritance is not supported for `wp.struct` (now throws `RuntimeError`)
  ([GH-656](https://github.com/NVIDIA/warp/issues/656)).
- Warn when an incompatible data type conversion is detected when constructing an array using the
  `__cuda_array_interface__` ([GH-624](https://github.com/NVIDIA/warp/issues/624),
  [GH-670](https://github.com/NVIDIA/warp/issues/670)).
- Relax the exact version requirement in `omni.warp` towards `omni.warp.core`
  ([GH-702](https://github.com/NVIDIA/warp/issues/702)).
- Rename the "Kernel Reference" documentation page to "Built-Ins Reference", with each built-in now having
  annotations to denote whether they are accessible only from the kernel scope or also from the Python runtime scope
  ([GH-532](https://github.com/NVIDIA/warp/issues/532)).

### Fixed

- Fix an issue where arrays stored in structs could be garbage collected without updating the struct ctype
  ([GH-720](https://github.com/NVIDIA/warp/issues/720)).
- Fix an issue with preserving the base class of nested struct attributes
  ([GH-574](https://github.com/NVIDIA/warp/issues/574)).
- Allow recovering from out-of-memory errors during `wp.Volume` allocation
  ([GH-611](https://github.com/NVIDIA/warp/issues/611)).
- Fix 2D tile load when source array and tile have incompatible strides
  ([GH-688](https://github.com/NVIDIA/warp/issues/688)).
- Fix compilation errors with `wp.tile_atomic_add()` ([GH-681](https://github.com/NVIDIA/warp/issues/681)).
- Fix `wp.svd2()` with duplicate singular values and improved accuracy
  ([GH-679](https://github.com/NVIDIA/warp/issues/679)).
- Fix `OpenGLRenderer.update_shape_instance()` not having color buffers created for the shape instances.
- Fix text rendering in `wp.render.OpenGLRenderer` ([GH-704](https://github.com/NVIDIA/warp/issues/704)).
- Fix assembly of rigid body inertia in `ModelBuilder.collapse_fixed_joints()`
  ([GH-631](https://github.com/NVIDIA/warp/issues/631)).
- Fix `UsdRenderer.render_points()` erroring out when passed 4 points or less
  ([GH-708](https://github.com/NVIDIA/warp/issues/708)).
- Fix `wp.atomic_*()` built-ins not working with some types ([GH-733](https://github.com/NVIDIA/warp/issues/733)).
- Fix garbage-collection issues with JAX FFI callbacks ([GH-711](https://github.com/NVIDIA/warp/pull/711)).

## [1.7.1] - 2025-04-30

### Added

- Add example of a distributed Jacobi solver using `mpi4py` in `warp/examples/distributed/example_jacobi_mpi.py`
  ([GH-475](https://github.com/NVIDIA/warp/issues/475)).

### Changed

- Improve `repr()` for Warp types, including adding `repr()` for `wp.array`.
- Change the USD renderer to use `framesPerSecond` for time sampling instead of `timeCodesPerSecond`
  to avoid playback speed issues in some viewers ([GH-617](https://github.com/NVIDIA/warp/issues/617)).
- `Model.rigid_contact_tids` are now -1 at non-active contact indices which allows to retrieve the vertex index of a
  mesh collision, see `test_collision.py` ([GH-623](https://github.com/NVIDIA/warp/issues/623)).
- Improve handling of deprecated JAX features ([GH-613](https://github.com/NVIDIA/warp/pull/613)).

### Fixed

- Fix a code generation bug involving return statements in Warp kernels, which could result in some threads in Warp
  being skipped when processed on the GPU ([GH-594](https://github.com/NVIDIA/warp/issues/594)).
- Fix constructing `DeformedGeometry` from `wp.fem.Trimesh3D` geometries
  ([GH-614](https://github.com/NVIDIA/warp/issues/614)).
- Fix `lookup` operator for `wp.fem.Trimesh3D` ([GH-618](https://github.com/NVIDIA/warp/issues/618)).
- Include the block dimension in the LTO file hash for the Cholesky solver
  ([GH-639](https://github.com/NVIDIA/warp/issues/639)).
- Fix tile loads for small tiles with aligned source memory ([GH-622](https://github.com/NVIDIA/warp/issues/622)).
- Fix length/shape matching for vectors and matrices from the Python scope.
- Fix the `dtype` parameter missing for `wp.quaternion()`.
- Fix invalid `dtype` comparison when using the `wp.matrix()`/`wp.vector()`/`wp.quaternion()` constructors
  with literal values and an explicit `dtype` argument ([GH-651](https://github.com/NVIDIA/warp/issues/651)).
- Fix incorrect thread index lookup for the backward pass of `wp.sim.collide()`
  ([GH-459](https://github.com/NVIDIA/warp/issues/459)).
- Fix a bug where `wp.sim.ModelBuilder` adds springs with -1 as vertex indices
  ([GH-621](https://github.com/NVIDIA/warp/issues/621)).
- Fix center of mass, inertia computation for mesh shapes ([GH-251](https://github.com/NVIDIA/warp/issues/251)).
- Fix computation of body center of mass to account for shape orientation
  ([GH-648](https://github.com/NVIDIA/warp/issues/648)).
- Fix `show_joints` not working with `wp.sim.render.SimRenderer` set to render to USD
  ([GH-510](https://github.com/NVIDIA/warp/issues/510)).
- Fix the jitter for the `OgnParticlesFromMesh` node not being computed correctly.
- Fix documentation of `atol` and `rtol` arguments to `wp.autograd.gradcheck()` and `wp.autograd.gradcheck_tape()`
  ([GH-508](https://github.com/NVIDIA/warp/issues/508)).
- Fix an issue where the position of a fixed particle is not copied to the output state ([GH-627](https://github.com/NVIDIA/warp/issues/627)).

## [1.7.0] - 2025-03-30

### Added

- Support JAX foreign function interface (FFI)
  ([docs](https://nvidia.github.io/warp/modules/interoperability.html#jax-foreign-function-interface-ffi),
  [GH-511](https://github.com/NVIDIA/warp/issues/511)).
- Support Python/SASS correlation in Nsight Compute reports by emitting `#line` directives in CUDA-C code.
  This setting is controlled by `wp.config.line_directives` and is `True` by default.
  ([docs](https://nvidia.github.io/warp/profiling.html#nsight-compute-profiling),
   [GH-437](https://github.com/NVIDIA/warp/issues/437))
- Support `vec4f` grid construction in `wp.Volume.allocate_by_tiles()`.
- Add 2D SVD `wp.svd2()` ([GH-436](https://github.com/NVIDIA/warp/issues/436)).
- Add `wp.randu()` for random `uint32` generation.
- Add matrix construction functions `wp.matrix_from_cols()` and `wp.matrix_from_rows()`
  ([GH-278](https://github.com/NVIDIA/warp/issues/278)).
- Add `wp.transform_from_matrix()` to obtain a transform from a 4x4 matrix
  ([GH-211](https://github.com/NVIDIA/warp/issues/211)).
- Add `wp.where()` to select between two arguments conditionally using a
  more intuitive argument order (`cond`, `value_if_true`, `value_if_false`)
  ([GH-469](https://github.com/NVIDIA/warp/issues/469)).
- Add `wp.get_mempool_used_mem_current()` and `wp.get_mempool_used_mem_high()` to
  query the respective current and high-water mark memory pool allocator usage.
  ([GH-446](https://github.com/NVIDIA/warp/issues/446)).
- Add `Stream.is_complete` and `Event.is_complete` properties to query completion status
  ([GH-435](https://github.com/NVIDIA/warp/issues/435)).
- Support timing events inside of CUDA graphs ([GH-556](https://github.com/NVIDIA/warp/issues/556)).
- Add LTO cache to speed up compilation times for kernels using MathDx-based tile functions.
  Use `wp.clear_lto_cache()` to clear the LTO cache ([GH-507](https://github.com/NVIDIA/warp/issues/507)).
- Add example demonstrating gradient checkpointing for fluid optimization in
  `warp/examples/optim/example_fluid_checkpoint.py`.
- Add a hinge-angle-based bending force to `wp.sim.VBDIntegrator`.
- Add an example to show mesh sampling using a CDF
  ([GH-476](https://github.com/NVIDIA/warp/issues/476)).

### Changed

- **Breaking:** Remove CUTLASS dependency and `wp.matmul()` functionality (including batched version).
  Users should use tile primitives for matrix multiplication operations instead.
- Deprecate constructing a matrix from vectors using `wp.matrix()`.
- Deprecate `wp.select()` in favor of `wp.where()`. Users should update their code to use
  `wp.where(cond, value_if_true, value_if_false)` instead of `wp.select(cond, value_if_false, value_if_true)`.
- `wp.sim.Control` no longer has a `model` attribute ([GH-487](https://github.com/NVIDIA/warp/issues/487)).
- `wp.sim.Control.reset()` is deprecated and now only zeros-out the controls (previously restored controls
  to initial `model` state). Use `wp.sim.Control.clear()` instead.
- Vector/matrix/quaternion component assignment operations (e.g., `v[0] = x`) now compile and run faster in the
  backward pass. Note: For correct gradient computation, each component should only be assigned once.
- `@wp.kernel` has now an optional `module` argument that allows passing a `wp.context.Module` to the kernel,
  or, if set to `"unique"` let Warp create a new unique module just for this kernel.
  The default behavior to use the current module is unchanged.
- Default PTX architecture is now automatically determined by the devices present in the system,
  ensuring optimal compatibility and performance ([GH-537](https://github.com/NVIDIA/warp/issues/537)).
- Structs now have a trivial default constructor, allowing for `wp.tile_reduce()` on tiles with struct data types.
- Extend `wp.tile_broadcast()` to support broadcasting to 1D, 3D, and 4D shapes (in addition to existing 2D support).
- `wp.fem.integrate()` and `wp.fem.interpolate()` may now perform parallel evaluation of quadrature points within elements.
- `wp.fem.interpolate()` can now build Jacobian sparse matrices of interpolated functions with respect to a trial field.
- Multiple `wp.sparse` routines (`bsr_set_from_triplets`, `bsr_assign`, `bsr_axpy`, `bsr_mm`) now accept a `masked`
  flag to discard any non-zero not already present in the destination matrix.
- `wp.sparse.bsr_assign()` no longer requires source and destination block shapes to evenly divide each other.
- Extend `wp.expect_near()` to support all vectors and quaternions.
- Extend `wp.quat_from_matrix()` to support 4x4 matrices.
- Update the `OgnClothSimulate` node to use the VBD integrator ([GH-512](https://github.com/NVIDIA/warp/issues/512)).
- Remove the `globalScale` parameter from the `OgnClothSimulate` node.

### Fixed

- Fix an out-of-bounds access bug caused by an unbalanced BVH tree ([GH-536](https://github.com/NVIDIA/warp/issues/536)).
- Fix an error of incorrectly adding the offset to -1 elements in `edge_indices` when adding a ModelBuilder to another
  ([GH-557](https://github.com/NVIDIA/warp/issues/557)).

## [1.6.2] - 2025-03-07

### Changed

- Update project license from *NVIDIA Software License* to *Apache License, Version 2.0* (see `LICENSE.md`).

## [1.6.1] - 2025-03-03

### Added

- Document `wp.Launch` objects ([docs](https://nvidia.github.io/warp/modules/runtime.html#launch-objects),
  [GH-428](https://github.com/NVIDIA/warp/issues/428)).
- Document how overwriting previously computed results can lead to incorrect gradients
  ([docs](https://nvidia.github.io/warp/modules/differentiability.html#array-overwrites),
  [GH-525](https://github.com/NVIDIA/warp/issues/525)).

### Fixed

- Fix unaligned loads with offset 2D tiles in `wp.tile_load()`.
- Fix FP64 accuracy of thread-level matrix-matrix multiplications ([GH-489](https://github.com/NVIDIA/warp/issues/489)).
- Fix `wp.array()` not initializing from arrays defining a CUDA array interface when the target device is CPU
  ([GH-523](https://github.com/NVIDIA/warp/issues/523)).
- Fix `wp.Launch` objects not storing and replaying adjoint kernel launches
  ([GH-449](https://github.com/NVIDIA/warp/issues/449)).
- Fix `wp.config.verify_autograd_array_access` failing to detect overwrites in generic Warp functions
  ([GH-493](https://github.com/NVIDIA/warp/issues/493)).
- Fix an error on Windows when closing an `OpenGLRenderer` app ([GH-488](https://github.com/NVIDIA/warp/issues/488)).
- Fix per-vertex colors not being correctly written out to USD meshes when a constant color is being passed
  ([GH-480](https://github.com/NVIDIA/warp/issues/480)).
- Fix an error in capturing the `wp.sim.VBDIntegrator` with CUDA graphs when `handle_self_contact` is enabled
  ([GH-441](https://github.com/NVIDIA/warp/issues/441)).
- Fix an error of AABB computation in `wp.collide.TriMeshCollisionDetector`.
- Fix URDF-imported planar joints not being set with the intended `target_ke`, `target_kd`, and `mode` parameters
  ([GH-454](https://github.com/NVIDIA/warp/issues/454)).
- Fix `ModelBuilder.add_builder()` to use correct offsets for `ModelBuilder.joint_parent` and `ModelBuilder.joint_child`
  ([GH-432](https://github.com/NVIDIA/warp/issues/432))
- Fix underallocation of contact points for box–sphere and box–capsule collisions.
- Fix `wp.randi()` documentation to show correct output range of `[-2^31, 2^31)`.

## [1.6.0] - 2025-02-03

### Added

- Add preview of Tile Cholesky factorization and solve APIs through `wp.tile_cholesky()`, `tile_cholesky_solve()`
  and `tile_diag_add()` (preview APIs are subject to change).
- Support for loading tiles from arrays whose shapes are not multiples of the tile dimensions.
  Out-of-bounds reads will be zero-filled and out-of-bounds writes will be skipped.
- Support for higher-dimensional (up to 4D) tile shapes and memory operations.
- Add intersection-free self-contact support in `wp.sim.VBDIntegrator` by passing `handle_self_contact=True`.
  See `warp/examples/sim/example_cloth_self_contact.py` for a usage example.
- Add functions `wp.norm_l1()`, `wp.norm_l2()`, `wp.norm_huber()`, `wp.norm_pseudo_huber()`, and `wp.smooth_normalize()`
  for vector types to a new `wp.math` module.
- `wp.sim.SemiImplicitIntegrator` and `wp.sim.FeatherstoneIntegrator` now have an optional `friction_smoothing`
  constructor argument (defaults to 1.0) that controls softness of the friction norm computation.
- Support `assert` statements in kernels ([docs](https://nvidia.github.io/warp/debugging.html#assertions)).
  Assertions can only be triggered in `"debug"` mode ([GH-366](https://github.com/NVIDIA/warp/issues/336)).
- Support CUDA IPC on Linux. Call the `ipc_handle()` method to get an IPC handle for a `wp.Event` or a `wp.array`,
  and call `wp.from_ipc_handle()` or `wp.event_from_ipc_handle()` in another process to open the handle
  ([docs](https://nvidia.github.io/warp/modules/runtime.html#interprocess-communication-ipc)).
- Add per-module option to disable fused floating point operations, use `wp.set_module_options({"fuse_fp": False})`
  ([GH-379](https://github.com/NVIDIA/warp/issues/379)).
- Add per-module option to add CUDA-C line information for profiling, use `wp.set_module_options({"lineinfo": True})`.
- Support operator overloading for `wp.struct` objects by defining `wp.func` functions
  ([GH-392](https://github.com/NVIDIA/warp/issues/392)).
- Add built-in function `wp.len()` to retrieve the number of elements for vectors, quaternions, matrices, and arrays
  ([GH-389](https://github.com/NVIDIA/warp/issues/389)).
- Add `warp/examples/optim/example_softbody_properties.py` as an optimization example for soft-body properties
  ([GH-419](https://github.com/NVIDIA/warp/pull/419)).
- Add `warp/examples/tile/example_tile_walker.py`, which reworks the existing `example_walker.py`
  to use Warp's tile API for matrix multiplication.
- Add `warp/examples/tile/example_tile_nbody.py` as an example of an N-body simulation using Warp tile primitives.

### Changed

- **Breaking:** Change `wp.tile_load()` and `wp.tile_store()` indexing behavior so that indices are now specified in
  terms of *array elements* instead of *tile multiples*.
- **Breaking:** Tile operations now take `shape` and `offset` parameters as tuples,
  e.g.: `wp.tile_load(array, shape=(m,n), offset=(i,j))`.
- **Breaking:** Change exception types and error messages thrown by tile functions for improved consistency.
- Add an implicit tile synchronization whenever a shared memory tile's data is reinitialized (e.g. in dynamic loops).
  This could result in lower performance.
- `wp.Bvh` constructor now supports various construction algorithms via the `constructor` argument, including
  `"sah"` (Surface Area Heuristics), `"median"`, and `"lbvh"` ([docs](https://nvidia.github.io/warp/modules/runtime.html#warp.Bvh.__init__))
- Improve the query efficiency of `wp.Bvh` and `wp.Mesh`.
- Improve memory consumption, compilation and runtime performance when using in-place vector/matrix assignments in
  kernels that have `enable_backward` set to `False` ([GH-332](https://github.com/NVIDIA/warp/issues/332)).
- Vector/matrix/quaternion component `+=` and `-=` operations compile and run faster in the backward pass
  ([GH-332](https://github.com/NVIDIA/warp/issues/332)).
- Name files in the kernel cache according to their directory. Previously, all files began with
  `module_codegen` ([GH-431](https://github.com/NVIDIA/warp/issues/431)).
- Avoid recompilation of modules when changing `block_dim`.
- `wp.autograd.gradcheck_tape()` now has additional optional arguments `reverse_launches` and `skip_to_launch_index`.
- `wp.autograd.gradcheck()`, `wp.autograd.jacobian()`, and `wp.autograd.jacobian_fd()` now also accept
  arbitrary Python functions that have Warp arrays as inputs and outputs.
- `update_vbo_transforms` kernel launches in the OpenGL renderer are no longer recorded onto the tape.
- Skip emitting backward functions/kernels in the generated C++/CUDA code when `enable_backward` is set to `False`.
- Emit deprecation warnings for the use of the `owner` and `length` keywords in the `wp.array` initializer.
- Emit deprecation warnings for the use of `wp.mlp()`, `wp.matmul()`, and `wp.batched_matmul()`.
  Use tile primitives instead.
- Increase CPU array alignment for compatibility with other libraries like JAX/XLA ([GH-550](https://github.com/NVIDIA/warp/issues/550)).

### Fixed

- Fix unintended modification of non-Warp arrays during the backward pass ([GH-394](https://github.com/NVIDIA/warp/issues/394)).
- Fix so that `wp.Tape.zero()` zeroes gradients passed via the `grads` parameter in `wp.Tape.backward()`
  ([GH-407](https://github.com/NVIDIA/warp/issues/407)).
- Fix errors during graph capture caused by module unloading ([GH-401](https://github.com/NVIDIA/warp/issues/401)).
- Fix potential memory corruption errors when allocating arrays with strides ([GH-404](https://github.com/NVIDIA/warp/issues/404)).
- Fix `wp.array()` not respecting the target `dtype` and `shape` when the given data is an another array with a CUDA interface
  ([GH-363](https://github.com/NVIDIA/warp/issues/363)).
- Negative constants evaluate to compile-time constants ([GH-403](https://github.com/NVIDIA/warp/issues/403))
- Fix `ImportError` exception being thrown during interpreter shutdown on Windows when using the OpenGL renderer
  ([GH-412](https://github.com/NVIDIA/warp/issues/412)).
- Fix the OpenGL renderer not working when multiple instances exist at the same time ([GH-385](https://github.com/NVIDIA/warp/issues/385)).
- Fix `AttributeError` crash in the OpenGL renderer when moving the camera ([GH-426](https://github.com/NVIDIA/warp/issues/426)).
- Fix the OpenGL renderer not correctly displaying duplicate capsule, cone, and cylinder shapes
  ([GH-388](https://github.com/NVIDIA/warp/issues/388)).
- Fix the overriding of `wp.sim.ModelBuilder` default parameters ([GH-429](https://github.com/NVIDIA/warp/pull/429)).
- Fix indexing of `wp.tile_extract()` when the block dimension is smaller than the tile size.
- Fix scale and rotation issues with the rock geometry used in the granular collision SDF example
  ([GH-409](https://github.com/NVIDIA/warp/issues/409)).
- Fix autodiff Jacobian computation in `wp.autograd.jacobian()` where in some cases gradients were not zeroed-out properly.
- Fix plotting issues in `wp.autograd.jacobian_plot()`.
- Fix the `len()` operator returning the total size of a matrix instead of its first dimension.
- Fix gradient instability in rigid-body contact handling for `wp.sim.SemiImplicitIntegrator` and
  `wp.sim.FeatherstoneIntegrator` ([GH-349](https://github.com/NVIDIA/warp/issues/349)).
- Fix overload resolution of generic Warp functions with default arguments.
- Fix rendering of arrows with different `up_axis`, `color` in `OpenGLRenderer` ([GH-448](https://github.com/NVIDIA/warp/issues/448)).
- Fix bugs when converting `__cuda_array_interface__` arrays to Warp ([GH-763](https://github.com/NVIDIA/warp/issues/763)).

## [1.5.1] - 2025-01-02

### Added

- Add PyTorch basics and custom operators notebooks to the `notebooks` directory.
- Update PyTorch interop docs to include section on custom operators
  ([docs](https://nvidia.github.io/warp/modules/interoperability.html#pytorch-custom-ops-example)).

### Fixed

- warp.sim: Fix a bug in which the color-balancing algorithm was not updating the colorings.
- Fix custom colors being not being updated when rendering meshes with static topology in OpenGL
  ([GH-343](https://github.com/NVIDIA/warp/issues/343)).
- Fix `wp.launch_tiled()` not returning a `Launch` object when passed `record_cmd=True`.
- Fix default arguments not being resolved for `wp.func` when called from Python's runtime
  ([GH-386](https://github.com/NVIDIA/warp/issues/386)).
- Array overwrite tracking: Fix issue with not marking arrays passed to `wp.atomic_add()`, `wp.atomic_sub()`,
  `wp.atomic_max()`, or `wp.atomic_min()` as being written to ([GH-378](https://github.com/NVIDIA/warp/issues/378)).
- Fix for occasional failure to update `.meta` files into Warp kernel cache on Windows.
- Fix the OpenGL renderer not being able to run without a CUDA device available
  ([GH-344](https://github.com/NVIDIA/warp/issues/344)).
- Fix incorrect CUDA driver function versions ([GH-402](https://github.com/NVIDIA/warp/issues/402)).

## [1.5.0] - 2024-12-02

### Added

- Support for cooperative tile-based primitives using cuBLASDx and cuFFTDx, please see the tile
  [documentation](https://nvidia.github.io/warp/modules/tiles.html) for details.
- Expose a `reversed()` built-in for iterators ([GH-311](https://github.com/NVIDIA/warp/issues/311)).
- Support for saving Volumes into `.nvdb` files with the `save_to_nvdb` method.
- warp.fem: Add `wp.fem.Trimesh3D` and `wp.fem.Quadmesh3D` geometry types for 3D surfaces with new `example_distortion_energy` example.
- warp.fem: Add `"add"` option to `wp.fem.integrate()` for accumulating integration result to existing output.
- warp.fem: Add `"assembly"` option to `wp.fem.integrate()` for selecting between more memory-efficient or more
  computationally efficient integration algorithms.
- warp.fem: Add Nédélec (first kind) and Raviart-Thomas vector-valued function spaces
  providing conforming discretization of `curl` and `div` operators, respectively.
- warp.sim: Add a graph coloring module that supports converting trimesh into a vertex graph and applying coloring.
  The `wp.sim.ModelBuilder` now includes methods to color particles for use with `wp.sim.VBDIntegrator()`,
  users should call `builder.color()` before finalizing assets.
- warp.sim: Add support for a per-particle radius for soft-body triangle contact using the `wp.sim.Model.particle_radius`
  array ([docs](https://nvidia.github.io/warp/modules/sim.html#warp.sim.Model.particle_radius)), replacing the previous
  hard-coded value of 0.01 ([GH-329](https://github.com/NVIDIA/warp/issues/329)).
- Add a `particle_radius` parameter to `wp.sim.ModelBuilder.add_cloth_mesh()` and `wp.sim.ModelBuilder.add_cloth_grid()`
  to set a uniform radius for the added particles.
- Document `wp.array` attributes ([GH-364](https://github.com/NVIDIA/warp/issues/364)).
- Document time-to-compile tradeoffs when using vector component assignment statements in kernels.
- Add introductory Jupyter notebooks to the `notebooks` directory.

### Changed

- Drop support for Python 3.7; Python 3.8 is now the minimum-supported version.
- Promote the `wp.Int`, `wp.Float`, and `wp.Scalar` generic annotation types to the public API.
- warp.fem: Simplify querying neighboring cell quantities when integrating on sides using new
  `wp.fem.cells()`, `wp.fem.to_inner_cell()`, `wp.fem.to_outer_cell()` operators.
- Show an error message when the type returned by a function differs from its annotation, which would have led to the compilation stage failing.
- Clarify that `wp.randn()` samples a normal distribution of mean 0 and variance 1.
- Raise error when passing more than 32 variadic argument to the `wp.printf()` built-in.

### Fixed

- Fix `place` setting of paddle backend.
- warp.fem: Fix tri-cubic shape functions on quadrilateral meshes.
- warp.fem: Fix caching of integrand kernels when changing code-generation options.
- Fix `wp.expect_neq()` overloads missing for scalar types.
- Fix an error when a `wp.kernel` or a `wp.func` object is annotated to return a `None` value.
- Fix error when reading multi-volume, BLOSC-compressed `.nvdb` files.
- Fix `wp.printf()` erroring out when no variadic arguments are passed ([GH-333](https://github.com/NVIDIA/warp/issues/333)).
- Fix memory access issues in soft-rigid contact collisions ([GH-362](https://github.com/NVIDIA/warp/issues/362)).
- Fix gradient propagation for in-place addition/subtraction operations on custom vector-type arrays.
- Fix the OpenGL renderer's window not closing when clicking the X button.
- Fix the OpenGL renderer's camera snapping to a different direction from the initial camera's orientation when first looking around.
- Fix custom colors being ignored when rendering meshes in OpenGL ([GH-343](https://github.com/NVIDIA/warp/issues/343)).
- Fix topology updates not being supported by the the OpenGL renderer.

## [1.4.2] - 2024-11-13

### Changed

- Make the output of `wp.print()` in backward kernels consistent for all supported data types.

### Fixed

- Fix to relax the integer types expected when indexing arrays (regression in `1.3.0`).
- Fix printing vector and matrix adjoints in backward kernels.
- Fix kernel compile error when printing structs.
- Fix an incorrect user function being sometimes resolved when multiple overloads are available with array parameters with different `dtype` values.
- Fix error being raised when static and dynamic for-loops are written in sequence with the same iteration variable names ([GH-331](https://github.com/NVIDIA/warp/issues/331)).
- Fix an issue with the `Texture Write` node, used in the Mandelbrot Omniverse sample, sometimes erroring out in multi-GPU environments.
- Code generation of in-place multiplication and division operations (regression introduced in a69d061)([GH-342](https://github.com/NVIDIA/warp/issues/342)).

## [1.4.1] - 2024-10-15

### Fixed

- Fix `iter_reverse()` not working as expected for ranges with steps other than 1 ([GH-311](https://github.com/NVIDIA/warp/issues/311)).
- Fix potential out-of-bounds memory access when a `wp.sparse.BsrMatrix` object is reused for storing matrices of different shapes.
- Fix robustness to very low desired tolerance in `wp.fem.utils.symmetric_eigenvalues_qr`.
- Fix invalid code generation error messages when nesting dynamic and static for-loops.
- Fix caching of kernels with static expressions.
- Fix `ModelBuilder.add_builder(builder)` to correctly update `articulation_start` and thereby `articulation_count` when `builder` contains more than one articulation.
- Re-introduced the `wp.rand*()`, `wp.sample*()`, and `wp.poisson()` onto the Python scope to revert a breaking change.

## [1.4.0] - 2024-10-01

### Added

- Support for a new `wp.static(expr)` function that allows arbitrary Python expressions to be evaluated at the time of
  function/kernel definition ([docs](https://nvidia.github.io/warp/codegen.html#static-expressions)).
- Support for stream priorities to hint to the device that it should process pending work
  in high-priority streams over pending work in low-priority streams when possible
  ([docs](https://nvidia.github.io/warp/modules/concurrency.html#stream-priorities)).
- Adaptive sparse grid geometry to `warp.fem` ([docs](https://nvidia.github.io/warp/modules/fem.html#adaptivity)).
- Support for defining `wp.kernel` and `wp.func` objects from within closures.
- Support for defining multiple versions of kernels, functions, and structs without manually assigning unique keys.
- Support for default argument values for user functions decorated with `wp.func`.
- Allow passing custom launch dimensions to `jax_kernel()` ([GH-310](https://github.com/NVIDIA/warp/pull/310)).
- JAX interoperability examples for sharding and matrix multiplication ([docs](https://nvidia.github.io/warp/modules/interoperability.html#using-shardmap-for-distributed-computation)).
- Interoperability support for the PaddlePaddle ML framework ([GH-318](https://github.com/NVIDIA/warp/pull/318)).
- Support `wp.mod()` for vector types ([GH-282](https://github.com/NVIDIA/warp/issues/282)).
- Expose the modulo operator `%` to Python's runtime scalar and vector types.
- Support for fp64 `atomic_add`, `atomic_max`, and `atomic_min` ([GH-284](https://github.com/NVIDIA/warp/issues/284)).
- Support for quaternion indexing (e.g. `q.w`).
- Support shadowing builtin functions ([GH-308](https://github.com/NVIDIA/warp/issues/308)).
- Support for redefining function overloads.
- Add an ocean sample to the `omni.warp` extension.
- `warp.sim.VBDIntegrator` now supports body-particle collision.
- Add a [contributing guide](https://nvidia.github.io/warp/modules/contribution_guide.html) to the Sphinx docs .
- Add documentation for dynamic code generation ([docs](https://nvidia.github.io/warp/codegen.html#dynamic-kernel-creation)).

### Changed

- `wp.sim.Model.edge_indices` now includes boundary edges.
- Unexposed `wp.rand*()`, `wp.sample*()`, and `wp.poisson()` from the Python scope.
- Skip unused functions in module code generation, improving performance.
- Avoid reloading modules if their content does not change, improving performance.
- `wp.Mesh.points` is now a property instead of a raw data member, its reference can be changed after the mesh is initialized.
- Improve error message when invalid objects are referenced in a Warp kernel.
- `if`/`else`/`elif` statements with constant conditions are resolved at compile time with no branches being inserted in the generated code.
- Include all non-hidden builtins in the stub file.
- Improve accuracy of symmetric eigenvalues routine in `warp.fem`.

### Fixed

- Fix for `wp.func` erroring out when defining a `Tuple` as a return type hint ([GH-302](https://github.com/NVIDIA/warp/issues/302)).
- Fix array in-place op (`+=`, `-=`) adjoints to compute gradients correctly in the backwards pass
- Fix vector, matrix in-place assignment adjoints to compute gradients correctly in the backwards pass, e.g.: `v[1] = x`
- Fix a bug in which Python docstrings would be created as local function variables in generated code.
- Fix a bug with autograd array access validation in functions from different modules.
- Fix a rare crash during error reporting on some systems due to glibc mismatches.
- Handle `--num_tiles 1` in `example_render_opengl.py` ([GH-306](https://github.com/NVIDIA/warp/issues/306)).
- Fix the computation of body contact forces in `FeatherstoneIntegrator` when bodies and particles collide.
- Fix bug in `FeatherstoneIntegrator` where `eval_rigid_jacobian` could give incorrect results or reach an infinite
  loop when the body and joint indices were not in the same order. Added `Model.joint_ancestor` to fix the indexing
  from a joint to its parent joint in the articulation.
- Fix wrong vertex index passed to `add_edges()` called from `ModelBuilder.add_cloth_mesh()` ([GH-319](https://github.com/NVIDIA/warp/issues/319)).
- Add a workaround for uninitialized memory read warning in the `compute-sanitizer` initcheck tool when using `wp.Mesh`.
- Fix name clashes when Warp functions and structs are returned from Python functions multiple times.
- Fix name clashes between Warp functions and structs defined in different modules.
- Fix code generation errors when overloading generic kernels defined in a Python function.
- Fix issues with unrelated functions being treated as overloads (e.g., closures).
- Fix handling of `stream` argument in `array.__dlpack__()`.
- Fix a bug related to reloading CPU modules.
- Fix a crash when kernel functions are not found in CPU modules.
- Fix conditions not being evaluated as expected in `while` statements.
- Fix printing Boolean and 8-bit integer values.
- Fix array interface type strings used for Boolean and 8-bit integer values.
- Fix initialization error when setting struct members.
- Fix Warp not being initialized upon entering a `wp.Tape` context.
- Use `kDLBool` instead of `kDLUInt` for DLPack interop of Booleans.

## [1.3.3] - 2024-09-04

- Bug fixes
  - Fix an aliasing issue with zero-copy array initialization from NumPy introduced in Warp 1.3.0.
  - Fix `wp.Volume.load_from_numpy()` behavior when `bg_value` is a sequence of values ([GH-312](https://github.com/NVIDIA/warp/pull/312)).

## [1.3.2] - 2024-08-30

- Bug fixes
  - Fix accuracy of 3x3 SVD ``wp.svd3`` with fp64 numbers ([GH-281](https://github.com/NVIDIA/warp/issues/281)).
  - Fix module hashing when a kernel argument contained a struct array ([GH-287](https://github.com/NVIDIA/warp/issues/287)).
  - Fix a bug in `wp.bvh_query_ray()` where the direction instead of the reciprocal direction was used ([GH-288](https://github.com/NVIDIA/warp/issues/288)).
  - Fix errors when launching a CUDA graph after a module is reloaded. Modules that were used during graph capture
    will no longer be unloaded before the graph is released.
  - Fix a bug in `wp.sim.collide.triangle_closest_point_barycentric()` where the returned barycentric coordinates may be
    incorrect when the closest point lies on an edge.
  - Fix 32-bit overflow when array shape is specified using `np.int32`.
  - Fix handling of integer indices in the `input_output_mask` argument to `autograd.jacobian` and
    `autograd.jacobian_fd` ([GH-289](https://github.com/NVIDIA/warp/issues/289)).
  - Fix `ModelBuilder.collapse_fixed_joints()` to correctly update the body centers of mass and the
    `ModelBuilder.articulation_start` array.
  - Fix precedence of closure constants over global constants.
  - Fix quadrature point indexing in `wp.fem.ExplicitQuadrature` (regression from 1.3.0).
- Documentation improvements
  - Add missing return types for built-in functions.
  - Clarify that atomic operations also return the previous value.
  - Clarify that `wp.bvh_query_aabb()` returns parts that overlap the bounding volume.

## [1.3.1] - 2024-07-27

- Remove `wp.synchronize()` from PyTorch autograd function example
- `Tape.check_kernel_array_access()` and `Tape.reset_array_read_flags()` are now private methods.
- Fix reporting unmatched argument types

## [1.3.0] - 2024-07-25

- Warp Core improvements
  - Update to CUDA 12.x by default (requires NVIDIA driver 525 or newer), please see [README.md](https://github.com/nvidia/warp?tab=readme-ov-file#installing) for commands to install CUDA 11.x binaries for older drivers
  - Add information to the module load print outs to indicate whether a module was
  compiled `(compiled)`, loaded from the cache `(cached)`, or was unable to be
  loaded `(error)`.
  - `wp.config.verbose = True` now also prints out a message upon the entry to a `wp.ScopedTimer`.
  - Add `wp.clear_kernel_cache()` to the public API. This is equivalent to `wp.build.clear_kernel_cache()`.
  - Add code-completion support for `wp.config` variables.
  - Remove usage of a static task (thread) index for CPU kernels to address multithreading concerns ([GH-224](https://github.com/NVIDIA/warp/issues/224))
  - Improve error messages for unsupported Python operations such as sequence construction in kernels
  - Update `wp.matmul()` CPU fallback to use dtype explicitly in `np.matmul()` call
  - Add support for PEP 563's `from __future__ import annotations` ([GH-256](https://github.com/NVIDIA/warp/issues/256)).
  - Allow passing external arrays/tensors to `wp.launch()` directly via `__cuda_array_interface__` and `__array_interface__`, up to 2.5x faster conversion from PyTorch
  - Add faster Torch interop path using `return_ctype` argument to `wp.from_torch()`
  - Handle incompatible CUDA driver versions gracefully
  - Add `wp.abs()` and `wp.sign()` for vector types
  - Expose scalar arithmetic operators to Python's runtime (e.g.: `wp.float16(1.23) * wp.float16(2.34)`)
  - Add support for creating volumes with anisotropic transforms
  - Allow users to pass function arguments by keyword in a kernel using standard Python calling semantics
  - Add additional documentation and examples demonstrating `wp.copy()`, `wp.clone()`, and `array.assign()` differentiability
  - Add `__new__()` methods for all class `__del__()` methods to handle when a class instance is created but not instantiated before garbage collection
  - Implement the assignment operator for `wp.quat`
  - Make the geometry-related built-ins available only from within kernels
  - Rename the API-facing query types to remove their `_t` suffix: `wp.BVHQuery`, `wp.HashGridQuery`, `wp.MeshQueryAABB`, `wp.MeshQueryPoint`, and `wp.MeshQueryRay`
  - Add `wp.array(ptr=...)` to allow initializing arrays from pointer addresses inside of kernels ([GH-206](https://github.com/NVIDIA/warp/issues/206))

- `warp.autograd` improvements:
  - New `warp.autograd` module with utility functions `gradcheck()`, `jacobian()`, and `jacobian_fd()` for debugging kernel Jacobians ([docs](https://nvidia.github.io/warp/modules/differentiability.html#measuring-gradient-accuracy))
  - Add array overwrite detection, if `wp.config.verify_autograd_array_access` is true in-place operations on arrays on the Tape that could break gradient computation will be detected ([docs](https://nvidia.github.io/warp/modules/differentiability.html#array-overwrite-tracking))
  - Fix bug where modification of `@wp.func_replay` functions and native snippets would not trigger module recompilation
  - Add documentation for dynamic loop autograd limitations

- `warp.sim` improvements:
  - Improve memory usage and performance for rigid body contact handling when `self.rigid_mesh_contact_max` is zero (default behavior).
  - The `mask` argument to `wp.sim.eval_fk()` now accepts both integer and boolean arrays to mask articulations.
  - Fix handling of `ModelBuilder.joint_act` in `ModelBuilder.collapse_fixed_joints()` (affected floating-base systems)
  - Fix and improve implementation of `ModelBuilder.plot_articulation()` to visualize the articulation tree of a rigid-body mechanism
  - Fix ShapeInstancer `__new__()` method (missing instance return and `*args` parameter)
  - Fix handling of `upaxis` variable in `ModelBuilder` and the rendering thereof in `OpenGLRenderer`

- `warp.sparse` improvements:
  - Sparse matrix allocations (from `bsr_from_triplets()`, `bsr_axpy()`, etc.) can now be captured in CUDA graphs; exact number of non-zeros can be optionally requested asynchronously.
  - `bsr_assign()` now supports changing block shape (including CSR/BSR conversions)
  - Add Python operator overloads for common sparse matrix operations, e.g `A += 0.5 * B`, `y = x @ C`

- `warp.fem` new features and fixes:
  - Support for variable number of nodes per element
  - Global `wp.fem.lookup()` operator now supports `wp.fem.Tetmesh` and `wp.fem.Trimesh2D` geometries
  - Simplified defining custom subdomains (`wp.fem.Subdomain`), free-slip boundary conditions
  - New field types: `wp.fem.UniformField`, `wp.fem.ImplicitField` and `wp.fem.NonconformingField`
  - New `streamlines`, `magnetostatics` and `nonconforming_contact` examples, updated `mixed_elasticity` to use a nonlinear model
  - Function spaces can now export VTK-compatible cells for visualization
  - Fixed edge cases with NanoVDB function spaces
  - Fixed differentiability of `wp.fem.PicQuadrature` w.r.t. positions and measures

## [1.2.2] - 2024-07-04

- Fix hashing of replay functions and snippets
- Add additional documentation and examples demonstrating `wp.copy()`, `wp.clone()`, and `array.assign()` differentiability
- Add `__new__()` methods for all class `__del__()` methods to
  handle when a class instance is created but not instantiated before garbage collection.
- Add documentation for dynamic loop autograd limitations
- Allow users to pass function arguments by keyword in a kernel using standard Python calling semantics
- Implement the assignment operator for `wp.quat`

## [1.2.2] - 2024-07-04

- Support for NumPy >= 2.0

## [1.2.1] - 2024-06-14

- Fix generic function caching
- Fix Warp not being initialized when constructing arrays with `wp.array()`
- Fix `wp.is_mempool_access_supported()` not resolving the provided device arguments to `wp.context.Device`

## [1.2.0] - 2024-06-06

- Add a not-a-number floating-point constant that can be used as `wp.NAN` or `wp.nan`.
- Add `wp.isnan()`, `wp.isinf()`, and `wp.isfinite()` for scalars, vectors, matrices, etc.
- Improve kernel cache reuse by hashing just the local module constants. Previously, a
  module's hash was affected by all `wp.constant()` variables declared in a Warp program.
- Revised module compilation process to allow multiple processes to use the same kernel cache directory.
  Cached kernels will now be stored in hash-specific subdirectory.
- Add runtime checks for `wp.MarchingCubes` on field dimensions and size
- Fix memory leak in `wp.Mesh` BVH ([GH-225](https://github.com/NVIDIA/warp/issues/225))
- Use C++17 when building the Warp library and user kernels
- Increase PTX target architecture up to `sm_75` (from `sm_70`), enabling Turing ISA features
- Extended NanoVDB support (see `warp.Volume`):
  - Add support for data-agnostic index grids, allocation at voxel granularity
  - New `wp.volume_lookup_index()`, `wp.volume_sample_index()` and generic `wp.volume_sample()`/`wp.volume_lookup()`/`wp.volume_store()` kernel-level functions
  - Zero-copy aliasing of in-memory grids, support for multi-grid buffers
  - Grid introspection and blind data access capabilities
  - `warp.fem` can now work directly on NanoVDB grids using `warp.fem.Nanogrid`
  - Fixed `wp.volume_sample_v()` and `wp.volume_store_*()` adjoints
  - Prevent `wp.volume_store()` from overwriting grid background values
- Improve validation of user-provided fields and values in `warp.fem`
- Support headless rendering of `wp.render.OpenGLRenderer` via `pyglet.options["headless"] = True`
- `wp.render.RegisteredGLBuffer` can fall back to CPU-bound copying if CUDA/OpenGL interop is not available
- Clarify terms for external contributions, please see CONTRIBUTING.md for details
- Improve performance of `wp.sparse.bsr_mm()` by ~5x on benchmark problems
- Fix for XPBD incorrectly indexing into of joint actuations `joint_act` arrays
- Fix for mass matrix gradients computation in `wp.sim.FeatherstoneIntegrator()`
- Fix for handling of `--msvc_path` in build scripts
- Fix for `wp.copy()` params to record dest and src offset parameters on `wp.Tape()`
- Fix for `wp.randn()` to ensure return values are finite
- Fix for slicing of arrays with gradients in kernels
- Fix for function overload caching, ensure module is rebuilt if any function overloads are modified
- Fix for handling of `bool` types in generic kernels
- Publish CUDA 12.5 binaries for Hopper support, see https://github.com/nvidia/warp?tab=readme-ov-file#installing for details

## 1.1.1 - 2024-05-24

- `wp.init()` is no longer required to be called explicitly and will be performed on first call to the API
- Speed up `omni.warp.core`'s startup time

## [1.1.0] - 2024-05-09

- Support returning a value from `@wp.func_native` CUDA functions using type hints
- Improved differentiability of the `wp.sim.FeatherstoneIntegrator`
- Fix gradient propagation for rigid body contacts in `wp.sim.collide()`
- Added support for event-based timing, see `wp.ScopedTimer()`
- Added Tape visualization and debugging functions, see `wp.Tape.visualize()`
- Support constructing Warp arrays from objects that define the `__cuda_array_interface__` attribute
- Support copying a struct to another device, use `struct.to(device)` to migrate struct arrays
- Allow rigid shapes to not have any collisions with other shapes in `wp.sim.Model`
- Change default test behavior to test redundant GPUs (up to 2x)
- Test each example in an individual subprocess
- Polish and optimize various examples and tests
- Allow non-contiguous point arrays to be passed to `wp.HashGrid.build()`
- Upgrade LLVM to 18.1.3 for from-source builds and Linux x86-64 builds
- Build DLL source code as C++17 and require GCC 9.4 as a minimum
- Array clone, assign, and copy are now differentiable
- Use `Ruff` for formatting and linting
- Various documentation improvements (infinity, math constants, etc.)
- Improve URDF importer, handle joint armature
- Allow builtins.bool to be used in Warp data structures
- Use external gradient arrays in backward passes when passed to `wp.launch()`
- Add Conjugate Residual linear solver, see `wp.optim.linear.cr()`
- Fix propagation of gradients on aliased copy of variables in kernels
- Facilitate debugging and speed up `import warp` by eliminating raising any exceptions
- Improve support for nested vec/mat assignments in structs
- Recommend Python 3.9 or higher, which is required for JAX and soon PyTorch.
- Support gradient propagation for indexing sliced multi-dimensional arrays, i.e. `a[i][j]` vs. `a[i, j]`
- Provide an informative message if setting DLL C-types failed, instructing to try rebuilding the library

## 1.0.3 - 2024-04-17

- Add a `support_level` entry to the configuration file of the extensions

## [1.0.2] - 2024-03-22

- Make examples runnable from any location
- Fix the examples not running directly from their Python file
- Add the example gallery to the documentation
- Update `README.md` examples USD location
- Update `example_graph_capture.py` description

## [1.0.1] - 2024-03-15

- Document Device `total_memory` and `free_memory`
- Documentation for allocators, streams, peer access, and generics
- Changed example output directory to current working directory
- Added `python -m warp.examples.browse` for browsing the examples folder
- Print where the USD stage file is being saved
- Added `examples/optim/example_walker.py` sample
- Make the drone example not specific to USD
- Reduce the time taken to run some examples
- Optimise rendering points with a single colour
- Clarify an error message around needing USD
- Raise exception when module is unloaded during graph capture
- Added `wp.synchronize_event()` for blocking the host thread until a recorded event completes
- Flush C print buffers when ending `stdout` capture
- Remove more unneeded CUTLASS files
- Allow setting mempool release threshold as a fractional value

## [1.0.0] - 2024-03-07

- Add `FeatherstoneIntegrator` which provides more stable simulation of articulated rigid body dynamics in generalized coordinates (`State.joint_q` and `State.joint_qd`)
- Introduce `warp.sim.Control` struct to store control inputs for simulations (optional, by default the `Model` control inputs are used as before); integrators now have a different simulation signature: `integrator.simulate(model: Model, state_in: State, state_out: State, dt: float, control: Control)`
- `joint_act` can now behave in 3 modes: with `joint_axis_mode` set to `JOINT_MODE_FORCE` it behaves as a force/torque, with `JOINT_MODE_VELOCITY` it behaves as a velocity target, and with `JOINT_MODE_POSITION` it behaves as a position target; `joint_target` has been removed
- Add adhesive contact to Euler integrators via `Model.shape_materials.ka` which controls the contact distance at which the adhesive force is applied
- Improve handling of visual/collision shapes in URDF importer so visual shapes are not involved in contact dynamics
- Experimental JAX kernel callback support
- Improve module load exception message
- Add `wp.ScopedCapture`
- Removing `enable_backward` warning for callables
- Copy docstrings and annotations from wrapped kernels, functions, structs

## [0.15.1] - 2024-03-05

- Add examples assets to the wheel packages
- Fix broken image link in documentation
- Fix codegen for custom grad functions calling their respective forward functions
- Fix custom grad function handling for functions that have no outputs
- Fix issues when `wp.config.quiet = True`

## [0.15.0] - 2024-03-04

- Add thumbnails to examples gallery
- Apply colored lighting to examples
- Moved `examples` directory under `warp/`
- Add example usage to `python -m warp.tests --help`
- Adding `torch.autograd.function` example + docs
- Add error-checking to array shapes during creation
- Adding `example_graph_capture`
- Add a Diffsim Example of a Drone
- Fix `verify_fp` causing compiler errors and support CPU kernels
- Fix to enable `matmul` to be called in CUDA graph capture
- Enable mempools by default
- Update `wp.launch` to support tuple args
- Fix BiCGSTAB and GMRES producing NaNs when converging early
- Fix warning about backward codegen being disabled in `test_fem`
- Fix `assert_np_equal` when NaN's and tolerance are involved
- Improve error message to discern between CUDA being disabled or not supported
- Support cross-module functions with user-defined gradients
- Suppress superfluous CUDA error when ending capture after errors
- Make output during initialization atomic
- Add `warp.config.max_unroll`, fix custom gradient unrolling
- Support native replay snippets using `@wp.func_native(snippet, replay_snippet=replay_snippet)`
- Look for the CUDA Toolkit in default locations if the `CUDA_PATH` environment variable or `--cuda_path` build option are not used
- Added `wp.ones()` to efficiently create one-initialized arrays
- Rename `wp.config.graph_capture_module_load_default` to `wp.config.enable_graph_capture_module_load_by_default`

## 0.14.0 - 2024-02-19

- Add support for CUDA pooled (stream-ordered) allocators
  - Support memory allocation during graph capture
  - Support copying non-contiguous CUDA arrays during graph capture
  - Improved memory allocation/deallocation performance with pooled allocators
  - Use `wp.config.enable_mempools_at_init` to enable pooled allocators during Warp initialization (if supported)
  - `wp.is_mempool_supported()` - check if a device supports pooled allocators
  - `wp.is_mempool_enabled()`, `wp.set_mempool_enabled()` - enable or disable pooled allocators per device
  - `wp.set_mempool_release_threshold()`, `wp.get_mempool_release_threshold()` - configure memory pool release threshold
- Add support for direct memory access between devices
  - Improved peer-to-peer memory transfer performance if access is enabled
  - Caveat: enabling peer access may impact memory allocation/deallocation performance and increase memory consumption
  - `wp.is_peer_access_supported()` - check if the memory of a device can be accessed by a peer device
  - `wp.is_peer_access_enabled()`, `wp.set_peer_access_enabled()` - manage peer access for memory allocated using default CUDA allocators
  - `wp.is_mempool_access_supported()` - check if the memory pool of a device can be accessed by a peer device
  - `wp.is_mempool_access_enabled()`, `wp.set_mempool_access_enabled()` - manage access for memory allocated using pooled CUDA allocators
- Refined stream synchronization semantics
  - `wp.ScopedStream` can synchronize with the previous stream on entry and/or exit (only sync on entry by default)
  - Functions taking an optional stream argument do no implicit synchronization for max performance (e.g., `wp.copy()`, `wp.launch()`, `wp.capture_launch()`)
- Support for passing a custom `deleter` argument when constructing arrays
  - Deprecation of `owner` argument - use `deleter` to transfer ownership
- Optimizations for various core API functions (e.g., `wp.zeros()`, `wp.full()`, and more)
- Fix `wp.matmul()` to always use the correct CUDA context
- Fix memory leak in BSR transpose
- Fix stream synchronization issues when copying non-contiguous arrays
- API change: `wp.matmul()` no longer accepts a device as a parameter; instead, it infers the correct device from the arrays being multiplied
- Updated DLPack utilities to the latest published standard
  - External arrays can be imported into Warp directly, e.g., `wp.from_dlpack(external_array)`
  - Warp arrays can be exported to consumer frameworks directly, e.g., `jax.dlpack.from_dlpack(warp_array)`
  - Added CUDA stream synchronization for CUDA arrays
  - The original DLPack protocol can still be used for better performance when stream synchronization is not required, see interoperability docs for details
  - `warp.to_dlpack()` is about 3-4x faster in common cases
  - `warp.from_dlpack()` is about 2x faster when called with a DLPack capsule
  - Fixed a small CPU memory leak related to DLPack interop
- Improved performance of creating arrays

## 0.13.1 - 2024-02-22

- Ensure that the results from the `Noise Deform` are deterministic across different Kit sessions

## [0.13.0] - 2024-02-16

- Update the license to *NVIDIA Software License*, allowing commercial use (see `LICENSE.md`)
- Add `CONTRIBUTING.md` guidelines (for NVIDIA employees)
- Hash CUDA `snippet` and `adj_snippet` strings to fix caching
- Fix `build_docs.py` on Windows
- Add missing `.py` extension to `warp/tests/walkthrough_debug`
- Allow `wp.bool` usage in vector and matrix types

## 0.12.0 - 2024-02-05

- Add a warning when the `enable_backward` setting is set to `False` upon calling `wp.Tape.backward()`
- Fix kernels not being recompiled as expected when defined using a closure
- Change the kernel cache appauthor subdirectory to just "NVIDIA"
- Ensure that gradients attached to PyTorch tensors have compatible strides when calling `wp.from_torch()`
- Add a `Noise Deform` node for OmniGraph that deforms points using a perlin/curl noise

## [0.11.0] - 2024-01-23

- Re-release 1.0.0-beta.7 as a non-pre-release 0.11.0 version so it gets selected by `pip install warp-lang`.
- Introducing a new versioning and release process, detailed in `PACKAGING.md` and resembling that of [Python itself](https://devguide.python.org/developer-workflow/development-cycle/#devcycle):
  - The 0.11 release(s) can be found on the `release-0.11` branch.
  - Point releases (if any) go on the same minor release branch and only contain bug fixes, not new features.
  - The `public` branch, previously used to merge releases into and corresponding with the GitHub `main` branch, is retired.

## 1.0.0-beta.7 - 2024-01-23

- Ensure captures are always enclosed in `try`/`finally`
- Only include .py files from the warp subdirectory into wheel packages
- Fix an extension's sample node failing at parsing some version numbers
- Allow examples to run without USD when possible
- Add a setting to disable the main Warp menu in Kit
- Add iterative linear solvers, see `wp.optim.linear.cg`, `wp.optim.linear.bicgstab`, `wp.optim.linear.gmres`, and `wp.optim.linear.LinearOperator`
- Improve error messages around global variables
- Improve error messages around mat/vec assignments
- Support conversion of scalars to native/ctypes, e.g.: `float(wp.float32(1.23))` or `ctypes.c_float(wp.float32(1.23))`
- Add a constant for infinity, see `wp.inf`
- Add a FAQ entry about array assignments
- Add a mass spring cage diff simulation example, see `examples/example_diffsim_mass_spring_cage.py`
- Add `-s`, `--suite` option for only running tests belonging to the given suites
- Fix common spelling mistakes
- Fix indentation of generated code
- Show deprecation warnings only once
- Improve `wp.render.OpenGLRenderer`
- Create the extension's symlink to the *core library* at runtime
- Fix some built-ins failing to compile the backward pass when nested inside if/else blocks
- Update examples with the new variants of the mesh query built-ins
- Fix type members that weren't zero-initialized
- Fix missing adjoint function for `wp.mesh_query_ray()`

## [1.0.0-beta.6] - 2024-01-10

- Do not create CPU copy of grad array when calling `array.numpy()`
- Fix `assert_np_equal()` bug
- Support Linux AArch64 platforms, including Jetson/Tegra devices
- Add parallel testing runner (invoke with `python -m warp.tests`, use `warp/tests/unittest_serial.py` for serial testing)
- Fix support for function calls in `range()`
- `wp.matmul()` adjoints now accumulate
- Expand available operators (e.g. vector @ matrix, scalar as dividend) and improve support for calling native built-ins
- Fix multi-gpu synchronization issue in `sparse.py`
- Add depth rendering to `wp.render.OpenGLRenderer`, document `wp.render`
- Make `wp.atomic_min()`, `wp.atomic_max()` differentiable
- Fix error reporting using the exact source segment
- Add user-friendly mesh query overloads, returning a struct instead of overwriting parameters
- Address multiple differentiability issues
- Fix backpropagation for returning array element references
- Support passing the return value to adjoints
- Add point basis space and explicit point-based quadrature for `wp.fem`
- Support overriding the LLVM project source directory path using `build_lib.py --build_llvm --llvm_source_path=`
- Fix the error message for accessing non-existing attributes
- Flatten faces array for Mesh constructor in URDF parser

## [1.0.0-beta.5] - 2023-11-22

- Fix for kernel caching when function argument types change
- Fix code-gen ordering of dependent structs
- Fix for `wp.Mesh` build on MGPU systems
- Fix for name clash bug with adjoint code: https://github.com/NVIDIA/warp/issues/154
- Add `wp.frac()` for returning the fractional part of a floating point value
- Add support for custom native CUDA snippets using `@wp.func_native` decorator
- Add support for batched matmul with batch size > 2^16-1
- Add support for transposed CUTLASS `wp.matmul()` and additional error checking
- Add support for quad and hex meshes in `wp.fem`
- Detect and warn when C++ runtime doesn't match compiler during build, e.g.: ``libstdc++.so.6: version `GLIBCXX_3.4.30' not found``
- Documentation update for `wp.BVH`
- Documentation and simplified API for runtime kernel specialization `wp.Kernel`

## 1.0.0-beta.4 - 2023-11-01

- Add `wp.cbrt()` for cube root calculation
- Add `wp.mesh_furthest_point_no_sign()` to compute furthest point on a surface from a query point
- Add support for GPU BVH builds, 10-100x faster than CPU builds for large meshes
- Add support for chained comparisons, i.e.: `0 < x < 2`
- Add support for running `wp.fem` examples headless
- Fix for unit test determinism
- Fix for possible GC collection of array during graph capture
- Fix for `wp.utils.array_sum()` output initialization when used with vector types
- Coverage and documentation updates

## 1.0.0-beta.3 - 2023-10-19

- Add support for code coverage scans (test_coverage.py), coverage at 85% in `omni.warp.core`
- Add support for named component access for vector types, e.g.: `a = v.x`
- Add support for lvalue expressions, e.g.: `array[i] += b`
- Add casting constructors for matrix and vector types
- Add support for `type()` operator that can be used to return type inside kernels
- Add support for grid-stride kernels to support kernels with > 2^31-1 thread blocks
- Fix for multi-process initialization warnings
- Fix alignment issues with empty `wp.struct`
- Fix for return statement warning with tuple-returning functions
- Fix for `wp.batched_matmul()` registering the wrong function in the Tape
- Fix and document for `wp.sim` forward + inverse kinematics
- Fix for `wp.func` to return a default value if function does not return on all control paths
- Refactor `wp.fem` support for new basis functions, decoupled function spaces
- Optimizations for `wp.noise` functions, up to 10x faster in most cases
- Optimizations for `type_size_in_bytes()` used in array construction'

### Breaking Changes

- To support grid-stride kernels, `wp.tid()` can no longer be called inside `wp.func` functions.

## 1.0.0-beta.2 - 2023-09-01

- Fix for passing bool into `wp.func` functions
- Fix for deprecation warnings appearing on `stderr`, now redirected to `stdout`
- Fix for using `for i in wp.hash_grid_query(..)` syntax

## 1.0.0-beta.1 - 2023-08-29

- Fix for `wp.float16` being passed as kernel arguments
- Fix for compile errors with kernels using structs in backward pass
- Fix for `wp.Mesh.refit()` not being CUDA graph capturable due to synchronous temp. allocs
- Fix for dynamic texture example flickering / MGPU crashes demo in Kit by reusing `ui.DynamicImageProvider` instances
- Fix for a regression that disabled bundle change tracking in samples
- Fix for incorrect surface velocities when meshes are deforming in `OgnClothSimulate`
- Fix for incorrect lower-case when setting USD stage "up_axis" in examples
- Fix for incompatible gradient types when wrapping PyTorch tensor as a vector or matrix type
- Fix for adding open edges when building cloth constraints from meshes in `wp.sim.ModelBuilder.add_cloth_mesh()`
- Add support for `wp.fabricarray` to directly access Fabric data from Warp kernels, see https://docs.omniverse.nvidia.com/kit/docs/usdrt/latest/docs/usdrt_prim_selection.html for examples
- Add support for user defined gradient functions, see `@wp.func_replay`, and `@wp.func_grad` decorators
- Add support for more OG attribute types in `omni.warp.from_omni_graph()`
- Add support for creating NanoVDB `wp.Volume` objects from dense NumPy arrays
- Add support for `wp.volume_sample_grad_f()` which returns the value + gradient efficiently from an NVDB volume
- Add support for LLVM fp16 intrinsics for half-precision arithmetic
- Add implementation of stochastic gradient descent, see `wp.optim.SGD`
- Add `wp.fem` framework for solving weak-form PDE problems (see https://nvidia.github.io/warp/modules/fem.html)
- Optimizations for `omni.warp` extension load time (2.2s to 625ms cold start)
- Make all `omni.ui` dependencies optional so that Warp unit tests can run headless
- Deprecation of `wp.tid()` outside of kernel functions, users should pass `tid()` values to `wp.func` functions explicitly
- Deprecation of `wp.sim.Model.flatten()` for returning all contained tensors from the model
- Add support for clamping particle max velocity in `wp.sim.Model.particle_max_velocity`
- Remove dependency on `urdfpy` package, improve MJCF parser handling of default values

## [0.10.1] - 2023-07-25

- Fix for large multidimensional kernel launches (> 2^32 threads)
- Fix for module hashing with generics
- Fix for unrolling loops with break or continue statements (will skip unrolling)
- Fix for passing boolean arguments to build_lib.py (previously ignored)
- Fix build warnings on Linux
- Fix for creating array of structs from NumPy structured array
- Fix for regression on kernel load times in Kit when using `wp.sim`
- Update `wp.array.reshape()` to handle `-1` dimensions
- Update margin used by for mesh queries when using `wp.sim.create_soft_body_contacts()`
- Improvements to gradient handling with `wp.from_torch()`, `wp.to_torch()` plus documentation

## 0.10.0 - 2023-07-05

- Add support for macOS universal binaries (x86 + aarch64) for M1+ support
- Add additional methods for SDF generation please see the following new methods:
  - `wp.mesh_query_point_nosign()` - closest point query with no sign determination
  - `wp.mesh_query_point_sign_normal()` - closest point query with sign from angle-weighted normal
  - `wp.mesh_query_point_sign_winding_number()` - closest point query with fast winding number sign determination
- Add CSR/BSR sparse matrix support, see `wp.sparse` module:
  - `wp.sparse.BsrMatrix`
  - `wp.sparse.bsr_zeros()`, `wp.sparse.bsr_set_from_triplets()` for construction
  - `wp.sparse.bsr_mm()`, `wp.sparse_bsr_mv()` for matrix-matrix and matrix-vector products respectively
- Add array-wide utilities:
  - `wp.utils.array_scan()` - prefix sum (inclusive or exclusive)
  - `wp.utils.array_sum()` - sum across array
  - `wp.utils.radix_sort_pairs()` - in-place radix sort (key,value) pairs
- Add support for calling `@wp.func` functions from Python (outside of kernel scope)
- Add support for recording kernel launches using a `wp.Launch` object that can be replayed with low overhead, use `wp.launch(..., record_cmd=True)` to generate a command object
- Optimizations for `wp.struct` kernel arguments, up to 20x faster launches for kernels with large structs or number of params
- Refresh USD samples to use bundle based workflow + change tracking
- Add Python API for manipulating mesh and point bundle data in OmniGraph, see `omni.warp.nodes` module, see `omni.warp.nodes.mesh_create_bundle()`, `omni.warp.nodes.mesh_get_points()`, etc
- Improvements to `wp.array`:
  - Fix a number of array methods misbehaving with empty arrays
  - Fix a number of bugs and memory leaks related to gradient arrays
  - Fix array construction when creating arrays in pinned memory from a data source in pageable memory
  - `wp.empty()` no longer zeroes-out memory and returns an uninitialized array, as intended
  - `array.zero_()` and `array.fill_()` work with non-contiguous arrays
  - Support wrapping non-contiguous NumPy arrays without a copy
  - Support preserving the outer dimensions of NumPy arrays when wrapping them as Warp arrays of vector or matrix types
  - Improve PyTorch and DLPack interop with Warp arrays of arbitrary vectors and matrices
  - `array.fill_()` can now take lists or other sequences when filling arrays of vectors or matrices, e.g. `arr.fill_([[1, 2], [3, 4]])`
  - `array.fill_()` now works with arrays of structs (pass a struct instance)
  - `wp.copy()` gracefully handles copying between non-contiguous arrays on different devices
  - Add `wp.full()` and `wp.full_like()`, e.g., `a = wp.full(shape, value)`
  - Add optional `device` argument to `wp.empty_like()`, `wp.zeros_like()`, `wp.full_like()`, and `wp.clone()`
  - Add `indexedarray` methods `.zero_()`, `.fill_()`, and `.assign()`
  - Fix `indexedarray` methods `.numpy()` and `.list()`
  - Fix `array.list()` to work with arrays of any Warp data type
  - Fix `array.list()` synchronization issue with CUDA arrays
  - `array.numpy()` called on an array of structs returns a structured NumPy array with named fields
  - Improve the performance of creating arrays
- Fix for `Error: No module named 'omni.warp.core'` when running some Kit configurations (e.g.: stubgen)
- Fix for `wp.struct` instance address being included in module content hash
- Fix codegen with overridden function names
- Fix for kernel hashing so it occurs after code generation and before loading to fix a bug with stale kernel cache
- Fix for `wp.BVH.refit()` when executed on the CPU
- Fix adjoint of `wp.struct` constructor
- Fix element accessors for `wp.float16` vectors and matrices in Python
- Fix `wp.float16` members in structs
- Remove deprecated `wp.ScopedCudaGuard()`, please use `wp.ScopedDevice()` instead

## [0.9.0] - 2023-06-01

- Add support for in-place modifications to vector, matrix, and struct types inside kernels (will warn during backward pass with `wp.verbose` if using gradients)
- Add support for step-through VSCode debugging of kernel code with standalone LLVM compiler, see `wp.breakpoint()`, and `walkthrough_debug.py`
- Add support for default values on built-in functions
- Add support for multi-valued `@wp.func` functions
- Add support for `pass`, `continue`, and `break` statements
- Add missing `__sincos_stret` symbol for macOS
- Add support for gradient propagation through `wp.Mesh.points`, and other cases where arrays are passed to native functions
- Add support for Python `@` operator as an alias for `wp.matmul()`
- Add XPBD support for particle-particle collision
- Add support for individual particle radii: `ModelBuilder.add_particle` has a new `radius` argument, `Model.particle_radius` is now a Warp array
- Add per-particle flags as a `Model.particle_flags` Warp array, introduce `PARTICLE_FLAG_ACTIVE` to define whether a particle is being simulated and participates in contact dynamics
- Add support for Python bitwise operators `&`, `|`, `~`, `<<`, `>>`
- Switch to using standalone LLVM compiler by default for `cpu` devices
- Split `omni.warp` into `omni.warp.core` for Omniverse applications that want to use the Warp Python module with minimal additional dependencies
- Disable kernel gradient generation by default inside Omniverse for improved compile times
- Fix for bounds checking on element access of vector/matrix types
- Fix for stream initialization when a custom (non-primary) external CUDA context has been set on the calling thread
- Fix for duplicate `@wp.struct` registration during hot reload
- Fix for array `unot()` operator so kernel writers can use `if not array:` syntax
- Fix for case where dynamic loops are nested within unrolled loops
- Change `wp.hash_grid_point_id()` now returns -1 if the `wp.HashGrid` has not been reserved before
- Deprecate `wp.Model.soft_contact_distance` which is now replaced by `wp.Model.particle_radius`
- Deprecate single scalar particle radius (should be a per-particle array)

## 0.8.2 - 2023-04-21

- Add `ModelBuilder.soft_contact_max` to control the maximum number of soft contacts that can be registered. Use `Model.allocate_soft_contacts(new_count)` to change count on existing `Model` objects.
- Add support for `bool` parameters
- Add support for logical boolean operators with `int` types
- Fix for `wp.quat()` default constructor
- Fix conditional reassignments
- Add sign determination using angle weighted normal version of `wp.mesh_query_point()` as `wp.mesh_query_sign_normal()`
- Add sign determination using winding number of `wp.mesh_query_point()` as `wp.mesh_query_sign_winding_number()`
- Add query point without sign determination `wp.mesh_query_no_sign()`

## 0.8.1 - 2023-04-13

- Fix for regression when passing flattened numeric lists as matrix arguments to kernels
- Fix for regressions when passing `wp.struct` types with uninitialized (`None`) member attributes

## 0.8.0 - 2023-04-05

- Add `Texture Write` node for updating dynamic RTX textures from Warp kernels / nodes
- Add multi-dimensional kernel support to Warp Kernel Node
- Add `wp.load_module()` to pre-load specific modules (pass `recursive=True` to load recursively)
- Add `wp.poisson()` for sampling Poisson distributions
- Add support for UsdPhysics schema see `wp.sim.parse_usd()`
- Add XPBD rigid body implementation plus diff. simulation examples
- Add support for standalone CPU compilation (no host-compiler) with LLVM backed, enable with `--standalone` build option
- Add support for per-timer color in `wp.ScopedTimer()`
- Add support for row-based construction of matrix types outside of kernels
- Add support for setting and getting row vectors for Python matrices, see `matrix.get_row()`, `matrix.set_row()`
- Add support for instantiating `wp.struct` types within kernels
- Add support for indexed arrays, `slice = array[indices]` will now generate a sparse slice of array data
- Add support for generic kernel params, use `def compute(param: Any):`
- Add support for `with wp.ScopedDevice("cuda") as device:` syntax (same for `wp.ScopedStream()`, `wp.Tape()`)
- Add support for creating custom length vector/matrices inside kernels, see `wp.vector()`, and `wp.matrix()`
- Add support for creating identity matrices in kernels with, e.g.: `I = wp.identity(n=3, dtype=float)`
- Add support for unary plus operator (`wp.pos()`)
- Add support for `wp.constant` variables to be used directly in Python without having to use `.val` member
- Add support for nested `wp.struct` types
- Add support for returning `wp.struct` from functions
- Add `--quick` build for faster local dev. iteration (uses a reduced set of SASS arches)
- Add optional `requires_grad` parameter to `wp.from_torch()` to override gradient allocation
- Add type hints for generic vector / matrix types in Python stubs
- Add support for custom user function recording in `wp.Tape()`
- Add support for registering CUTLASS `wp.matmul()` with tape backward pass
- Add support for grids with > 2^31 threads (each dimension may be up to INT_MAX in length)
- Add CPU fallback for `wp.matmul()`
- Optimizations for `wp.launch()`, up to 3x faster launches in common cases
- Fix `wp.randf()` conversion to float to reduce bias for uniform sampling
- Fix capture of `wp.func` and `wp.constant` types from inside Python closures
- Fix for CUDA on WSL
- Fix for matrices in structs
- Fix for transpose indexing for some non-square matrices
- Enable Python faulthandler by default
- Update to VS2019

### Breaking Changes

- `wp.constant` variables can now be treated as their true type, accessing the underlying value through `constant.val` is no longer supported
- `wp.sim.model.ground_plane` is now a `wp.array` to support gradient, users should call `builder.set_ground_plane()` to create the ground 
- `wp.sim` capsule, cones, and cylinders are now aligned with the default USD up-axis

## 0.7.2 - 2023-02-15

- Reduce test time for vec/math types
- Clean-up CUDA disabled build pipeline
- Remove extension.gen.toml to make Kit packages Python version independent
- Handle additional cases for array indexing inside Python

## 0.7.1 - 2023-02-14

- Disabling some slow tests for Kit
- Make unit tests run on first GPU only by default

## [0.7.0] - 2023-02-13

- Add support for arbitrary length / type vector and matrices e.g.: `wp.vec(length=7, dtype=wp.float16)`, see `wp.vec()`, and `wp.mat()`
- Add support for `array.flatten()`, `array.reshape()`, and `array.view()` with NumPy semantics
- Add support for slicing `wp.array` types in Python
- Add `wp.from_ptr()` helper to construct arrays from an existing allocation
- Add support for `break` statements in ranged-for and while loops (backward pass support currently not implemented)
- Add built-in mathematic constants, see `wp.pi`, `wp.e`, `wp.log2e`, etc.
- Add built-in conversion between degrees and radians, see `wp.degrees()`, `wp.radians()`
- Add security pop-up for Kernel Node
- Improve error handling for kernel return values

## 0.6.3 - 2023-01-31

- Add DLPack utilities, see `wp.from_dlpack()`, `wp.to_dlpack()`
- Add Jax utilities, see `wp.from_jax()`, `wp.to_jax()`, `wp.device_from_jax()`, `wp.device_to_jax()`
- Fix for Linux Kit extensions OM-80132, OM-80133

## 0.6.2 - 2023-01-19

- Updated `wp.from_torch()` to support more data types
- Updated `wp.from_torch()` to automatically determine the target Warp data type if not specified
- Updated `wp.from_torch()` to support non-contiguous tensors with arbitrary strides
- Add CUTLASS integration for dense GEMMs, see `wp.matmul()` and `wp.matmul_batched()`
- Add QR and Eigen decompositions for `mat33` types, see `wp.qr3()`, and `wp.eig3()`
- Add default (zero) constructors for matrix types
- Add a flag to suppress all output except errors and warnings (set `wp.config.quiet = True`)
- Skip recompilation when Kernel Node attributes are edited
- Allow optional attributes for Kernel Node
- Allow disabling backward pass code-gen on a per-kernel basis, use `@wp.kernel(enable_backward=False)`
- Replace Python `imp` package with `importlib`
- Fix for quaternion slerp gradients (`wp.quat_slerp()`)

## 0.6.1 - 2022-12-05

- Fix for non-CUDA builds
- Fix strides computation in array_t constructor, fixes a bug with accessing mesh indices through mesh.indices[]
- Disable backward pass code generation for kernel node (4-6x faster compilation)
- Switch to linbuild for universal Linux binaries (affects TeamCity builds only)

## 0.6.0 - 2022-11-28

- Add support for CUDA streams, see `wp.Stream`, `wp.get_stream()`, `wp.set_stream()`, `wp.synchronize_stream()`, `wp.ScopedStream`
- Add support for CUDA events, see `wp.Event`, `wp.record_event()`, `wp.wait_event()`, `wp.wait_stream()`, `wp.Stream.record_event()`, `wp.Stream.wait_event()`, `wp.Stream.wait_stream()`
- Add support for PyTorch stream interop, see `wp.stream_from_torch()`, `wp.stream_to_torch()`
- Add support for allocating host arrays in pinned memory for asynchronous data transfers, use `wp.array(..., pinned=True)` (default is non-pinned)
- Add support for direct conversions between all scalar types, e.g.: `x = wp.uint8(wp.float64(3.0))`
- Add per-module option to enable fast math, use `wp.set_module_options({"fast_math": True})`, fast math is now *disabled* by default
- Add support for generating CUBIN kernels instead of PTX on systems with older drivers
- Add user preference options for CUDA kernel output ("ptx" or "cubin", e.g.: `wp.config.cuda_output = "ptx"` or per-module `wp.set_module_options({"cuda_output": "ptx"})`)
- Add kernel node for OmniGraph
- Add `wp.quat_slerp()`, `wp.quat_to_axis_angle()`, `wp.rotate_rodriquez()` and adjoints for all remaining quaternion operations
- Add support for unrolling for-loops when range is a `wp.constant`
- Add support for arithmetic operators on built-in vector / matrix types outside of `wp.kernel`
- Add support for multiple solution variables in `wp.optim` Adam optimization
- Add nested attribute support for `wp.struct` attributes
- Add missing adjoint implementations for spatial math types, and document all functions with missing adjoints
- Add support for retrieving NanoVDB tiles and voxel size, see `wp.Volume.get_tiles()`, and `wp.Volume.get_voxel_size()`
- Add support for store operations on integer NanoVDB volumes, see `wp.volume_store_i()`
- Expose `wp.Mesh` points, indices, as arrays inside kernels, see `wp.mesh_get()`
- Optimizations for `wp.array` construction, 2-3x faster on average
- Optimizations for URDF import
- Fix various deployment issues by statically linking with all CUDA libs
- Update warp.so/warp.dll to CUDA Toolkit 11.5

## 0.5.1 - 2022-11-01

- Fix for unit tests in Kit

## [0.5.0] - 2022-10-31

- Add smoothed particle hydrodynamics (SPH) example, see `example_sph.py`
- Add support for accessing `array.shape` inside kernels, e.g.: `width = arr.shape[0]`
- Add dependency tracking to hot-reload modules if dependencies were modified
- Add lazy acquisition of CUDA kernel contexts (save ~300Mb of GPU memory in MGPU environments)
- Add BVH object, see `wp.Bvh` and `bvh_query_ray()`, `bvh_query_aabb()` functions
- Add component index operations for `spatial_vector`, `spatial_matrix` types
- Add `wp.lerp()` and `wp.smoothstep()` builtins
- Add `wp.optim` module with implementation of the Adam optimizer for float and vector types
- Add support for transient Python modules (fix for Houdini integration)
- Add `wp.length_sq()`, `wp.trace()` for vector / matrix types respectively
- Add missing adjoints for `wp.quat_rpy()`, `wp.determinant()`
- Add `wp.atomic_min()`, `wp.atomic_max()` operators
- Add vectorized version of `wp.sim.model.add_cloth_mesh()`
- Add NVDB volume allocation API, see `wp.Volume.allocate()`, and `wp.Volume.allocate_by_tiles()`
- Add NVDB volume write methods, see `wp.volume_store_i()`, `wp.volume_store_f()`, `wp.volume_store_v()`
- Add MGPU documentation
- Add example showing how to compute Jacobian of multiple environments in parallel, see `example_jacobian_ik.py`
- Add `wp.Tape.zero()` support for `wp.struct` types
- Make SampleBrowser an optional dependency for Kit extension
- Make `wp.Mesh` object accept both 1d and 2d arrays of face vertex indices
- Fix for reloading of class member kernel / function definitions using `importlib.reload()`
- Fix for hashing of `wp.constants()` not invalidating kernels
- Fix for reload when multiple `.ptx` versions are present
- Improved error reporting during code-gen

## [0.4.3] - 2022-09-20

- Update all samples to use GPU interop path by default
- Fix for arrays > 2GB in length
- Add support for per-vertex USD mesh colors with `wp.render` class

## 0.4.2 - 2022-09-07

- Register Warp samples to the sample browser in Kit
- Add NDEBUG flag to release mode kernel builds
- Fix for particle solver node when using a large number of particles
- Fix for broken cameras in Warp sample scenes

## 0.4.1 - 2022-08-30

- Add geometry sampling methods, see `wp.sample_unit_cube()`, `wp.sample_unit_disk()`, etc
- Add `wp.lower_bound()` for searching sorted arrays
- Add an option for disabling code-gen of backward pass to improve compilation times, see `wp.set_module_options({"enable_backward": False})`, True by default
- Fix for using Warp from Script Editor or when module does not have a `__file__` attribute
- Fix for hot reload of modules containing `wp.func()` definitions
- Fix for debug flags not being set correctly on CUDA when `wp.config.mode == "debug"`, this enables bounds checking on CUDA kernels in debug mode
- Fix for code gen of functions that do not return a value

## 0.4.0 - 2022-08-09

- Fix for FP16 conversions on GPUs without hardware support
- Fix for `runtime = None` errors when reloading the Warp module
- Fix for PTX architecture version when running with older drivers, see `wp.config.ptx_target_arch`
- Fix for USD imports from `__init__.py`, defer them to individual functions that need them
- Fix for robustness issues with sign determination for `wp.mesh_query_point()`
- Fix for `wp.HashGrid` memory leak when creating/destroying grids
- Add CUDA version checks for toolkit and driver
- Add support for cross-module `@wp.struct` references
- Support running even if CUDA initialization failed, use `wp.is_cuda_available()` to check availability
- Statically linking with the CUDA runtime library to avoid deployment issues

### Breaking Changes

- Removed `wp.runtime` reference from the top-level module, as it should be considered private

## 0.3.2 - 2022-07-19

- Remove Torch import from `__init__.py`, defer import to `wp.from_torch()`, `wp.to_torch()`

## [0.3.1] - 2022-07-12

- Fix for marching cubes reallocation after initialization
- Add support for closest point between line segment tests, see `wp.closest_point_edge_edge()` builtin
- Add support for per-triangle elasticity coefficients in simulation, see `wp.sim.ModelBuilder.add_cloth_mesh()`
- Add support for specifying default device, see `wp.set_device()`, `wp.get_device()`, `wp.ScopedDevice`
- Add support for multiple GPUs (e.g., `"cuda:0"`, `"cuda:1"`), see `wp.get_cuda_devices()`, `wp.get_cuda_device_count()`, `wp.get_cuda_device()`
- Add support for explicitly targeting the current CUDA context using device alias `"cuda"`
- Add support for using arbitrary external CUDA contexts, see `wp.map_cuda_device()`, `wp.unmap_cuda_device()`
- Add PyTorch device aliasing functions, see `wp.device_from_torch()`, `wp.device_to_torch()`

### Breaking Changes

- A CUDA device is used by default, if available (aligned with `wp.get_preferred_device()`)
- `wp.ScopedCudaGuard` is deprecated, use `wp.ScopedDevice` instead
- `wp.synchronize()` now synchronizes all devices; for finer-grained control, use `wp.synchronize_device()`
- Device alias `"cuda"` now refers to the current CUDA context, rather than a specific device like `"cuda:0"` or `"cuda:1"`

## 0.3.0 - 2022-07-08

- Add support for FP16 storage type, see `wp.float16`
- Add support for per-dimension byte strides, see `wp.array.strides`
- Add support for passing Python classes as kernel arguments, see `@wp.struct` decorator
- Add additional bounds checks for builtin matrix types
- Add additional floating point checks, see `wp.config.verify_fp`
- Add interleaved user source with generated code to aid debugging
- Add generalized GPU marching cubes implementation, see `wp.MarchingCubes` class
- Add additional scalar*matrix vector operators
- Add support for retrieving a single row from builtin types, e.g.: `r = m33[i]`
- Add  `wp.log2()` and `wp.log10()` builtins
- Add support for quickly instancing `wp.sim.ModelBuilder` objects to improve env. creation performance for RL
- Remove custom CUB version and improve compatibility with CUDA 11.7
- Fix to preserve external user-gradients when calling `wp.Tape.zero()`
- Fix to only allocate gradient of a Torch tensor if `requires_grad=True`
- Fix for missing `wp.mat22` constructor adjoint
- Fix for ray-cast precision in edge case on GPU (watertightness issue)
- Fix for kernel hot-reload when definition changes
- Fix for NVCC warnings on Linux
- Fix for generated function names when kernels are defined as class functions
- Fix for reload of generated CPU kernel code on Linux
- Fix for example scripts to output USD at 60 timecodes per-second (better Kit compatibility)

## [0.2.3] - 2022-06-13

- Fix for incorrect 4d array bounds checking
- Fix for `wp.constant` changes not updating module hash
- Fix for stale CUDA kernel cache when CPU kernels launched first
- Array gradients are now allocated along with the arrays and accessible as `wp.array.grad`, users should take care to always call `wp.Tape.zero()` to clear gradients between different invocations of `wp.Tape.backward()`
- Added `wp.array.fill_()` to set all entries to a scalar value (4-byte values only currently)

### Breaking Changes

- Tape `capture` option has been removed, users can now capture tapes inside existing CUDA graphs (e.g.: inside Torch)
- Scalar loss arrays should now explicitly set `requires_grad=True` at creation time

## 0.2.2 - 2022-05-30

- Fix for `from import *` inside Warp initialization
- Fix for body space velocity when using deforming Mesh objects with scale
- Fix for noise gradient discontinuities affecting `wp.curlnoise()`
- Fix for `wp.from_torch()` to correctly preserve shape
- Fix for URDF parser incorrectly passing density to scale parameter
- Optimizations for startup time from 3s -> 0.3s
- Add support for custom kernel cache location, Warp will now store generated binaries in the user's application directory
- Add support for cross-module function references, e.g.: call another modules @wp.func functions
- Add support for overloading `@wp.func` functions based on argument type
- Add support for calling built-in functions directly from Python interpreter outside kernels (experimental)
- Add support for auto-complete and docstring lookup for builtins in IDEs like VSCode, PyCharm, etc
- Add support for doing partial array copies, see `wp.copy()` for details
- Add support for accessing mesh data directly in kernels, see `wp.mesh_get_point()`, `wp.mesh_get_index()`, `wp.mesh_eval_face_normal()`
- Change to only compile for targets where kernel is launched (e.g.: will not compile CPU unless explicitly requested)

### Breaking Changes

- Builtin methods such as `wp.quat_identity()` now call the Warp native implementation directly and will return a `wp.quat` object instead of NumPy array
- NumPy implementations of many builtin methods have been moved to `wp.utils` and will be deprecated
- Local `@wp.func` functions should not be namespaced when called, e.g.: previously `wp.myfunc()` would work even if `myfunc()` was not a builtin
- Removed `wp.rpy2quat()`, please use `wp.quat_rpy()` instead

## 0.2.1 - 2022-05-11

- Fix for unit tests in Kit

## [0.2.0] - 2022-05-02

### Warp Core

- Fix for unrolling loops with negative bounds
- Fix for unresolved symbol `hash_grid_build_device()` not found when lib is compiled without CUDA support
- Fix for failure to load nvrtc-builtins64_113.dll when user has a newer CUDA toolkit installed on their machine
- Fix for conversion of Torch tensors to `wp.array` with a vector dtype (incorrect row count)
- Fix for `warp.dll` not found on some Windows installations
- Fix for macOS builds on Clang 13.x
- Fix for step-through debugging of kernels on Linux
- Add argument type checking for user defined `@wp.func` functions
- Add support for custom iterable types, supports ranges, hash grid, and mesh query objects
- Add support for multi-dimensional arrays, for example use `x = array[i,j,k]` syntax to address a 3-dimensional array
- Add support for multi-dimensional kernel launches, use `launch(kernel, dim=(i,j,k), ...` and `i,j,k = wp.tid()` to obtain thread indices
- Add support for bounds-checking array memory accesses in debug mode, use `wp.config.mode = "debug"` to enable
- Add support for differentiating through dynamic and nested for-loops
- Add support for evaluating MLP neural network layers inside kernels with custom activation functions, see `wp.mlp()`
- Add additional NVDB sampling methods and adjoints, see `wp.volume_sample_i()`, `wp.volume_sample_f()`, and `wp.volume_sample_vec()`
- Add support for loading zlib compressed NVDB volumes, see `wp.Volume.load_from_nvdb()`
- Add support for triangle intersection testing, see `wp.intersect_tri_tri()`
- Add support for NVTX profile zones in `wp.ScopedTimer()`
- Add support for additional transform and quaternion math operations, see `wp.inverse()`, `wp.quat_to_matrix()`, `wp.quat_from_matrix()`
- Add fast math (`--fast-math`) to kernel compilation by default
- Add `wp.torch` import by default (if PyTorch is installed)

### Warp Kit

- Add Kit menu for browsing Warp documentation and example scenes under 'Window->Warp'
- Fix for OgnParticleSolver.py example when collider is coming from Read Prim into Bundle node

### Warp Sim

- Fix for joint attachment forces
- Fix for URDF importer and floating base support
- Add examples showing how to use differentiable forward kinematics to solve inverse kinematics
- Add examples for URDF cartpole and quadruped simulation

### Breaking Changes

- `wp.volume_sample_world()` is now replaced by `wp.volume_sample_f/i/vec()` which operate in index (local) space. Users should use `wp.volume_world_to_index()` to transform points from world space to index space before sampling.
- `wp.mlp()` expects multi-dimensional arrays instead of one-dimensional arrays for inference, all other semantics remain the same as earlier versions of this API.
- `wp.array.length` member has been removed, please use `wp.array.shape` to access array dimensions, or use `wp.array.size` to get total element count
- Marking `dense_gemm()`, `dense_chol()`, etc methods as experimental until we revisit them

## 0.1.25 - 2022-03-20

- Add support for class methods to be Warp kernels
- Add HashGrid reserve() so it can be used with CUDA graphs
- Add support for CUDA graph capture of tape forward/backward passes
- Add support for Python 3.8.x and 3.9.x
- Add hyperbolic trigonometric functions, see `wp.tanh()`, `wp.sinh()`, `wp.cosh()`
- Add support for floored division on integer types
- Move tests into core library so they can be run in Kit environment

## 0.1.24 - 2022-03-03

### Warp Core

- Add NanoVDB support, see `wp.volume_sample*()` methods
- Add support for reading compile-time constants in kernels, see `wp.constant()`
- Add support for __cuda_array_interface__ protocol for zero-copy interop with PyTorch, see `wp.torch.to_torch()`
- Add support for additional numeric types, i8, u8, i16, u16, etc
- Add better checks for device strings during allocation / launch
- Add support for sampling random numbers with a normal distribution, see `wp.randn()`
- Upgrade to CUDA 11.3
- Update example scenes to Kit 103.1
- Deduce array dtype from np.array when one is not provided
- Fix for ranged for loops with negative step sizes
- Fix for 3d and 4d spherical gradient distributions

## 0.1.23 - 2022-02-17

### Warp Core

- Fix for generated code folder being removed during Showroom installation
- Fix for macOS support
- Fix for dynamic for-loop code gen edge case
- Add procedural noise primitives, see `wp.noise()`, `wp.pnoise()`, `wp.curlnoise()`
- Move simulation helpers our of test into `wp.sim` module

## 0.1.22 - 2022-02-14

### Warp Core

- Fix for .so reloading on Linux
- Fix for while loop code-gen in some edge cases
- Add rounding functions `wp.round()`, `wp.rint()`, `wp.trunc()`, `wp.floor()`, `wp.ceil()`
- Add support for printing strings and formatted strings from kernels
- Add MSVC compiler version detection and require minimum

### Warp Sim

- Add support for universal and compound joint types

## 0.1.21 - 2022-01-19

### Warp Core

- Fix for exception on shutdown in empty `wp.array` objects
- Fix for hot reload of CPU kernels in Kit
- Add hash grid primitive for point-based spatial queries, see `wp.hash_grid_query()`, `wp.hash_grid_query_next()`
- Add new PRNG methods using PCG-based generators, see `wp.rand_init()`, `wp.randf()`, `wp.randi()`
- Add support for AABB mesh queries, see `wp.mesh_query_aabb()`, `wp.mesh_query_aabb_next()`
- Add support for all Python `range()` loop variants
- Add builtin vec2 type and additional math operators, `wp.pow()`, `wp.tan()`, `wp.atan()`, `wp.atan2()`
- Remove dependency on CUDA driver library at build time
- Remove unused NVRTC binary dependencies (50mb smaller Linux distribution)

### Warp Sim

- Bundle import of multiple shapes for simulation nodes
- New OgnParticleVolume node for sampling shapes -> particles
- New OgnParticleSolver node for DEM style granular materials

## 0.1.20 - 2021-11-02

- Updates to the ripple solver for GTC (support for multiple colliders, buoyancy, etc)

## 0.1.19 - 2021-10-15

- Publish from 2021.3 to avoid omni.graph database incompatibilities

## 0.1.18 - 2021-10-08

- Enable Linux support (tested on 20.04)

## 0.1.17 - 2021-09-30

- Fix for 3x3 SVD adjoint
- Fix for A6000 GPU (bump compute model to sm_52 minimum)
- Fix for .dll unload on rebuild
- Fix for possible array destruction warnings on shutdown
- Rename spatial_transform -> transform
- Documentation update

## 0.1.16 - 2021-09-06

- Fix for case where simple assignments (a = b) incorrectly generated reference rather than value copy
- Handle passing zero-length (empty) arrays to kernels

## 0.1.15 - 2021-09-03

- Add additional math library functions (asin, etc)
- Add builtin 3x3 SVD support
- Add support for named constants (True, False, None)
- Add support for if/else statements (differentiable)
- Add custom memset kernel to avoid CPU overhead of cudaMemset()
- Add rigid body joint model to `wp.sim` (based on Brax)
- Add Linux, MacOS support in core library
- Fix for incorrectly treating pure assignment as reference instead of value copy
- Removes the need to transfer array to CPU before numpy conversion (will be done implicitly)
- Update the example OgnRipple wave equation solver to use bundles

## 0.1.14 - 2021-08-09

- Fix for out-of-bounds memory access in CUDA BVH
- Better error checking after kernel launches (use `wp.config.verify_cuda=True`)
- Fix for vec3 normalize adjoint code

## 0.1.13 - 2021-07-29

- Remove OgnShrinkWrap.py test node

## 0.1.12 - 2021-07-29

- Switch to Woop et al.'s watertight ray-tri intersection test
- Disable --fast-math in CUDA compilation step for improved precision

## 0.1.11 - 2021-07-28

- Fix for `wp.mesh_query_ray()` returning incorrect t-value

## 0.1.10 - 2021-07-28

- Fix for OV extension fwatcher filters to avoid hot-reload loop due to OGN regeneration

## 0.1.9 - 2021-07-21

- Fix for loading sibling DLL paths
- Better type checking for built-in function arguments
- Added runtime docs, can now list all builtins using `wp.print_builtins()`

## 0.1.8 - 2021-07-14

- Fix for hot-reload of CUDA kernels
- Add Tape object for replaying differentiable kernels
- Add helpers for Torch interop (convert `torch.Tensor` to `wp.Array`)

## 0.1.7 - 2021-07-05

- Switch to NVRTC for CUDA runtime
- Allow running without host compiler
- Disable asserts in kernel release mode (small perf. improvement)

## 0.1.6 - 2021-06-14

- Look for CUDA toolchain in target-deps

## 0.1.5 - 2021-06-14

- Rename OgLang -> Warp
- Improve CUDA environment error checking
- Clean-up some logging, add verbose mode (`wp.config.verbose`)

## 0.1.4 - 2021-06-10

- Add support for mesh raycast

## 0.1.3 - 2021-06-09

- Add support for unary negation operator
- Add support for mutating variables during dynamic loops (non-differentiable)
- Add support for in-place operators
- Improve kernel cache start up times (avoids adjointing before cache check)
- Update README.md with requirements / examples

## 0.1.2 - 2021-06-03

- Add support for querying mesh velocities
- Add CUDA graph support, see `wp.capture_begin()`, `wp.capture_end()`, `wp.capture_launch()`
- Add explicit initialization phase, `wp.init()`
- Add variational Euler solver (sim)
- Add contact caching, switch to nonlinear friction model (sim)

- Fix for Linux/macOS support

## 0.1.1 - 2021-05-18

- Fix bug with conflicting CUDA contexts

## 0.1.0 - 2021-05-17

- Initial publish for alpha testing

[Unreleased]: https://github.com/NVIDIA/warp/compare/v1.10.1...HEAD
[1.10.1]: https://github.com/NVIDIA/warp/releases/tag/v1.10.1
[1.10.0]: https://github.com/NVIDIA/warp/releases/tag/v1.10.0
[1.9.1]: https://github.com/NVIDIA/warp/releases/tag/v1.9.1
[1.9.0]: https://github.com/NVIDIA/warp/releases/tag/v1.9.0
[1.8.1]: https://github.com/NVIDIA/warp/releases/tag/v1.8.1
[1.8.0]: https://github.com/NVIDIA/warp/releases/tag/v1.8.0
[1.7.2]: https://github.com/NVIDIA/warp/releases/tag/v1.7.2
[1.7.1]: https://github.com/NVIDIA/warp/releases/tag/v1.7.1
[1.7.0]: https://github.com/NVIDIA/warp/releases/tag/v1.7.0
[1.6.2]: https://github.com/NVIDIA/warp/releases/tag/v1.6.2
[1.6.1]: https://github.com/NVIDIA/warp/releases/tag/v1.6.1
[1.6.0]: https://github.com/NVIDIA/warp/releases/tag/v1.6.0
[1.5.1]: https://github.com/NVIDIA/warp/releases/tag/v1.5.1
[1.5.0]: https://github.com/NVIDIA/warp/releases/tag/v1.5.0
[1.4.2]: https://github.com/NVIDIA/warp/releases/tag/v1.4.2
[1.4.1]: https://github.com/NVIDIA/warp/releases/tag/v1.4.1
[1.4.0]: https://github.com/NVIDIA/warp/releases/tag/v1.4.0
[1.3.3]: https://github.com/NVIDIA/warp/releases/tag/v1.3.3
[1.3.2]: https://github.com/NVIDIA/warp/releases/tag/v1.3.2
[1.3.1]: https://github.com/NVIDIA/warp/releases/tag/v1.3.1
[1.3.0]: https://github.com/NVIDIA/warp/releases/tag/v1.3.0
[1.2.2]: https://github.com/NVIDIA/warp/releases/tag/v1.2.2
[1.2.1]: https://github.com/NVIDIA/warp/releases/tag/v1.2.1
[1.2.0]: https://github.com/NVIDIA/warp/releases/tag/v1.2.0
[1.1.0]: https://github.com/NVIDIA/warp/releases/tag/v1.1.0
[1.0.2]: https://github.com/NVIDIA/warp/releases/tag/v1.0.2
[1.0.1]: https://github.com/NVIDIA/warp/releases/tag/v1.0.1
[1.0.0]: https://github.com/NVIDIA/warp/releases/tag/v1.0.0
[0.15.1]: https://github.com/NVIDIA/warp/releases/tag/v0.15.1
[0.15.0]: https://github.com/NVIDIA/warp/releases/tag/v0.15.0
[0.13.0]: https://github.com/NVIDIA/warp/releases/tag/v0.13.0
[0.11.0]: https://github.com/NVIDIA/warp/releases/tag/v0.11.0
[1.0.0-beta.6]: https://github.com/NVIDIA/warp/releases/tag/v1.0.0-beta.6
[1.0.0-beta.5]: https://github.com/NVIDIA/warp/releases/tag/v1.0.0-beta.5
[0.10.1]: https://github.com/NVIDIA/warp/releases/tag/v0.10.1
[0.9.0]: https://github.com/NVIDIA/warp/releases/tag/v0.9.0
[0.7.0]: https://github.com/NVIDIA/warp/releases/tag/v0.7.0
[0.5.0]: https://github.com/NVIDIA/warp/releases/tag/v0.5.0
[0.4.3]: https://github.com/NVIDIA/warp/releases/tag/v0.4.3
[0.3.1]: https://github.com/NVIDIA/warp/releases/tag/v0.3.1
[0.2.3]: https://github.com/NVIDIA/warp/releases/tag/v0.2.3
[0.2.0]: https://github.com/NVIDIA/warp/releases/tag/v0.2.0<|MERGE_RESOLUTION|>--- conflicted
+++ resolved
@@ -61,12 +61,9 @@
 
 - Fix atomic floating-point min/max operations not returning the old value
   ([GH-1058](https://github.com/NVIDIA/warp/issues/1058)).
-<<<<<<< HEAD
 - Fix direct initialization and slice assignment of vector, quaternion, and transform types from PyTorch tensors
   ([GH-1121](https://github.com/NVIDIA/warp/issues/1121)).
-=======
 - Fix a potential OverflowError when slicing arrays with np.int32 strides ([GH-1120](https://github.com/NVIDIA/warp/issues/1120)).
->>>>>>> 92670bc0
 
 ## [1.10.1] - 2025-12-01
 
