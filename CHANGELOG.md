--- conflicted
+++ resolved
@@ -61,13 +61,10 @@
 
 - Fix atomic floating-point min/max operations not returning the old value
   ([GH-1058](https://github.com/NVIDIA/warp/issues/1058)).
-<<<<<<< HEAD
 - Fix direct initialization and slice assignment of vector, quaternion, and transform types from PyTorch tensors
   ([GH-1121](https://github.com/NVIDIA/warp/issues/1121)).
 - Fix a potential OverflowError when slicing arrays with np.int32 strides ([GH-1120](https://github.com/NVIDIA/warp/issues/1120)).
-=======
 - Fix a bug in CPU BVH construction when using groups for heterogenous edge cases where some groups have <= leaf size primitives ([GH-1111](https://github.com/NVIDIA/warp/issues/1111)).
->>>>>>> 6018882e
 
 ## [1.10.1] - 2025-12-01
 
