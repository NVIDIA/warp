--- conflicted
+++ resolved
@@ -100,13 +100,10 @@
 - Fix `array.list()` returning NumPy scalar types instead of Python native types (e.g., `numpy.int64` instead of `int`)
   ([GH-1099](https://github.com/NVIDIA/warp/issues/1099)).
 - Fix compilation error when calling `wp.tile_zeros()` using a structured data type containing an array ([GH-1128](https://github.com/NVIDIA/warp/issues/1128)).
-<<<<<<< HEAD
 - Fix `wp.optim.SGD` kernel parameter order causing incorrect momentum and weight decay behavior
   ([GH-1143](https://github.com/NVIDIA/warp/issues/1143)).
-=======
 - Fix `warp.render.OpenGLRenderer` window visibility when `headless` parameter is not provided but
   `pyglet.options["headless"]` is set to `True`. The window is now correctly created as non-visible in this case.
->>>>>>> e0b59fa1
 
 ## [1.10.1] - 2025-12-01
 
