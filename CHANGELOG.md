# Changelog

## [Unreleased] - 2025-??

### Added

- Add tiled query functions for thread-block parallel traversal in tiled kernels using cooperative thread-block
  traversal for improved performance on CUDA devices ([GH-1005](https://github.com/NVIDIA/warp/issues/1005)):
  - BVH queries: `wp.bvh_query_aabb_tiled()`, `wp.bvh_query_ray_tiled()`, and `wp.bvh_query_next_tiled()`
  - Mesh queries: `wp.mesh_query_aabb_tiled()` and `wp.mesh_query_aabb_next_tiled()`
  - Aliases with `tile_*` prefix are also available for all functions.
- Add alpha and beta scalings to `wp.tile_matmul()` ([GH-1023](https://github.com/NVIDIA/warp/pull/1023)).
- Add group-aware BVH construction and query support for multi-environment workloads ([GH-1074](https://github.com/NVIDIA/warp/issues/1074)):
  - New BVH constructor argument: `groups` for per-object group IDs.
  - New query overloads: `wp.bvh_query_aabb()` and `wp.bvh_query_ray()` now accept an optional `root` argument for group-restricted traversal.
  - Add helper function `wp.bvh_get_group_root()` to retrieve the subtree root for a given group.
- Add a `max_dist` argument to `wp.bvh_query_next` which controls the max length of a ray ([GH-1052](https://github.com/NVIDIA/warp/issues/1052)).
- Add `wp.tile_cholesky_inplace()`, `wp.tile_cholesky_solve_inplace()`, `wp.tile_lower_solve_inplace()` and `wp.tile_upper_solve_inplace()` ([GH-1025](https://github.com/NVIDIA/warp/pull/1025)).

### Removed

### Deprecated

- `isfinite()`, `isnan()`, and `isinf()` will no longer take integer inputs, only floating-point arguments ([GH-847](https://github.com/NVIDIA/warp/issues/847)).

### Changed

- Improve CUDA compilation performance by enabling the use of precompiled headers (https://docs.nvidia.com/cuda/nvrtc/index.html#automatic-pch).
  Can be disabled using `wp.config.use_precompiled_headers=False` ([GH-595](https://github.com/NVIDIA/warp/issues/595)).
- Extended `warp.fem.interpolate` API to be more flexible, decoupling interpolation location from storage definition ([GH-1091](https://github.com/NVIDIA/warp/issues/1091)).

### Fixed

- Fix atomic floating-point min/max operations not returning the old value ([GH-1058](https://github.com/NVIDIA/warp/issues/1058)).
- Fix type inference errors when passing reference arguments (such as array elements) to built-in functions
  ([GH-1071](https://github.com/NVIDIA/warp/issues/1071)).
- Improve documentation and error messages about requiring a BVH for `fem.lookup` and related functionality ([GH-1072](https://github.com/NVIDIA/warp/issues/1072)).
- Fix reference cycles introduced by `warp.fem.Temporary` and `warp.fem.ShapeBasisSpace` ([GH-1076](https://github.com/NVIDIA/warp/issues/1076)).
- Fix `.ptr` access on kernel-local arrays ([GH-999](https://github.com/NVIDIA/warp/issues/999)).
- Fix indexing of kernel-local arrays when requesting a subarray
  ([GH-1081](https://github.com/NVIDIA/warp/issues/1081)).
- Fix `wp.zeros()` to accept a single integer for the shape parameter in kernels (e.g. `wp.zeros(shape=123, dtype=float)`)
  ([GH-1081](https://github.com/NVIDIA/warp/issues/1081)).
- Fix code generation ordering for custom gradient functions (`@wp.func_grad`) when used with nested function calls
  ([GH-967](https://github.com/NVIDIA/warp/issues/967)).
- Fix invalid reads due to early release of tape-captured temporaries introduced in ([GH-1021](https://github.com/NVIDIA/warp/issues/1021))
<<<<<<< HEAD
- Fix `module="unique"` kernels to properly reuse existing module objects when defined multiple times,
  avoiding unnecessary module creation overhead ([GH-995](https://github.com/NVIDIA/warp/issues/995)).
=======
- Add validation in `wp.compile_aot_module()` to detect generic kernels without overloads and generic kernels with
  multiple overloads when `strip_hash=True` ([GH-919](https://github.com/NVIDIA/warp/issues/919)).
>>>>>>> af7aaf3a

## [1.10.0] - 2025-11-02

### Added

- Add an in-place `wp.Bvh.rebuild()` method that rebuilds the hierarchy without allocating new memory and can be
  captured in CUDA graphs ([GH-826](https://github.com/NVIDIA/warp/issues/826)).
- Add atomic bitwise operations `wp.atomic_and()` (`&=`), `wp.atomic_or()` (`|=`), and `wp.atomic_xor()` (`^=`) for
  scalar types, along with bitwise operations for vector, matrix, and tile types
  ([GH-886](https://github.com/NVIDIA/warp/issues/886)).
- Add support for negative indexing and improve slicing for the `wp.array()` type
  ([GH-504](https://github.com/NVIDIA/warp/issues/504)).
- Add `wp.cast()` to reinterpret a value as a different type while preserving its bit pattern
  ([GH-789](https://github.com/NVIDIA/warp/issues/789)).
- Add support for error functions: `wp.erf()`, `wp.erfc()`, `wp.erfinv()`, and `wp.erfcinv()`
  ([GH-910](https://github.com/NVIDIA/warp/issues/910)).
- Add `wp.tile_full()`, which fills a tile with a constant value ([GH-973](https://github.com/NVIDIA/warp/issues/973)).
- Add axis-reduction overloads for `wp.tile_reduce()` and `wp.tile_sum()`
  ([GH-835](https://github.com/NVIDIA/warp/issues/835)).
- Add support for component-level indexing and assignment on tiles of composite types (e.g. `tile[i][1]` for
  extracting vector components, `tile[i][1, 1]` for matrix elements)
  ([GH-941](https://github.com/NVIDIA/warp/issues/941)).
- Add `warp/examples/tile/example_tile_mcgp.py`, demonstrating how to implement a Monte Carlo Laplace solver.
- Add support for recording and waiting for external events in CUDA graphs
  ([GH-983](https://github.com/NVIDIA/warp/issues/983)).
- Add support for querying CPU memory information (requires `psutil` package)
  ([GH-985](https://github.com/NVIDIA/warp/issues/985)).
- Add `wp.get_cuda_supported_archs()` to query supported CUDA compute architectures for compilation targets
  ([GH-964](https://github.com/NVIDIA/warp/issues/964)).
- Add runtime version verification to detect native library mismatches.
  Version mismatches trigger warnings but allow execution to continue
  ([GH-1018](https://github.com/NVIDIA/warp/issues/1018)).
- Add kernel-level functions `bsr_row_index()` and `bsr_block_index()` to `warp.sparse`
  ([GH-895](https://github.com/NVIDIA/warp/issues/895)).
- Add adjoint for `wp.transform()` when constructing with individual scalars
  ([GH-1011](https://github.com/NVIDIA/warp/issues/1011)).
- Add a double-precision overload for `wp.intersect_tri_tri()` ([GH-1015](https://github.com/NVIDIA/warp/issues/1015)).
- Add support for `jax.pmap()` ([GH-976](https://github.com/NVIDIA/warp/pull/976)).
- Add automatic differentiation support with `jax_kernel(enable_backward=True)`
  ([GH-912](https://github.com/NVIDIA/warp/pull/912), [GH-515](https://github.com/NVIDIA/warp/issues/515)).
- Add support for limiting the graph cache size of JAX callables ([GH-989](https://github.com/NVIDIA/warp/issues/989)).
- Add PyTorch-Warp interop deferred gradient allocation case study to documentation
  ([GH-1046](https://github.com/NVIDIA/warp/issues/1046)).

### Removed

- Remove `warp.sim` module and related examples. This module has been superseded by the Newton library, a separate
  package with a new API. For migration guidance, see the
  [Newton migration guide](https://newton-physics.github.io/newton/migration.html) and the original GitHub announcement
  ([GH-735](https://github.com/NVIDIA/warp/discussions/735)).
- Remove support for passing lists, tuples, and other non-Warp array arguments when calling built-ins at the Python
  scope (deprecated since v0.11.0). Use explicit type constructors instead (e.g., `wp.normalize([1.0, 2.0, 3.0])`
  should be `wp.normalize(wp.vec3(1.0, 2.0, 3.0))`).
- Remove support for Intel-based macOS (x86_64). Apple Silicon-based Macs (ARM64) continue to be supported with the CPU
  backend. Users on Intel Macs will receive a `RuntimeError` directing them to use Warp 1.9.x or earlier
  ([GH-1016](https://github.com/NVIDIA/warp/issues/1016)).
- Remove `wp.select()` (deprecated since 1.7). Use `wp.where(cond, value_if_true, value_if_false)` instead.
- Remove the `wp.matrix(pos, quat, scale)` built-in function. Use `wp.transform_compose()` instead
  ([GH-980](https://github.com/NVIDIA/warp/issues/980)).

### Deprecated

- Deprecate constructing a matrix from vectors at the Python scope (e.g. `wp.mat22(wp.vec2(1, 2), wp.vec2(3, 4))`
  should become `wp.matrix_from_rows(wp.vec2(1, 2), wp.vec2(3, 4))`)
  ([GH-981](https://github.com/NVIDIA/warp/issues/981)).

### Changed

- **Breaking:** Change the default implementation of `jax_kernel()` to be `wp.jax_experimental.ffi.jax_kernel()`.
  The previous version is still available as `wp.jax_experimental.custom_call.jax_kernel()`, but it is not supported
  with JAX v0.8 and newer ([GH-974](https://github.com/NVIDIA/warp/issues/974)).
- **Breaking:** Raise `RuntimeError` from `wp.load_module()` when attempting to load a module that does not contain
  any Warp kernels, functions, or structs ([GH-920](https://github.com/NVIDIA/warp/issues/920)).
- Improve performance when calling built-in functions from the Python scope
  ([GH-801](https://github.com/NVIDIA/warp/issues/801)).
- Improve efficiency of struct instance creation and attribute access ([GH-968](https://github.com/NVIDIA/warp/issues/968)).
- Add `leaf_size` parameter to `wp.Bvh` and `bvh_leaf_size` to `wp.Mesh` to control the number of primitives per leaf
  for performance tuning. The default is now 1 for `wp.Bvh` and 4 for `wp.Mesh`, changed from a hardcoded value of
  4 ([GH-994](https://github.com/NVIDIA/warp/issues/994)).
- Make `warp.sparse` operations with `masked=True` consistent with `bsr_mm()` by preserving result matrix topology,
  enabling CUDA subgraph capture for `bsr_axpy()`, `bsr_assign()` and `bsr_set_transpose()`
  ([GH-987](https://github.com/NVIDIA/warp/issues/987)).
- Add `max_new_nnz` argument to `wp.sparse.bsr_mm()` providing a synchronization-free path without further assumptions
  about non-zero topology.
- Building `warp.fem` geometry and function space partitions is now possible in CUDA graphs by passing an explicit
  upper-bound for the number of cells and nodes to `ExplicitGeometryPartition` and `make_space_partition`.
  Building fields and field restrictions is now synchronization-free by default
  ([GH-1021](https://github.com/NVIDIA/warp/issues/1021)).
- Default the `q` argument in `wp.transform()` to the identity quaternion at the kernel scope
  ([GH-923](https://github.com/NVIDIA/warp/issues/923)).
- Improve efficiency for `wp.bvh_query_aabb()`, `wp.mesh_query_aabb()` and `wp.bvh_query_ray()`.
  This fixes a performance regression introduced in Warp 1.6.0 ([GH-758](https://github.com/NVIDIA/warp/issues/758)).

### Fixed

- Fix segmentation faults on AArch64 CPUs when using tiles. The fix uses stack memory for tile storage
  and is controlled by `wp.config.enable_tiles_in_stack_memory` (enabled by default)
  ([GH-957](https://github.com/NVIDIA/warp/issues/957)).
- Fix copying and filling arrays with large strides ([GH-929](https://github.com/NVIDIA/warp/issues/929)).
- Fix incorrect results when filling arrays in CUDA graphs ([GH-1040](https://github.com/NVIDIA/warp/issues/1040)).
- Defer CUDA graph deletion when graph captures are in progress ([GH-992](https://github.com/NVIDIA/warp/issues/992)).
- Fix race conditions in CUDA graph destruction callbacks ([GH-1063](https://github.com/NVIDIA/warp/issues/1063)).
- Fix arithmetic operators with scalars and arrays at the Python scope. Operations like `scalar * array`
  now work correctly (previously only `array * scalar` worked) ([GH-892](https://github.com/NVIDIA/warp/issues/892)).
- Fix `wp.atomic_add()` failing to accumulate `wp.int64` values ([GH-977](https://github.com/NVIDIA/warp/issues/977)).
- Fix handling of multi-line lambda expressions and lambda expressions involving parentheses in `wp.map()`
  ([GH-984](https://github.com/NVIDIA/warp/issues/984)).
- Fix invalid keyword arguments not being detected in the `wp.transform()` constructor at the Python scope
  ([GH-975](https://github.com/NVIDIA/warp/issues/975)).
- Fix return type annotations for `struct()` and `overload()` decorators
  ([GH-971](https://github.com/NVIDIA/warp/pull/971)).
- Suppress `TypeError` and `AttributeError` exceptions during Python interpreter shutdown when Warp objects are being
  cleaned up, as these can be safely ignored during process termination
  ([GH-1048](https://github.com/NVIDIA/warp/issues/1048)).

## [1.9.1] - 2025-10-01

### Added

- Add documentation describing Python `IntFlag` limitations in Warp kernels
  ([GH-917](https://github.com/NVIDIA/warp/issues/917)).

### Fixed

- Fix crash when radix sort is used on multiple streams (e.g., when using hash grids on multiple streams)
  ([GH-950](https://github.com/NVIDIA/warp/issues/950)).
- Fix empty slice operations `arr[i:i]` that previously failed with indexing errors
  ([GH-958](https://github.com/NVIDIA/warp/issues/958)).
- Fix `TypeError: Unrecognized type 'tuple[...]'` with tuple type annotations on Python 3.10
  ([GH-959](https://github.com/NVIDIA/warp/issues/959)).
- Fix memory management issues with shared tiles, including double frees and memory leaks
  ([GH-777](https://github.com/NVIDIA/warp/pull/777)).
- Fix use of `wp.copy()`, `wp.select()`, and `wp.where()` with tiles ([GH-777](https://github.com/NVIDIA/warp/pull/777)).
- Fix invalid `#line` directives being emitted for `wp.map()` calls during code generation
  ([GH-953](https://github.com/NVIDIA/warp/issues/953)).
- Restore support for older GPU architectures (Maxwell, Pascal, Volta) when building with CUDA 12
  ([GH-966](https://github.com/NVIDIA/warp/issues/966)).
- Fix conditional graph compilation on newer GPU architectures by using PTX fallback when CUBIN is not supported
  ([GH-963](https://github.com/NVIDIA/warp/issues/963)).
- Fix scaling not being correctly applied to rendered meshes in some cases
  ([GH-880](https://github.com/NVIDIA/warp/issues/880)).
- Fix handling of generic kernels with `wp.jax_experimental.ffi.jax_kernel()`.
- Update built-in documentation to accurately reflect their differentiability status
  ([GH-970](https://github.com/NVIDIA/warp/issues/970)).

## [1.9.0] - 2025-09-04

### Added

- Add support for building Warp with CUDA 13.
- Add `wp.MarchingCubes.extract_surface_marching_cubes()` to extract a triangular mesh from a 3D scalar field
  ([GH-788](https://github.com/NVIDIA/warp/issues/788)).
- Add `wp.compile_aot_module()` and `wp.load_aot_module()` to support basic ahead-of-time compilation workflows
  ([docs](https://nvidia.github.io/warp/codegen.html#ahead-of-time-compilation-workflows),
  [GH-766](https://github.com/NVIDIA/warp/issues/766)).
- Add support for negative indexing and improve slicing for the `wp.matrix()`/`wp.vector()`/`wp.quaternion()` types
  ([GH-899](https://github.com/NVIDIA/warp/issues/899)).
- Add support for retrieving the memory address of a Warp array in kernels as `array.ptr`
  ([GH-819](https://github.com/NVIDIA/warp/issues/819)).
- Add support for using struct types in the `wp.array()` constructor inside kernels
  ([GH-853](https://github.com/NVIDIA/warp/issues/853)).
- Add support for initializing fixed-size arrays inside kernels using `wp.zeros()`
  ([GH-794](https://github.com/NVIDIA/warp/issues/794)).
- Add support for `IntEnum` and `IntFlag` inside Warp kernels ([GH-529](https://github.com/NVIDIA/warp/issues/529)).
- Add `bounds_check` option to `wp.tile_load()`, `wp.tile_store()`, and `wp.tile_atomic_add()`
  for performance optimization. When set to `False`, boundary checks are disabled for memory-aligned tiles,
  improving performance (defaults to `True` for safety) ([GH-797](https://github.com/NVIDIA/warp/issues/797)).
- Add indexed tile operations: `wp.tile_index_load()`, `wp.tile_index_store()`, and `wp.tile_index_atomic_add()`
  ([GH-684](https://github.com/NVIDIA/warp/issues/684), [GH-796](https://github.com/NVIDIA/warp/issues/796)).
- Add optional `block_dim` argument to `wp.load_module()` and `wp.force_load()`.
- Add support for displaying and editing Warp vector and array types in ImGui
  ([GH-844](https://github.com/NVIDIA/warp/issues/844)).
- Extend `examples/core/example_render_opengl.py` example with comprehensive ImGui usage examples
  ([GH-833](https://github.com/NVIDIA/warp/issues/833)).

### Removed

- Remove support for building Warp with CUDA 11.

### Deprecated

- Deprecate support for Intel-based macOS (x86_64) with removal targeted in late 2025.
  We will continue to support Apple Silicon-based Macs with the CPU backend.
  Users on Intel-based hardware will now receive a `DeprecationWarning` with this information.

### Changed

- Enforce strict argument matching for user-function calls from the Python scope, mirroring built-in function behavior.
- Enforce a consistent `wp_` prefix for all exported, C-style symbols to prevent name conflicts
  ([GH-792](https://github.com/NVIDIA/warp/issues/792)).
- Rewrite `wp.MarchingCubes` in pure Warp for cross-platform support and differentiability
  ([GH-788](https://github.com/NVIDIA/warp/issues/788)).
- Allow dynamic shapes when constructing a `wp.array` from a pointer inside a kernel.
- Allow functions passed to `wp.tile_map()` to return a different type than their input arguments
  ([GH-732](https://github.com/NVIDIA/warp/issues/732)).
- Use codegen instead of function evaluation to infer return types for `wp.map()`
  ([GH-732](https://github.com/NVIDIA/warp/issues/732)).
- Enable `warp.sparse` to efficiently process sparse matrices with arbitrarily sized blocks and leverage tiled
  computations when beneficial ([GH-838](https://github.com/NVIDIA/warp/issues/838)).
- Enable opportunistic use of tile-based computations in `warp.fem.integrate` for quadrature-point accumulation
  ([GH-854](https://github.com/NVIDIA/warp/issues/854)).
- Use an extended-length default cache path on Windows to prevent build errors
  ([GH-870](https://github.com/NVIDIA/warp/issues/870)).
- Add support for `wp.breakpoint()` in CUDA kernels on Linux systems. This feature is not supported on Windows due to
  CUDA-GDB Linux-target-only support ([GH-795](https://github.com/NVIDIA/warp/issues/795)).
- Skip generating code for unreferenced adjoint functions, reducing JIT compilation time
  ([GH-841](https://github.com/NVIDIA/warp/issues/841)).
- Define and re-export Warp's public Python-scope API in `__init__.py` using typing re-export conventions to improve
  static type checker support ([GH-864](https://github.com/NVIDIA/warp/issues/864)).
- Improve error messages for MathDx-based tile operations that fail to compile (e.g., `Failed to compile LTO`)
  ([GH-608](https://github.com/NVIDIA/warp/issues/608), [GH-911](https://github.com/NVIDIA/warp/issues/911)).
- Improve error detection and reporting in conditional graphs ([GH-866](https://github.com/NVIDIA/warp/issues/866)).

### Fixed

- Fix ARM64 CPU kernel argument passing issues by packaging arguments into a structure to work around a `libffi`
  library bug ([GH-356](https://github.com/NVIDIA/warp/issues/356)).
- Fix matrix assignment and indexing operations when matrices are stored as struct members
  ([GH-793](https://github.com/NVIDIA/warp/issues/793)).
- Fix `str()` and `repr()` implementations missing for scalar types at the Python scope
  ([GH-863](https://github.com/NVIDIA/warp/issues/863)).
- Fix issue with calling user functions from the Python scope with `wp.array` parameters.
- Fix 2D shared tile allocation/de-allocation bug inside Warp functions
  ([GH-877](https://github.com/NVIDIA/warp/issues/877)).
- Fix `wp.load_module()` when loading modules created with `@wp.kernel(module="unique")`.
- Fix an off-by-one error in marching cubes output coordinates to align with the `scikit-image` convention
  ([GH-324](https://github.com/NVIDIA/warp/issues/324)).
- Fix `UnboundLocalError` when applying `warp.jax_experimental.ffi.jax_callable` to a function annotated with the
  `None` return type ([GH-893](https://github.com/NVIDIA/warp/issues/893)).
- Fix compatibility of the OpenGL renderer with macOS ([GH-834](https://github.com/NVIDIA/warp/issues/834)).
- Fix evaluation of Discontinuous Galerkin gradients for `warp.fem` discrete fields.
- Work around caching issue ([GH-637](https://github.com/NVIDIA/warp/issues/637)) with operator evaluation in
  `warp.fem` integrands.
- Fix adding superfluous inactive nodes to tetrahedron polynomial function spaces in `warp.fem`.
- Fix `#line` directives for Python↔CUDA source correlation not being emitted by default when a module is compiled in
  debug mode ([GH-901](https://github.com/NVIDIA/warp/issues/901)).

## [1.8.1] - 2025-08-01

### Deprecated

- This is the final release that will provide builds for or support the CUDA 11.x Toolkit and driver.
  Starting with v1.9.0, Warp will require CUDA 12.x or newer.
- Deprecate the `graph_compatible` boolean flag in `jax_callable()` in favor of the new `graph_mode` argument with
  `GraphMode` enum ([GH-848](https://github.com/NVIDIA/warp/issues/848)).

### Added

- Add documentation for creating and manipulating Warp structured arrays using NumPy
  ([GH-852](https://github.com/NVIDIA/warp/issues/852)).
- Add documentation for `wp.indexedarray()` ([GH-468](https://github.com/NVIDIA/warp/issues/468)).
- Support input-output aliasing in JAX FFI ([GH-815](https://github.com/NVIDIA/warp/issues/815)).
- Support capturing `jax_callable()` using Warp via the new `graph_mode` parameter (`GraphMode.WARP`), enabling capture
  of graphs with conditional nodes that cannot be used as subgraphs in a JAX capture
  ([GH-848](https://github.com/NVIDIA/warp/issues/848)).

### Fixed

- Fix `tape.zero()` to correctly reset gradient arrays in nested structs
  ([GH-807](https://github.com/NVIDIA/warp/issues/807)).
- Fix incorrect adjoints for `div(scalar, vec)`, `div(scalar, mat)`, and `div(scalar, quat)`, and other miscellaneous
  issues with adjoints ([GH-831](https://github.com/NVIDIA/warp/issues/831)).
- Fix a module-hashing issue for functions or kernels using static expressions that cannot be resolved at the time of
  declaration ([GH-830](https://github.com/NVIDIA/warp/issues/830)).
- Fix a bug in which changes to `wp.config.mode` were not being picked up after module initialization
  ([GH-856](https://github.com/NVIDIA/warp/issues/856)).
- Fix a bug where CUDA modules could get prematurely unloaded when conditional graph nodes are used.
- Fix compile time regression for kernels using matmul, Cholesky, and FFT solvers by upgrading to libmathdx 0.2.2
  ([GH-809](https://github.com/NVIDIA/warp/issues/809)).
- Fix potential uninitialized memory issues in `wp.tile_sort()` ([GH-836](https://github.com/NVIDIA/warp/issues/836)).
- Fix `wp.tile_min()` and `wp.tile_argmin()` to return correct values for large tiles with low occupancy
  ([GH-725](https://github.com/NVIDIA/warp/issues/725)).
- Fix codegen errors associated with adjoint of `wp.tile_sum()` when using shared tiles
  ([GH-822](https://github.com/NVIDIA/warp/issues/822)).
- Fix driver entry point error for `cuDeviceGetUuid` caused by using an incorrect version
  ([GH-851](https://github.com/NVIDIA/warp/issues/851)).
- Fix an issue that caused Warp to request PTX generation from NVRTC for architectures unsupported by the compiler
  ([GH-858](https://github.com/NVIDIA/warp/issues/858)).
- Fix a regression where `wp.sparse.bsr_from_triplets()` ignored the `prune_numerical_zeros=False` setting
  ([GH-832](https://github.com/NVIDIA/warp/issues/832)).
- Fix missing cloth-body contact in `wp.sim.VBDIntegrator` with `handle_self_contact=False`
  ([GH-862](https://github.com/NVIDIA/warp/issues/862)).
- Fix a bug causing potential infinite loops in the color balancing calculation
  ([GH-816](https://github.com/NVIDIA/warp/issues/816)).
- Fix box-box collision by computing the contact normal at the closest point of approach instead of at the center of
  the source box ([GH-839](https://github.com/NVIDIA/warp/pull/839)).
- Fix the OpenGL renderer not correctly displaying colors for box shapes
  ([GH-810](https://github.com/NVIDIA/warp/issues/810)).
- Fix a bug in `OpenGLRenderer` where meshes with different `scale` attributes were incorrectly instanced, causing
  them all to be rendered with the same scale `OpenGLRenderer` ([GH-828](https://github.com/NVIDIA/warp/issues/828)).

## [1.8.0] - 2025-07-01

### Added

- Add `wp.map()` to map a function over arrays and add math operators for Warp arrays
  ([docs](https://nvidia.github.io/warp/modules/runtime.html#warp.utils.map),
  [GH-694](https://github.com/NVIDIA/warp/issues/694)).
- Add support for dynamic control flow in CUDA graphs, see `wp.capture_if()` and `wp.capture_while()`
  ([docs](https://nvidia.github.io/warp/modules/runtime.html#conditional-execution),
  [GH-597](https://github.com/NVIDIA/warp/issues/597)).
- Add `wp.capture_debug_dot_print()` to write a DOT file describing the structure of a captured CUDA graph
  ([GH-746](https://github.com/NVIDIA/warp/issues/746)).
- Add the `Device.sm_count` property to get the number of streaming multiprocessors on a CUDA device
  ([GH-584](https://github.com/NVIDIA/warp/issues/584)).
- Add `wp.block_dim()` to query the number of threads in the current block inside a kernel
  ([GH-695](https://github.com/NVIDIA/warp/issues/695)).
- Add `wp.atomic_cas()` and `wp.atomic_exch()` built-ins for atomic compare-and-swap and exchange operations
  ([GH-767](https://github.com/NVIDIA/warp/issues/767)).
- Add support for profiling GPU runtime module compilation using the global `wp.config.compile_time_trace`
  setting or the module-level `"compile_time_trace"` option. When used, JSON files in the Trace Event
  format will be written in the kernel cache, which can be opened in a viewer like `chrome://tracing/`
  ([docs](https://nvidia.github.io/warp/profiling.html#profiling-module-compilation),
  [GH-609](https://github.com/NVIDIA/warp/issues/609)).
- Add support for returning multiple values from native functions like `wp.svd3()` and `wp.quat_to_axis_angle()`
  ([GH-503](https://github.com/NVIDIA/warp/issues/503)).
- Add support for passing tiles to user `wp.func` functions ([GH-682](https://github.com/NVIDIA/warp/issues/682)).
- Add `wp.tile_squeeze()` to remove axes of length one ([GH-662](https://github.com/NVIDIA/warp/issues/662)).
- Add `wp.tile_reshape()` to reshape a tile ([GH-663](https://github.com/NVIDIA/warp/issues/663)).
- Add `wp.tile_astype()` to return a new tile with the same data but different data type. ([GH-683](https://github.com/NVIDIA/warp/issues/683)).
- Add support for in-place tile add and subtract operations ([GH-518](https://github.com/NVIDIA/warp/issues/518)).
- Add support for in-place tile-component addition and subtraction ([GH-659](https://github.com/NVIDIA/warp/issues/659)).
- Add support for 2D solves using `wp.tile_cholesky_solve()` ([GH-773](https://github.com/NVIDIA/warp/pull/773)).
- Add `wp.tile_scan_inclusive()` and `wp.tile_scan_exclusive()` for performing inclusive and exclusive scans over tiles
  ([GH-731](https://github.com/NVIDIA/warp/issues/731)).
- Support attribute indexing for quaternions on the right-hand side of expressions
  ([GH-625](https://github.com/NVIDIA/warp/issues/625)).
- Add `wp.transform_compose()` and `wp.transform_decompose()` for converting between transforms and 4x4 matrices with 3D
  scale information ([GH-576](https://github.com/NVIDIA/warp/issues/576)).
- Add various `wp.transform` syntax operations for loading and storing ([GH-710](https://github.com/NVIDIA/warp/issues/710)).
- Add the `as_spheres` parameter to `UsdRenderer.render_points()` in order to choose whether to render the points as USD
  spheres using a point instancer or as simple USD points ([GH-634](https://github.com/NVIDIA/warp/issues/634)).
- Add support for animating visibility of objects in the USD renderer
  ([GH-598](https://github.com/NVIDIA/warp/issues/598)).
- Add `wp.sim.VBDIntegrator.rebuild_bvh()` to rebuild the BVH used for detecting self-contacts.
- Add damping terms `wp.sim.VBDIntegrator` collisions, with strength is controlled by `Model.soft_contact_kd`.
- Improve consistency of the `wp.fem.lookup()` operator across geometries and add filtering parameters
  ([GH-618](https://github.com/NVIDIA/warp/issues/618)).
- Add two examples demonstrating shape optimization using `warp.fem`: `fem/example_elastic_shape_optimization.py` and
  `fem/example_darcy_ls_optimization.py` ([GH-698](https://github.com/NVIDIA/warp/issues/698)).
- Add a `py.typed` marker file (per PEP 561) to the package to formally support static type checking by downstream users
  ([GH-780](https://github.com/NVIDIA/warp/issues/780)).

### Removed

- Remove `wp.mlp()` (deprecated in v1.6.0). Use tile primitives instead.
- Remove `wp.autograd.plot_kernel_jacobians()` (deprecated in v1.4.0). Use `wp.autograd.jacobian_plot()` instead.
- Remove the `length` and `owner` keyword arguments from `wp.array()` constructor (deprecated in v1.6.0).
  Use the `shape` and `deleter` keywords instead.
- Remove the `kernel` keyword argument from `wp.autograd.jacobian()` and `wp.autograd.jacobian_fd()` (deprecated in v1.6.0).
  Use the `function` keyword argument instead.
- Remove the `outputs` keyword argument from `wp.autograd.jacobian_plot()` (deprecated in v1.6.0).

### Changed

- Deprecate the `warp.sim` module (planned for removal in v1.10). It will be superseded by the upcoming Newton library,
  a separate package with a new API. Migrating will require code changes; a future guide will be provided
  ([current draft](https://newton-physics.github.io/newton/migration.html)). See the GitHub announcement for details
  ([GH-735](https://github.com/NVIDIA/warp/discussions/735)).
- Deprecate the `wp.matrix(pos, quat, scale)` built-in function. Use `wp.transform_compose()` instead
  ([GH-576](https://github.com/NVIDIA/warp/issues/576)).
- Improve support for tuples in kernels ([GH-506](https://github.com/NVIDIA/warp/issues/506)).
- Return a constant value from `len()` where possible.
- Rename the internal function `wp.types.type_length()` to `wp.types.type_size()`.
- Rename `wp.tile_cholesky_solve()` input parameters to align with its docstring
  ([GH-726](https://github.com/NVIDIA/warp/issues/726)).
- Change `wp.tile_upper_solve()` and `wp.tile_lower_solve()` to use libmathdx 0.2.1 TRSM solver
  ([GH-773](https://github.com/NVIDIA/warp/pull/773)).
- Skip adjoint compilation for `wp.tile_matmul()` if `enable_backward` is disabled
  ([GH-644](https://github.com/NVIDIA/warp/issues/644)).
- Allow tile reductions to work with non-scalar tile types ([GH-771](https://github.com/NVIDIA/warp/issues/771)).
- Permit data-type preservation with `preserve_type=True` when tiling a value across the block with `wp.Tile()`
  ([GH-772](https://github.com/NVIDIA/warp/issues/772)).
- Make `wp.sparse.bsr_[set_]from_triplets` differentiable with respect to the input triplet values
  ([GH-760](https://github.com/NVIDIA/warp/issues/760)).
- Expose new `warp.fem` operators: `node_count`, `node_index`, `element_coordinates`, `element_closest_point`.
- Change `wp.sim.VBDIntegrator` rigid-body-contact handling to use only the shape's friction coefficient, rather than
  averaging the shape's and the cloth's coefficients.
- Limit usage of the `wp.assign_copy()` hidden built-in to the kernel scope.
- Describe the distinction between `inputs` and `outputs` arguments in the
  [Kernel documentation](https://nvidia.github.io/warp/modules/runtime.html#kernels).
- Reduce the overhead of `wp.launch()` by avoiding costly native API calls
  ([GH-774](https://github.com/NVIDIA/warp/pull/774)).
- Improve error reporting when calling `@wp.func`-decorated functions from the Python scope
  ([GH-521](https://github.com/NVIDIA/warp/issues/521)).

### Fixed

- Fix missing documentation for geometric structs ([GH-674](https://github.com/NVIDIA/warp/issues/674)).
- Fix the type annotations in various tile functions ([GH-714](https://github.com/NVIDIA/warp/issues/714)).
- Fix incorrect stride initialization in tiles returned from functions taking transposed tiles as input
  ([GH-722](https://github.com/NVIDIA/warp/issues/722)).
- Fix adjoint generation for user functions that return a tile ([GH-749](https://github.com/NVIDIA/warp/issues/749)).
- Fix tile-based solvers failing to accept and return transposed tiles
  ([GH-768](https://github.com/NVIDIA/warp/issues/768)).
- Fix the `Formal parameter space overflowed` error during `wp.sim.VBDIntegrator` kernel compilation for the backward
  pass in CUDA 11 Warp builds. This was resolved by decoupling collision and elasticity evaluations into
  separate kernels, increasing parallelism and speeding up the solver
  ([GH-442](https://github.com/NVIDIA/warp/issues/442)).
- Fix an issue with graph coloring on an empty graph ([GH-509](https://github.com/NVIDIA/warp/issues/509)).
- Fix an integer overflow bug in the native graph coloring module ([GH-718](https://github.com/NVIDIA/warp/issues/718)).
- Fix `UsdRenderer.render_points()` not supporting multiple colors
  ([GH-634](https://github.com/NVIDIA/warp/issues/634)).
- Fix an inconsistency in the `wp.fem` module regarding the orientation of 2D geometry side normals
  ([GH-629](https://github.com/NVIDIA/warp/issues/629)).
- Fix premature unloading of CUDA modules used in JAX FFI graph captures
  ([GH-782](https://github.com/NVIDIA/warp/issues/782)).

## [1.7.2] - 2025-05-31

### Added

- Add missing adjoint method for tile `assign` operations ([GH-680](https://github.com/NVIDIA/warp/issues/680)).
- Add documentation for the fact that `+=` and `-=` invoke `wp.atomic_add()` and `wp.atomic_sub()`, respectively
  ([GH-505](https://github.com/NVIDIA/warp/issues/505)).
- Add a [publications list](https://github.com/NVIDIA/warp/blob/main/PUBLICATIONS.md) of academic and research projects
  leveraging Warp ([GH-686](https://github.com/NVIDIA/warp/issues/686)).

### Changed

- Prevent and document that class inheritance is not supported for `wp.struct` (now throws `RuntimeError`)
  ([GH-656](https://github.com/NVIDIA/warp/issues/656)).
- Warn when an incompatible data type conversion is detected when constructing an array using the
  `__cuda_array_interface__` ([GH-624](https://github.com/NVIDIA/warp/issues/624),
  [GH-670](https://github.com/NVIDIA/warp/issues/670)).
- Relax the exact version requirement in `omni.warp` towards `omni.warp.core`
  ([GH-702](https://github.com/NVIDIA/warp/issues/702)).
- Rename the "Kernel Reference" documentation page to "Built-Ins Reference", with each built-in now having
  annotations to denote whether they are accessible only from the kernel scope or also from the Python runtime scope
  ([GH-532](https://github.com/NVIDIA/warp/issues/532)).

### Fixed

- Fix an issue where arrays stored in structs could be garbage collected without updating the struct ctype
  ([GH-720](https://github.com/NVIDIA/warp/issues/720)).
- Fix an issue with preserving the base class of nested struct attributes
  ([GH-574](https://github.com/NVIDIA/warp/issues/574)).
- Allow recovering from out-of-memory errors during `wp.Volume` allocation
  ([GH-611](https://github.com/NVIDIA/warp/issues/611)).
- Fix 2D tile load when source array and tile have incompatible strides
  ([GH-688](https://github.com/NVIDIA/warp/issues/688)).
- Fix compilation errors with `wp.tile_atomic_add()` ([GH-681](https://github.com/NVIDIA/warp/issues/681)).
- Fix `wp.svd2()` with duplicate singular values and improved accuracy
  ([GH-679](https://github.com/NVIDIA/warp/issues/679)).
- Fix `OpenGLRenderer.update_shape_instance()` not having color buffers created for the shape instances.
- Fix text rendering in `wp.render.OpenGLRenderer` ([GH-704](https://github.com/NVIDIA/warp/issues/704)).
- Fix assembly of rigid body inertia in `ModelBuilder.collapse_fixed_joints()`
  ([GH-631](https://github.com/NVIDIA/warp/issues/631)).
- Fix `UsdRenderer.render_points()` erroring out when passed 4 points or less
  ([GH-708](https://github.com/NVIDIA/warp/issues/708)).
- Fix `wp.atomic_*()` built-ins not working with some types ([GH-733](https://github.com/NVIDIA/warp/issues/733)).
- Fix garbage-collection issues with JAX FFI callbacks ([GH-711](https://github.com/NVIDIA/warp/pull/711)).

## [1.7.1] - 2025-04-30

### Added

- Add example of a distributed Jacobi solver using `mpi4py` in `warp/examples/distributed/example_jacobi_mpi.py`
  ([GH-475](https://github.com/NVIDIA/warp/issues/475)).

### Changed

- Improve `repr()` for Warp types, including adding `repr()` for `wp.array`.
- Change the USD renderer to use `framesPerSecond` for time sampling instead of `timeCodesPerSecond`
  to avoid playback speed issues in some viewers ([GH-617](https://github.com/NVIDIA/warp/issues/617)).
- `Model.rigid_contact_tids` are now -1 at non-active contact indices which allows to retrieve the vertex index of a
  mesh collision, see `test_collision.py` ([GH-623](https://github.com/NVIDIA/warp/issues/623)).
- Improve handling of deprecated JAX features ([GH-613](https://github.com/NVIDIA/warp/pull/613)).

### Fixed

- Fix a code generation bug involving return statements in Warp kernels, which could result in some threads in Warp
  being skipped when processed on the GPU ([GH-594](https://github.com/NVIDIA/warp/issues/594)).
- Fix constructing `DeformedGeometry` from `wp.fem.Trimesh3D` geometries
  ([GH-614](https://github.com/NVIDIA/warp/issues/614)).
- Fix `lookup` operator for `wp.fem.Trimesh3D` ([GH-618](https://github.com/NVIDIA/warp/issues/618)).
- Include the block dimension in the LTO file hash for the Cholesky solver
  ([GH-639](https://github.com/NVIDIA/warp/issues/639)).
- Fix tile loads for small tiles with aligned source memory ([GH-622](https://github.com/NVIDIA/warp/issues/622)).
- Fix length/shape matching for vectors and matrices from the Python scope.
- Fix the `dtype` parameter missing for `wp.quaternion()`.
- Fix invalid `dtype` comparison when using the `wp.matrix()`/`wp.vector()`/`wp.quaternion()` constructors
  with literal values and an explicit `dtype` argument ([GH-651](https://github.com/NVIDIA/warp/issues/651)).
- Fix incorrect thread index lookup for the backward pass of `wp.sim.collide()`
  ([GH-459](https://github.com/NVIDIA/warp/issues/459)).
- Fix a bug where `wp.sim.ModelBuilder` adds springs with -1 as vertex indices
  ([GH-621](https://github.com/NVIDIA/warp/issues/621)).
- Fix center of mass, inertia computation for mesh shapes ([GH-251](https://github.com/NVIDIA/warp/issues/251)).
- Fix computation of body center of mass to account for shape orientation
  ([GH-648](https://github.com/NVIDIA/warp/issues/648)).
- Fix `show_joints` not working with `wp.sim.render.SimRenderer` set to render to USD
  ([GH-510](https://github.com/NVIDIA/warp/issues/510)).
- Fix the jitter for the `OgnParticlesFromMesh` node not being computed correctly.
- Fix documentation of `atol` and `rtol` arguments to `wp.autograd.gradcheck()` and `wp.autograd.gradcheck_tape()`
  ([GH-508](https://github.com/NVIDIA/warp/issues/508)).
- Fix an issue where the position of a fixed particle is not copied to the output state ([GH-627](https://github.com/NVIDIA/warp/issues/627)).

## [1.7.0] - 2025-03-30

### Added

- Support JAX foreign function interface (FFI)
  ([docs](https://nvidia.github.io/warp/modules/interoperability.html#jax-foreign-function-interface-ffi),
  [GH-511](https://github.com/NVIDIA/warp/issues/511)).
- Support Python/SASS correlation in Nsight Compute reports by emitting `#line` directives in CUDA-C code.
  This setting is controlled by `wp.config.line_directives` and is `True` by default.
  ([docs](https://nvidia.github.io/warp/profiling.html#nsight-compute-profiling),
   [GH-437](https://github.com/NVIDIA/warp/issues/437))
- Support `vec4f` grid construction in `wp.Volume.allocate_by_tiles()`.
- Add 2D SVD `wp.svd2()` ([GH-436](https://github.com/NVIDIA/warp/issues/436)).
- Add `wp.randu()` for random `uint32` generation.
- Add matrix construction functions `wp.matrix_from_cols()` and `wp.matrix_from_rows()`
  ([GH-278](https://github.com/NVIDIA/warp/issues/278)).
- Add `wp.transform_from_matrix()` to obtain a transform from a 4x4 matrix
  ([GH-211](https://github.com/NVIDIA/warp/issues/211)).
- Add `wp.where()` to select between two arguments conditionally using a
  more intuitive argument order (`cond`, `value_if_true`, `value_if_false`)
  ([GH-469](https://github.com/NVIDIA/warp/issues/469)).
- Add `wp.get_mempool_used_mem_current()` and `wp.get_mempool_used_mem_high()` to
  query the respective current and high-water mark memory pool allocator usage.
  ([GH-446](https://github.com/NVIDIA/warp/issues/446)).
- Add `Stream.is_complete` and `Event.is_complete` properties to query completion status
  ([GH-435](https://github.com/NVIDIA/warp/issues/435)).
- Support timing events inside of CUDA graphs ([GH-556](https://github.com/NVIDIA/warp/issues/556)).
- Add LTO cache to speed up compilation times for kernels using MathDx-based tile functions.
  Use `wp.clear_lto_cache()` to clear the LTO cache ([GH-507](https://github.com/NVIDIA/warp/issues/507)).
- Add example demonstrating gradient checkpointing for fluid optimization in
  `warp/examples/optim/example_fluid_checkpoint.py`.
- Add a hinge-angle-based bending force to `wp.sim.VBDIntegrator`.
- Add an example to show mesh sampling using a CDF
  ([GH-476](https://github.com/NVIDIA/warp/issues/476)).

### Changed

- **Breaking:** Remove CUTLASS dependency and `wp.matmul()` functionality (including batched version).
  Users should use tile primitives for matrix multiplication operations instead.
- Deprecate constructing a matrix from vectors using `wp.matrix()`.
- Deprecate `wp.select()` in favor of `wp.where()`. Users should update their code to use
  `wp.where(cond, value_if_true, value_if_false)` instead of `wp.select(cond, value_if_false, value_if_true)`.
- `wp.sim.Control` no longer has a `model` attribute ([GH-487](https://github.com/NVIDIA/warp/issues/487)).
- `wp.sim.Control.reset()` is deprecated and now only zeros-out the controls (previously restored controls
  to initial `model` state). Use `wp.sim.Control.clear()` instead.
- Vector/matrix/quaternion component assignment operations (e.g., `v[0] = x`) now compile and run faster in the
  backward pass. Note: For correct gradient computation, each component should only be assigned once.
- `@wp.kernel` has now an optional `module` argument that allows passing a `wp.context.Module` to the kernel,
  or, if set to `"unique"` let Warp create a new unique module just for this kernel.
  The default behavior to use the current module is unchanged.
- Default PTX architecture is now automatically determined by the devices present in the system,
  ensuring optimal compatibility and performance ([GH-537](https://github.com/NVIDIA/warp/issues/537)).
- Structs now have a trivial default constructor, allowing for `wp.tile_reduce()` on tiles with struct data types.
- Extend `wp.tile_broadcast()` to support broadcasting to 1D, 3D, and 4D shapes (in addition to existing 2D support).
- `wp.fem.integrate()` and `wp.fem.interpolate()` may now perform parallel evaluation of quadrature points within elements.
- `wp.fem.interpolate()` can now build Jacobian sparse matrices of interpolated functions with respect to a trial field.
- Multiple `wp.sparse` routines (`bsr_set_from_triplets`, `bsr_assign`, `bsr_axpy`, `bsr_mm`) now accept a `masked`
  flag to discard any non-zero not already present in the destination matrix.
- `wp.sparse.bsr_assign()` no longer requires source and destination block shapes to evenly divide each other.
- Extend `wp.expect_near()` to support all vectors and quaternions.
- Extend `wp.quat_from_matrix()` to support 4x4 matrices.
- Update the `OgnClothSimulate` node to use the VBD integrator ([GH-512](https://github.com/NVIDIA/warp/issues/512)).
- Remove the `globalScale` parameter from the `OgnClothSimulate` node.

### Fixed

- Fix an out-of-bounds access bug caused by an unbalanced BVH tree ([GH-536](https://github.com/NVIDIA/warp/issues/536)).
- Fix an error of incorrectly adding the offset to -1 elements in `edge_indices` when adding a ModelBuilder to another
  ([GH-557](https://github.com/NVIDIA/warp/issues/557)).

## [1.6.2] - 2025-03-07

### Changed

- Update project license from *NVIDIA Software License* to *Apache License, Version 2.0* (see `LICENSE.md`).

## [1.6.1] - 2025-03-03

### Added

- Document `wp.Launch` objects ([docs](https://nvidia.github.io/warp/modules/runtime.html#launch-objects),
  [GH-428](https://github.com/NVIDIA/warp/issues/428)).
- Document how overwriting previously computed results can lead to incorrect gradients
  ([docs](https://nvidia.github.io/warp/modules/differentiability.html#array-overwrites),
  [GH-525](https://github.com/NVIDIA/warp/issues/525)).

### Fixed

- Fix unaligned loads with offset 2D tiles in `wp.tile_load()`.
- Fix FP64 accuracy of thread-level matrix-matrix multiplications ([GH-489](https://github.com/NVIDIA/warp/issues/489)).
- Fix `wp.array()` not initializing from arrays defining a CUDA array interface when the target device is CPU
  ([GH-523](https://github.com/NVIDIA/warp/issues/523)).
- Fix `wp.Launch` objects not storing and replaying adjoint kernel launches
  ([GH-449](https://github.com/NVIDIA/warp/issues/449)).
- Fix `wp.config.verify_autograd_array_access` failing to detect overwrites in generic Warp functions
  ([GH-493](https://github.com/NVIDIA/warp/issues/493)).
- Fix an error on Windows when closing an `OpenGLRenderer` app ([GH-488](https://github.com/NVIDIA/warp/issues/488)).
- Fix per-vertex colors not being correctly written out to USD meshes when a constant color is being passed
  ([GH-480](https://github.com/NVIDIA/warp/issues/480)).
- Fix an error in capturing the `wp.sim.VBDIntegrator` with CUDA graphs when `handle_self_contact` is enabled
  ([GH-441](https://github.com/NVIDIA/warp/issues/441)).
- Fix an error of AABB computation in `wp.collide.TriMeshCollisionDetector`.
- Fix URDF-imported planar joints not being set with the intended `target_ke`, `target_kd`, and `mode` parameters
  ([GH-454](https://github.com/NVIDIA/warp/issues/454)).
- Fix `ModelBuilder.add_builder()` to use correct offsets for `ModelBuilder.joint_parent` and `ModelBuilder.joint_child`
  ([GH-432](https://github.com/NVIDIA/warp/issues/432))
- Fix underallocation of contact points for box–sphere and box–capsule collisions.
- Fix `wp.randi()` documentation to show correct output range of `[-2^31, 2^31)`.

## [1.6.0] - 2025-02-03

### Added

- Add preview of Tile Cholesky factorization and solve APIs through `wp.tile_cholesky()`, `tile_cholesky_solve()`
  and `tile_diag_add()` (preview APIs are subject to change).
- Support for loading tiles from arrays whose shapes are not multiples of the tile dimensions.
  Out-of-bounds reads will be zero-filled and out-of-bounds writes will be skipped.
- Support for higher-dimensional (up to 4D) tile shapes and memory operations.
- Add intersection-free self-contact support in `wp.sim.VBDIntegrator` by passing `handle_self_contact=True`.
  See `warp/examples/sim/example_cloth_self_contact.py` for a usage example.
- Add functions `wp.norm_l1()`, `wp.norm_l2()`, `wp.norm_huber()`, `wp.norm_pseudo_huber()`, and `wp.smooth_normalize()`
  for vector types to a new `wp.math` module.
- `wp.sim.SemiImplicitIntegrator` and `wp.sim.FeatherstoneIntegrator` now have an optional `friction_smoothing`
  constructor argument (defaults to 1.0) that controls softness of the friction norm computation.
- Support `assert` statements in kernels ([docs](https://nvidia.github.io/warp/debugging.html#assertions)).
  Assertions can only be triggered in `"debug"` mode ([GH-366](https://github.com/NVIDIA/warp/issues/336)).
- Support CUDA IPC on Linux. Call the `ipc_handle()` method to get an IPC handle for a `wp.Event` or a `wp.array`,
  and call `wp.from_ipc_handle()` or `wp.event_from_ipc_handle()` in another process to open the handle
  ([docs](https://nvidia.github.io/warp/modules/runtime.html#interprocess-communication-ipc)).
- Add per-module option to disable fused floating point operations, use `wp.set_module_options({"fuse_fp": False})`
  ([GH-379](https://github.com/NVIDIA/warp/issues/379)).
- Add per-module option to add CUDA-C line information for profiling, use `wp.set_module_options({"lineinfo": True})`.
- Support operator overloading for `wp.struct` objects by defining `wp.func` functions
  ([GH-392](https://github.com/NVIDIA/warp/issues/392)).
- Add built-in function `wp.len()` to retrieve the number of elements for vectors, quaternions, matrices, and arrays
  ([GH-389](https://github.com/NVIDIA/warp/issues/389)).
- Add `warp/examples/optim/example_softbody_properties.py` as an optimization example for soft-body properties
  ([GH-419](https://github.com/NVIDIA/warp/pull/419)).
- Add `warp/examples/tile/example_tile_walker.py`, which reworks the existing `example_walker.py`
  to use Warp's tile API for matrix multiplication.
- Add `warp/examples/tile/example_tile_nbody.py` as an example of an N-body simulation using Warp tile primitives.

### Changed

- **Breaking:** Change `wp.tile_load()` and `wp.tile_store()` indexing behavior so that indices are now specified in
  terms of *array elements* instead of *tile multiples*.
- **Breaking:** Tile operations now take `shape` and `offset` parameters as tuples,
  e.g.: `wp.tile_load(array, shape=(m,n), offset=(i,j))`.
- **Breaking:** Change exception types and error messages thrown by tile functions for improved consistency.
- Add an implicit tile synchronization whenever a shared memory tile's data is reinitialized (e.g. in dynamic loops).
  This could result in lower performance.
- `wp.Bvh` constructor now supports various construction algorithms via the `constructor` argument, including
  `"sah"` (Surface Area Heuristics), `"median"`, and `"lbvh"` ([docs](https://nvidia.github.io/warp/modules/runtime.html#warp.Bvh.__init__))
- Improve the query efficiency of `wp.Bvh` and `wp.Mesh`.
- Improve memory consumption, compilation and runtime performance when using in-place vector/matrix assignments in
  kernels that have `enable_backward` set to `False` ([GH-332](https://github.com/NVIDIA/warp/issues/332)).
- Vector/matrix/quaternion component `+=` and `-=` operations compile and run faster in the backward pass
  ([GH-332](https://github.com/NVIDIA/warp/issues/332)).
- Name files in the kernel cache according to their directory. Previously, all files began with
  `module_codegen` ([GH-431](https://github.com/NVIDIA/warp/issues/431)).
- Avoid recompilation of modules when changing `block_dim`.
- `wp.autograd.gradcheck_tape()` now has additional optional arguments `reverse_launches` and `skip_to_launch_index`.
- `wp.autograd.gradcheck()`, `wp.autograd.jacobian()`, and `wp.autograd.jacobian_fd()` now also accept
  arbitrary Python functions that have Warp arrays as inputs and outputs.
- `update_vbo_transforms` kernel launches in the OpenGL renderer are no longer recorded onto the tape.
- Skip emitting backward functions/kernels in the generated C++/CUDA code when `enable_backward` is set to `False`.
- Emit deprecation warnings for the use of the `owner` and `length` keywords in the `wp.array` initializer.
- Emit deprecation warnings for the use of `wp.mlp()`, `wp.matmul()`, and `wp.batched_matmul()`.
  Use tile primitives instead.
- Increase CPU array alignment for compatibility with other libraries like JAX/XLA ([GH-550](https://github.com/NVIDIA/warp/issues/550)).

### Fixed

- Fix unintended modification of non-Warp arrays during the backward pass ([GH-394](https://github.com/NVIDIA/warp/issues/394)).
- Fix so that `wp.Tape.zero()` zeroes gradients passed via the `grads` parameter in `wp.Tape.backward()`
  ([GH-407](https://github.com/NVIDIA/warp/issues/407)).
- Fix errors during graph capture caused by module unloading ([GH-401](https://github.com/NVIDIA/warp/issues/401)).
- Fix potential memory corruption errors when allocating arrays with strides ([GH-404](https://github.com/NVIDIA/warp/issues/404)).
- Fix `wp.array()` not respecting the target `dtype` and `shape` when the given data is an another array with a CUDA interface
  ([GH-363](https://github.com/NVIDIA/warp/issues/363)).
- Negative constants evaluate to compile-time constants ([GH-403](https://github.com/NVIDIA/warp/issues/403))
- Fix `ImportError` exception being thrown during interpreter shutdown on Windows when using the OpenGL renderer
  ([GH-412](https://github.com/NVIDIA/warp/issues/412)).
- Fix the OpenGL renderer not working when multiple instances exist at the same time ([GH-385](https://github.com/NVIDIA/warp/issues/385)).
- Fix `AttributeError` crash in the OpenGL renderer when moving the camera ([GH-426](https://github.com/NVIDIA/warp/issues/426)).
- Fix the OpenGL renderer not correctly displaying duplicate capsule, cone, and cylinder shapes
  ([GH-388](https://github.com/NVIDIA/warp/issues/388)).
- Fix the overriding of `wp.sim.ModelBuilder` default parameters ([GH-429](https://github.com/NVIDIA/warp/pull/429)).
- Fix indexing of `wp.tile_extract()` when the block dimension is smaller than the tile size.
- Fix scale and rotation issues with the rock geometry used in the granular collision SDF example
  ([GH-409](https://github.com/NVIDIA/warp/issues/409)).
- Fix autodiff Jacobian computation in `wp.autograd.jacobian()` where in some cases gradients were not zeroed-out properly.
- Fix plotting issues in `wp.autograd.jacobian_plot()`.
- Fix the `len()` operator returning the total size of a matrix instead of its first dimension.
- Fix gradient instability in rigid-body contact handling for `wp.sim.SemiImplicitIntegrator` and
  `wp.sim.FeatherstoneIntegrator` ([GH-349](https://github.com/NVIDIA/warp/issues/349)).
- Fix overload resolution of generic Warp functions with default arguments.
- Fix rendering of arrows with different `up_axis`, `color` in `OpenGLRenderer` ([GH-448](https://github.com/NVIDIA/warp/issues/448)).
- Fix bugs when converting `__cuda_array_interface__` arrays to Warp ([GH-763](https://github.com/NVIDIA/warp/issues/763)).

## [1.5.1] - 2025-01-02

### Added

- Add PyTorch basics and custom operators notebooks to the `notebooks` directory.
- Update PyTorch interop docs to include section on custom operators
  ([docs](https://nvidia.github.io/warp/modules/interoperability.html#pytorch-custom-ops-example)).

### Fixed

- warp.sim: Fix a bug in which the color-balancing algorithm was not updating the colorings.
- Fix custom colors being not being updated when rendering meshes with static topology in OpenGL
  ([GH-343](https://github.com/NVIDIA/warp/issues/343)).
- Fix `wp.launch_tiled()` not returning a `Launch` object when passed `record_cmd=True`.
- Fix default arguments not being resolved for `wp.func` when called from Python's runtime
  ([GH-386](https://github.com/NVIDIA/warp/issues/386)).
- Array overwrite tracking: Fix issue with not marking arrays passed to `wp.atomic_add()`, `wp.atomic_sub()`,
  `wp.atomic_max()`, or `wp.atomic_min()` as being written to ([GH-378](https://github.com/NVIDIA/warp/issues/378)).
- Fix for occasional failure to update `.meta` files into Warp kernel cache on Windows.
- Fix the OpenGL renderer not being able to run without a CUDA device available
  ([GH-344](https://github.com/NVIDIA/warp/issues/344)).
- Fix incorrect CUDA driver function versions ([GH-402](https://github.com/NVIDIA/warp/issues/402)).

## [1.5.0] - 2024-12-02

### Added

- Support for cooperative tile-based primitives using cuBLASDx and cuFFTDx, please see the tile
  [documentation](https://nvidia.github.io/warp/modules/tiles.html) for details.
- Expose a `reversed()` built-in for iterators ([GH-311](https://github.com/NVIDIA/warp/issues/311)).
- Support for saving Volumes into `.nvdb` files with the `save_to_nvdb` method.
- warp.fem: Add `wp.fem.Trimesh3D` and `wp.fem.Quadmesh3D` geometry types for 3D surfaces with new `example_distortion_energy` example.
- warp.fem: Add `"add"` option to `wp.fem.integrate()` for accumulating integration result to existing output.
- warp.fem: Add `"assembly"` option to `wp.fem.integrate()` for selecting between more memory-efficient or more
  computationally efficient integration algorithms.
- warp.fem: Add Nédélec (first kind) and Raviart-Thomas vector-valued function spaces
  providing conforming discretization of `curl` and `div` operators, respectively.
- warp.sim: Add a graph coloring module that supports converting trimesh into a vertex graph and applying coloring.
  The `wp.sim.ModelBuilder` now includes methods to color particles for use with `wp.sim.VBDIntegrator()`,
  users should call `builder.color()` before finalizing assets.
- warp.sim: Add support for a per-particle radius for soft-body triangle contact using the `wp.sim.Model.particle_radius`
  array ([docs](https://nvidia.github.io/warp/modules/sim.html#warp.sim.Model.particle_radius)), replacing the previous
  hard-coded value of 0.01 ([GH-329](https://github.com/NVIDIA/warp/issues/329)).
- Add a `particle_radius` parameter to `wp.sim.ModelBuilder.add_cloth_mesh()` and `wp.sim.ModelBuilder.add_cloth_grid()`
  to set a uniform radius for the added particles.
- Document `wp.array` attributes ([GH-364](https://github.com/NVIDIA/warp/issues/364)).
- Document time-to-compile tradeoffs when using vector component assignment statements in kernels.
- Add introductory Jupyter notebooks to the `notebooks` directory.

### Changed

- Drop support for Python 3.7; Python 3.8 is now the minimum-supported version.
- Promote the `wp.Int`, `wp.Float`, and `wp.Scalar` generic annotation types to the public API.
- warp.fem: Simplify querying neighboring cell quantities when integrating on sides using new
  `wp.fem.cells()`, `wp.fem.to_inner_cell()`, `wp.fem.to_outer_cell()` operators.
- Show an error message when the type returned by a function differs from its annotation, which would have led to the compilation stage failing.
- Clarify that `wp.randn()` samples a normal distribution of mean 0 and variance 1.
- Raise error when passing more than 32 variadic argument to the `wp.printf()` built-in.

### Fixed

- Fix `place` setting of paddle backend.
- warp.fem: Fix tri-cubic shape functions on quadrilateral meshes.
- warp.fem: Fix caching of integrand kernels when changing code-generation options.
- Fix `wp.expect_neq()` overloads missing for scalar types.
- Fix an error when a `wp.kernel` or a `wp.func` object is annotated to return a `None` value.
- Fix error when reading multi-volume, BLOSC-compressed `.nvdb` files.
- Fix `wp.printf()` erroring out when no variadic arguments are passed ([GH-333](https://github.com/NVIDIA/warp/issues/333)).
- Fix memory access issues in soft-rigid contact collisions ([GH-362](https://github.com/NVIDIA/warp/issues/362)).
- Fix gradient propagation for in-place addition/subtraction operations on custom vector-type arrays.
- Fix the OpenGL renderer's window not closing when clicking the X button.
- Fix the OpenGL renderer's camera snapping to a different direction from the initial camera's orientation when first looking around.
- Fix custom colors being ignored when rendering meshes in OpenGL ([GH-343](https://github.com/NVIDIA/warp/issues/343)).
- Fix topology updates not being supported by the the OpenGL renderer.

## [1.4.2] - 2024-11-13

### Changed

- Make the output of `wp.print()` in backward kernels consistent for all supported data types.

### Fixed

- Fix to relax the integer types expected when indexing arrays (regression in `1.3.0`).
- Fix printing vector and matrix adjoints in backward kernels.
- Fix kernel compile error when printing structs.
- Fix an incorrect user function being sometimes resolved when multiple overloads are available with array parameters with different `dtype` values.
- Fix error being raised when static and dynamic for-loops are written in sequence with the same iteration variable names ([GH-331](https://github.com/NVIDIA/warp/issues/331)).
- Fix an issue with the `Texture Write` node, used in the Mandelbrot Omniverse sample, sometimes erroring out in multi-GPU environments.
- Code generation of in-place multiplication and division operations (regression introduced in a69d061)([GH-342](https://github.com/NVIDIA/warp/issues/342)).

## [1.4.1] - 2024-10-15

### Fixed

- Fix `iter_reverse()` not working as expected for ranges with steps other than 1 ([GH-311](https://github.com/NVIDIA/warp/issues/311)).
- Fix potential out-of-bounds memory access when a `wp.sparse.BsrMatrix` object is reused for storing matrices of different shapes.
- Fix robustness to very low desired tolerance in `wp.fem.utils.symmetric_eigenvalues_qr`.
- Fix invalid code generation error messages when nesting dynamic and static for-loops.
- Fix caching of kernels with static expressions.
- Fix `ModelBuilder.add_builder(builder)` to correctly update `articulation_start` and thereby `articulation_count` when `builder` contains more than one articulation.
- Re-introduced the `wp.rand*()`, `wp.sample*()`, and `wp.poisson()` onto the Python scope to revert a breaking change.

## [1.4.0] - 2024-10-01

### Added

- Support for a new `wp.static(expr)` function that allows arbitrary Python expressions to be evaluated at the time of
  function/kernel definition ([docs](https://nvidia.github.io/warp/codegen.html#static-expressions)).
- Support for stream priorities to hint to the device that it should process pending work
  in high-priority streams over pending work in low-priority streams when possible
  ([docs](https://nvidia.github.io/warp/modules/concurrency.html#stream-priorities)).
- Adaptive sparse grid geometry to `warp.fem` ([docs](https://nvidia.github.io/warp/modules/fem.html#adaptivity)).
- Support for defining `wp.kernel` and `wp.func` objects from within closures.
- Support for defining multiple versions of kernels, functions, and structs without manually assigning unique keys.
- Support for default argument values for user functions decorated with `wp.func`.
- Allow passing custom launch dimensions to `jax_kernel()` ([GH-310](https://github.com/NVIDIA/warp/pull/310)).
- JAX interoperability examples for sharding and matrix multiplication ([docs](https://nvidia.github.io/warp/modules/interoperability.html#using-shardmap-for-distributed-computation)).
- Interoperability support for the PaddlePaddle ML framework ([GH-318](https://github.com/NVIDIA/warp/pull/318)).
- Support `wp.mod()` for vector types ([GH-282](https://github.com/NVIDIA/warp/issues/282)).
- Expose the modulo operator `%` to Python's runtime scalar and vector types.
- Support for fp64 `atomic_add`, `atomic_max`, and `atomic_min` ([GH-284](https://github.com/NVIDIA/warp/issues/284)).
- Support for quaternion indexing (e.g. `q.w`).
- Support shadowing builtin functions ([GH-308](https://github.com/NVIDIA/warp/issues/308)).
- Support for redefining function overloads.
- Add an ocean sample to the `omni.warp` extension.
- `warp.sim.VBDIntegrator` now supports body-particle collision.
- Add a [contributing guide](https://nvidia.github.io/warp/modules/contribution_guide.html) to the Sphinx docs .
- Add documentation for dynamic code generation ([docs](https://nvidia.github.io/warp/codegen.html#dynamic-kernel-creation)).

### Changed

- `wp.sim.Model.edge_indices` now includes boundary edges.
- Unexposed `wp.rand*()`, `wp.sample*()`, and `wp.poisson()` from the Python scope.
- Skip unused functions in module code generation, improving performance.
- Avoid reloading modules if their content does not change, improving performance.
- `wp.Mesh.points` is now a property instead of a raw data member, its reference can be changed after the mesh is initialized.
- Improve error message when invalid objects are referenced in a Warp kernel.
- `if`/`else`/`elif` statements with constant conditions are resolved at compile time with no branches being inserted in the generated code.
- Include all non-hidden builtins in the stub file.
- Improve accuracy of symmetric eigenvalues routine in `warp.fem`.

### Fixed

- Fix for `wp.func` erroring out when defining a `Tuple` as a return type hint ([GH-302](https://github.com/NVIDIA/warp/issues/302)).
- Fix array in-place op (`+=`, `-=`) adjoints to compute gradients correctly in the backwards pass
- Fix vector, matrix in-place assignment adjoints to compute gradients correctly in the backwards pass, e.g.: `v[1] = x`
- Fix a bug in which Python docstrings would be created as local function variables in generated code.
- Fix a bug with autograd array access validation in functions from different modules.
- Fix a rare crash during error reporting on some systems due to glibc mismatches.
- Handle `--num_tiles 1` in `example_render_opengl.py` ([GH-306](https://github.com/NVIDIA/warp/issues/306)).
- Fix the computation of body contact forces in `FeatherstoneIntegrator` when bodies and particles collide.
- Fix bug in `FeatherstoneIntegrator` where `eval_rigid_jacobian` could give incorrect results or reach an infinite
  loop when the body and joint indices were not in the same order. Added `Model.joint_ancestor` to fix the indexing
  from a joint to its parent joint in the articulation.
- Fix wrong vertex index passed to `add_edges()` called from `ModelBuilder.add_cloth_mesh()` ([GH-319](https://github.com/NVIDIA/warp/issues/319)).
- Add a workaround for uninitialized memory read warning in the `compute-sanitizer` initcheck tool when using `wp.Mesh`.
- Fix name clashes when Warp functions and structs are returned from Python functions multiple times.
- Fix name clashes between Warp functions and structs defined in different modules.
- Fix code generation errors when overloading generic kernels defined in a Python function.
- Fix issues with unrelated functions being treated as overloads (e.g., closures).
- Fix handling of `stream` argument in `array.__dlpack__()`.
- Fix a bug related to reloading CPU modules.
- Fix a crash when kernel functions are not found in CPU modules.
- Fix conditions not being evaluated as expected in `while` statements.
- Fix printing Boolean and 8-bit integer values.
- Fix array interface type strings used for Boolean and 8-bit integer values.
- Fix initialization error when setting struct members.
- Fix Warp not being initialized upon entering a `wp.Tape` context.
- Use `kDLBool` instead of `kDLUInt` for DLPack interop of Booleans.

## [1.3.3] - 2024-09-04

- Bug fixes
  - Fix an aliasing issue with zero-copy array initialization from NumPy introduced in Warp 1.3.0.
  - Fix `wp.Volume.load_from_numpy()` behavior when `bg_value` is a sequence of values ([GH-312](https://github.com/NVIDIA/warp/pull/312)).

## [1.3.2] - 2024-08-30

- Bug fixes
  - Fix accuracy of 3x3 SVD ``wp.svd3`` with fp64 numbers ([GH-281](https://github.com/NVIDIA/warp/issues/281)).
  - Fix module hashing when a kernel argument contained a struct array ([GH-287](https://github.com/NVIDIA/warp/issues/287)).
  - Fix a bug in `wp.bvh_query_ray()` where the direction instead of the reciprocal direction was used ([GH-288](https://github.com/NVIDIA/warp/issues/288)).
  - Fix errors when launching a CUDA graph after a module is reloaded. Modules that were used during graph capture
    will no longer be unloaded before the graph is released.
  - Fix a bug in `wp.sim.collide.triangle_closest_point_barycentric()` where the returned barycentric coordinates may be
    incorrect when the closest point lies on an edge.
  - Fix 32-bit overflow when array shape is specified using `np.int32`.
  - Fix handling of integer indices in the `input_output_mask` argument to `autograd.jacobian` and
    `autograd.jacobian_fd` ([GH-289](https://github.com/NVIDIA/warp/issues/289)).
  - Fix `ModelBuilder.collapse_fixed_joints()` to correctly update the body centers of mass and the
    `ModelBuilder.articulation_start` array.
  - Fix precedence of closure constants over global constants.
  - Fix quadrature point indexing in `wp.fem.ExplicitQuadrature` (regression from 1.3.0).
- Documentation improvements
  - Add missing return types for built-in functions.
  - Clarify that atomic operations also return the previous value.
  - Clarify that `wp.bvh_query_aabb()` returns parts that overlap the bounding volume.

## [1.3.1] - 2024-07-27

- Remove `wp.synchronize()` from PyTorch autograd function example
- `Tape.check_kernel_array_access()` and `Tape.reset_array_read_flags()` are now private methods.
- Fix reporting unmatched argument types

## [1.3.0] - 2024-07-25

- Warp Core improvements
  - Update to CUDA 12.x by default (requires NVIDIA driver 525 or newer), please see [README.md](https://github.com/nvidia/warp?tab=readme-ov-file#installing) for commands to install CUDA 11.x binaries for older drivers
  - Add information to the module load print outs to indicate whether a module was
  compiled `(compiled)`, loaded from the cache `(cached)`, or was unable to be
  loaded `(error)`.
  - `wp.config.verbose = True` now also prints out a message upon the entry to a `wp.ScopedTimer`.
  - Add `wp.clear_kernel_cache()` to the public API. This is equivalent to `wp.build.clear_kernel_cache()`.
  - Add code-completion support for `wp.config` variables.
  - Remove usage of a static task (thread) index for CPU kernels to address multithreading concerns ([GH-224](https://github.com/NVIDIA/warp/issues/224))
  - Improve error messages for unsupported Python operations such as sequence construction in kernels
  - Update `wp.matmul()` CPU fallback to use dtype explicitly in `np.matmul()` call
  - Add support for PEP 563's `from __future__ import annotations` ([GH-256](https://github.com/NVIDIA/warp/issues/256)).
  - Allow passing external arrays/tensors to `wp.launch()` directly via `__cuda_array_interface__` and `__array_interface__`, up to 2.5x faster conversion from PyTorch
  - Add faster Torch interop path using `return_ctype` argument to `wp.from_torch()`
  - Handle incompatible CUDA driver versions gracefully
  - Add `wp.abs()` and `wp.sign()` for vector types
  - Expose scalar arithmetic operators to Python's runtime (e.g.: `wp.float16(1.23) * wp.float16(2.34)`)
  - Add support for creating volumes with anisotropic transforms
  - Allow users to pass function arguments by keyword in a kernel using standard Python calling semantics
  - Add additional documentation and examples demonstrating `wp.copy()`, `wp.clone()`, and `array.assign()` differentiability
  - Add `__new__()` methods for all class `__del__()` methods to handle when a class instance is created but not instantiated before garbage collection
  - Implement the assignment operator for `wp.quat`
  - Make the geometry-related built-ins available only from within kernels
  - Rename the API-facing query types to remove their `_t` suffix: `wp.BVHQuery`, `wp.HashGridQuery`, `wp.MeshQueryAABB`, `wp.MeshQueryPoint`, and `wp.MeshQueryRay`
  - Add `wp.array(ptr=...)` to allow initializing arrays from pointer addresses inside of kernels ([GH-206](https://github.com/NVIDIA/warp/issues/206))

- `warp.autograd` improvements:
  - New `warp.autograd` module with utility functions `gradcheck()`, `jacobian()`, and `jacobian_fd()` for debugging kernel Jacobians ([docs](https://nvidia.github.io/warp/modules/differentiability.html#measuring-gradient-accuracy))
  - Add array overwrite detection, if `wp.config.verify_autograd_array_access` is true in-place operations on arrays on the Tape that could break gradient computation will be detected ([docs](https://nvidia.github.io/warp/modules/differentiability.html#array-overwrite-tracking))
  - Fix bug where modification of `@wp.func_replay` functions and native snippets would not trigger module recompilation
  - Add documentation for dynamic loop autograd limitations

- `warp.sim` improvements:
  - Improve memory usage and performance for rigid body contact handling when `self.rigid_mesh_contact_max` is zero (default behavior).
  - The `mask` argument to `wp.sim.eval_fk()` now accepts both integer and boolean arrays to mask articulations.
  - Fix handling of `ModelBuilder.joint_act` in `ModelBuilder.collapse_fixed_joints()` (affected floating-base systems)
  - Fix and improve implementation of `ModelBuilder.plot_articulation()` to visualize the articulation tree of a rigid-body mechanism
  - Fix ShapeInstancer `__new__()` method (missing instance return and `*args` parameter)
  - Fix handling of `upaxis` variable in `ModelBuilder` and the rendering thereof in `OpenGLRenderer`

- `warp.sparse` improvements:
  - Sparse matrix allocations (from `bsr_from_triplets()`, `bsr_axpy()`, etc.) can now be captured in CUDA graphs; exact number of non-zeros can be optionally requested asynchronously.
  - `bsr_assign()` now supports changing block shape (including CSR/BSR conversions)
  - Add Python operator overloads for common sparse matrix operations, e.g `A += 0.5 * B`, `y = x @ C`

- `warp.fem` new features and fixes:
  - Support for variable number of nodes per element
  - Global `wp.fem.lookup()` operator now supports `wp.fem.Tetmesh` and `wp.fem.Trimesh2D` geometries
  - Simplified defining custom subdomains (`wp.fem.Subdomain`), free-slip boundary conditions
  - New field types: `wp.fem.UniformField`, `wp.fem.ImplicitField` and `wp.fem.NonconformingField`
  - New `streamlines`, `magnetostatics` and `nonconforming_contact` examples, updated `mixed_elasticity` to use a nonlinear model
  - Function spaces can now export VTK-compatible cells for visualization
  - Fixed edge cases with NanoVDB function spaces
  - Fixed differentiability of `wp.fem.PicQuadrature` w.r.t. positions and measures

## [1.2.2] - 2024-07-04

- Fix hashing of replay functions and snippets
- Add additional documentation and examples demonstrating `wp.copy()`, `wp.clone()`, and `array.assign()` differentiability
- Add `__new__()` methods for all class `__del__()` methods to
  handle when a class instance is created but not instantiated before garbage collection.
- Add documentation for dynamic loop autograd limitations
- Allow users to pass function arguments by keyword in a kernel using standard Python calling semantics
- Implement the assignment operator for `wp.quat`

## [1.2.2] - 2024-07-04

- Support for NumPy >= 2.0

## [1.2.1] - 2024-06-14

- Fix generic function caching
- Fix Warp not being initialized when constructing arrays with `wp.array()`
- Fix `wp.is_mempool_access_supported()` not resolving the provided device arguments to `wp.context.Device`

## [1.2.0] - 2024-06-06

- Add a not-a-number floating-point constant that can be used as `wp.NAN` or `wp.nan`.
- Add `wp.isnan()`, `wp.isinf()`, and `wp.isfinite()` for scalars, vectors, matrices, etc.
- Improve kernel cache reuse by hashing just the local module constants. Previously, a
  module's hash was affected by all `wp.constant()` variables declared in a Warp program.
- Revised module compilation process to allow multiple processes to use the same kernel cache directory.
  Cached kernels will now be stored in hash-specific subdirectory.
- Add runtime checks for `wp.MarchingCubes` on field dimensions and size
- Fix memory leak in `wp.Mesh` BVH ([GH-225](https://github.com/NVIDIA/warp/issues/225))
- Use C++17 when building the Warp library and user kernels
- Increase PTX target architecture up to `sm_75` (from `sm_70`), enabling Turing ISA features
- Extended NanoVDB support (see `warp.Volume`):
  - Add support for data-agnostic index grids, allocation at voxel granularity
  - New `wp.volume_lookup_index()`, `wp.volume_sample_index()` and generic `wp.volume_sample()`/`wp.volume_lookup()`/`wp.volume_store()` kernel-level functions
  - Zero-copy aliasing of in-memory grids, support for multi-grid buffers
  - Grid introspection and blind data access capabilities
  - `warp.fem` can now work directly on NanoVDB grids using `warp.fem.Nanogrid`
  - Fixed `wp.volume_sample_v()` and `wp.volume_store_*()` adjoints
  - Prevent `wp.volume_store()` from overwriting grid background values
- Improve validation of user-provided fields and values in `warp.fem`
- Support headless rendering of `wp.render.OpenGLRenderer` via `pyglet.options["headless"] = True`
- `wp.render.RegisteredGLBuffer` can fall back to CPU-bound copying if CUDA/OpenGL interop is not available
- Clarify terms for external contributions, please see CONTRIBUTING.md for details
- Improve performance of `wp.sparse.bsr_mm()` by ~5x on benchmark problems
- Fix for XPBD incorrectly indexing into of joint actuations `joint_act` arrays
- Fix for mass matrix gradients computation in `wp.sim.FeatherstoneIntegrator()`
- Fix for handling of `--msvc_path` in build scripts
- Fix for `wp.copy()` params to record dest and src offset parameters on `wp.Tape()`
- Fix for `wp.randn()` to ensure return values are finite
- Fix for slicing of arrays with gradients in kernels
- Fix for function overload caching, ensure module is rebuilt if any function overloads are modified
- Fix for handling of `bool` types in generic kernels
- Publish CUDA 12.5 binaries for Hopper support, see https://github.com/nvidia/warp?tab=readme-ov-file#installing for details

## 1.1.1 - 2024-05-24

- `wp.init()` is no longer required to be called explicitly and will be performed on first call to the API
- Speed up `omni.warp.core`'s startup time

## [1.1.0] - 2024-05-09

- Support returning a value from `@wp.func_native` CUDA functions using type hints
- Improved differentiability of the `wp.sim.FeatherstoneIntegrator`
- Fix gradient propagation for rigid body contacts in `wp.sim.collide()`
- Added support for event-based timing, see `wp.ScopedTimer()`
- Added Tape visualization and debugging functions, see `wp.Tape.visualize()`
- Support constructing Warp arrays from objects that define the `__cuda_array_interface__` attribute
- Support copying a struct to another device, use `struct.to(device)` to migrate struct arrays
- Allow rigid shapes to not have any collisions with other shapes in `wp.sim.Model`
- Change default test behavior to test redundant GPUs (up to 2x)
- Test each example in an individual subprocess
- Polish and optimize various examples and tests
- Allow non-contiguous point arrays to be passed to `wp.HashGrid.build()`
- Upgrade LLVM to 18.1.3 for from-source builds and Linux x86-64 builds
- Build DLL source code as C++17 and require GCC 9.4 as a minimum
- Array clone, assign, and copy are now differentiable
- Use `Ruff` for formatting and linting
- Various documentation improvements (infinity, math constants, etc.)
- Improve URDF importer, handle joint armature
- Allow builtins.bool to be used in Warp data structures
- Use external gradient arrays in backward passes when passed to `wp.launch()`
- Add Conjugate Residual linear solver, see `wp.optim.linear.cr()`
- Fix propagation of gradients on aliased copy of variables in kernels
- Facilitate debugging and speed up `import warp` by eliminating raising any exceptions
- Improve support for nested vec/mat assignments in structs
- Recommend Python 3.9 or higher, which is required for JAX and soon PyTorch.
- Support gradient propagation for indexing sliced multi-dimensional arrays, i.e. `a[i][j]` vs. `a[i, j]`
- Provide an informative message if setting DLL C-types failed, instructing to try rebuilding the library

## 1.0.3 - 2024-04-17

- Add a `support_level` entry to the configuration file of the extensions

## [1.0.2] - 2024-03-22

- Make examples runnable from any location
- Fix the examples not running directly from their Python file
- Add the example gallery to the documentation
- Update `README.md` examples USD location
- Update `example_graph_capture.py` description

## [1.0.1] - 2024-03-15

- Document Device `total_memory` and `free_memory`
- Documentation for allocators, streams, peer access, and generics
- Changed example output directory to current working directory
- Added `python -m warp.examples.browse` for browsing the examples folder
- Print where the USD stage file is being saved
- Added `examples/optim/example_walker.py` sample
- Make the drone example not specific to USD
- Reduce the time taken to run some examples
- Optimise rendering points with a single colour
- Clarify an error message around needing USD
- Raise exception when module is unloaded during graph capture
- Added `wp.synchronize_event()` for blocking the host thread until a recorded event completes
- Flush C print buffers when ending `stdout` capture
- Remove more unneeded CUTLASS files
- Allow setting mempool release threshold as a fractional value

## [1.0.0] - 2024-03-07

- Add `FeatherstoneIntegrator` which provides more stable simulation of articulated rigid body dynamics in generalized coordinates (`State.joint_q` and `State.joint_qd`)
- Introduce `warp.sim.Control` struct to store control inputs for simulations (optional, by default the `Model` control inputs are used as before); integrators now have a different simulation signature: `integrator.simulate(model: Model, state_in: State, state_out: State, dt: float, control: Control)`
- `joint_act` can now behave in 3 modes: with `joint_axis_mode` set to `JOINT_MODE_FORCE` it behaves as a force/torque, with `JOINT_MODE_VELOCITY` it behaves as a velocity target, and with `JOINT_MODE_POSITION` it behaves as a position target; `joint_target` has been removed
- Add adhesive contact to Euler integrators via `Model.shape_materials.ka` which controls the contact distance at which the adhesive force is applied
- Improve handling of visual/collision shapes in URDF importer so visual shapes are not involved in contact dynamics
- Experimental JAX kernel callback support
- Improve module load exception message
- Add `wp.ScopedCapture`
- Removing `enable_backward` warning for callables
- Copy docstrings and annotations from wrapped kernels, functions, structs

## [0.15.1] - 2024-03-05

- Add examples assets to the wheel packages
- Fix broken image link in documentation
- Fix codegen for custom grad functions calling their respective forward functions
- Fix custom grad function handling for functions that have no outputs
- Fix issues when `wp.config.quiet = True`

## [0.15.0] - 2024-03-04

- Add thumbnails to examples gallery
- Apply colored lighting to examples
- Moved `examples` directory under `warp/`
- Add example usage to `python -m warp.tests --help`
- Adding `torch.autograd.function` example + docs
- Add error-checking to array shapes during creation
- Adding `example_graph_capture`
- Add a Diffsim Example of a Drone
- Fix `verify_fp` causing compiler errors and support CPU kernels
- Fix to enable `matmul` to be called in CUDA graph capture
- Enable mempools by default
- Update `wp.launch` to support tuple args
- Fix BiCGSTAB and GMRES producing NaNs when converging early
- Fix warning about backward codegen being disabled in `test_fem`
- Fix `assert_np_equal` when NaN's and tolerance are involved
- Improve error message to discern between CUDA being disabled or not supported
- Support cross-module functions with user-defined gradients
- Suppress superfluous CUDA error when ending capture after errors
- Make output during initialization atomic
- Add `warp.config.max_unroll`, fix custom gradient unrolling
- Support native replay snippets using `@wp.func_native(snippet, replay_snippet=replay_snippet)`
- Look for the CUDA Toolkit in default locations if the `CUDA_PATH` environment variable or `--cuda_path` build option are not used
- Added `wp.ones()` to efficiently create one-initialized arrays
- Rename `wp.config.graph_capture_module_load_default` to `wp.config.enable_graph_capture_module_load_by_default`

## 0.14.0 - 2024-02-19

- Add support for CUDA pooled (stream-ordered) allocators
  - Support memory allocation during graph capture
  - Support copying non-contiguous CUDA arrays during graph capture
  - Improved memory allocation/deallocation performance with pooled allocators
  - Use `wp.config.enable_mempools_at_init` to enable pooled allocators during Warp initialization (if supported)
  - `wp.is_mempool_supported()` - check if a device supports pooled allocators
  - `wp.is_mempool_enabled()`, `wp.set_mempool_enabled()` - enable or disable pooled allocators per device
  - `wp.set_mempool_release_threshold()`, `wp.get_mempool_release_threshold()` - configure memory pool release threshold
- Add support for direct memory access between devices
  - Improved peer-to-peer memory transfer performance if access is enabled
  - Caveat: enabling peer access may impact memory allocation/deallocation performance and increase memory consumption
  - `wp.is_peer_access_supported()` - check if the memory of a device can be accessed by a peer device
  - `wp.is_peer_access_enabled()`, `wp.set_peer_access_enabled()` - manage peer access for memory allocated using default CUDA allocators
  - `wp.is_mempool_access_supported()` - check if the memory pool of a device can be accessed by a peer device
  - `wp.is_mempool_access_enabled()`, `wp.set_mempool_access_enabled()` - manage access for memory allocated using pooled CUDA allocators
- Refined stream synchronization semantics
  - `wp.ScopedStream` can synchronize with the previous stream on entry and/or exit (only sync on entry by default)
  - Functions taking an optional stream argument do no implicit synchronization for max performance (e.g., `wp.copy()`, `wp.launch()`, `wp.capture_launch()`)
- Support for passing a custom `deleter` argument when constructing arrays
  - Deprecation of `owner` argument - use `deleter` to transfer ownership
- Optimizations for various core API functions (e.g., `wp.zeros()`, `wp.full()`, and more)
- Fix `wp.matmul()` to always use the correct CUDA context
- Fix memory leak in BSR transpose
- Fix stream synchronization issues when copying non-contiguous arrays
- API change: `wp.matmul()` no longer accepts a device as a parameter; instead, it infers the correct device from the arrays being multiplied
- Updated DLPack utilities to the latest published standard
  - External arrays can be imported into Warp directly, e.g., `wp.from_dlpack(external_array)`
  - Warp arrays can be exported to consumer frameworks directly, e.g., `jax.dlpack.from_dlpack(warp_array)`
  - Added CUDA stream synchronization for CUDA arrays
  - The original DLPack protocol can still be used for better performance when stream synchronization is not required, see interoperability docs for details
  - `warp.to_dlpack()` is about 3-4x faster in common cases
  - `warp.from_dlpack()` is about 2x faster when called with a DLPack capsule
  - Fixed a small CPU memory leak related to DLPack interop
- Improved performance of creating arrays

## 0.13.1 - 2024-02-22

- Ensure that the results from the `Noise Deform` are deterministic across different Kit sessions

## [0.13.0] - 2024-02-16

- Update the license to *NVIDIA Software License*, allowing commercial use (see `LICENSE.md`)
- Add `CONTRIBUTING.md` guidelines (for NVIDIA employees)
- Hash CUDA `snippet` and `adj_snippet` strings to fix caching
- Fix `build_docs.py` on Windows
- Add missing `.py` extension to `warp/tests/walkthrough_debug`
- Allow `wp.bool` usage in vector and matrix types

## 0.12.0 - 2024-02-05

- Add a warning when the `enable_backward` setting is set to `False` upon calling `wp.Tape.backward()`
- Fix kernels not being recompiled as expected when defined using a closure
- Change the kernel cache appauthor subdirectory to just "NVIDIA"
- Ensure that gradients attached to PyTorch tensors have compatible strides when calling `wp.from_torch()`
- Add a `Noise Deform` node for OmniGraph that deforms points using a perlin/curl noise

## [0.11.0] - 2024-01-23

- Re-release 1.0.0-beta.7 as a non-pre-release 0.11.0 version so it gets selected by `pip install warp-lang`.
- Introducing a new versioning and release process, detailed in `PACKAGING.md` and resembling that of [Python itself](https://devguide.python.org/developer-workflow/development-cycle/#devcycle):
  - The 0.11 release(s) can be found on the `release-0.11` branch.
  - Point releases (if any) go on the same minor release branch and only contain bug fixes, not new features.
  - The `public` branch, previously used to merge releases into and corresponding with the GitHub `main` branch, is retired.

## 1.0.0-beta.7 - 2024-01-23

- Ensure captures are always enclosed in `try`/`finally`
- Only include .py files from the warp subdirectory into wheel packages
- Fix an extension's sample node failing at parsing some version numbers
- Allow examples to run without USD when possible
- Add a setting to disable the main Warp menu in Kit
- Add iterative linear solvers, see `wp.optim.linear.cg`, `wp.optim.linear.bicgstab`, `wp.optim.linear.gmres`, and `wp.optim.linear.LinearOperator`
- Improve error messages around global variables
- Improve error messages around mat/vec assignments
- Support conversion of scalars to native/ctypes, e.g.: `float(wp.float32(1.23))` or `ctypes.c_float(wp.float32(1.23))`
- Add a constant for infinity, see `wp.inf`
- Add a FAQ entry about array assignments
- Add a mass spring cage diff simulation example, see `examples/example_diffsim_mass_spring_cage.py`
- Add `-s`, `--suite` option for only running tests belonging to the given suites
- Fix common spelling mistakes
- Fix indentation of generated code
- Show deprecation warnings only once
- Improve `wp.render.OpenGLRenderer`
- Create the extension's symlink to the *core library* at runtime
- Fix some built-ins failing to compile the backward pass when nested inside if/else blocks
- Update examples with the new variants of the mesh query built-ins
- Fix type members that weren't zero-initialized
- Fix missing adjoint function for `wp.mesh_query_ray()`

## [1.0.0-beta.6] - 2024-01-10

- Do not create CPU copy of grad array when calling `array.numpy()`
- Fix `assert_np_equal()` bug
- Support Linux AArch64 platforms, including Jetson/Tegra devices
- Add parallel testing runner (invoke with `python -m warp.tests`, use `warp/tests/unittest_serial.py` for serial testing)
- Fix support for function calls in `range()`
- `wp.matmul()` adjoints now accumulate
- Expand available operators (e.g. vector @ matrix, scalar as dividend) and improve support for calling native built-ins
- Fix multi-gpu synchronization issue in `sparse.py`
- Add depth rendering to `wp.render.OpenGLRenderer`, document `wp.render`
- Make `wp.atomic_min()`, `wp.atomic_max()` differentiable
- Fix error reporting using the exact source segment
- Add user-friendly mesh query overloads, returning a struct instead of overwriting parameters
- Address multiple differentiability issues
- Fix backpropagation for returning array element references
- Support passing the return value to adjoints
- Add point basis space and explicit point-based quadrature for `wp.fem`
- Support overriding the LLVM project source directory path using `build_lib.py --build_llvm --llvm_source_path=`
- Fix the error message for accessing non-existing attributes
- Flatten faces array for Mesh constructor in URDF parser

## [1.0.0-beta.5] - 2023-11-22

- Fix for kernel caching when function argument types change
- Fix code-gen ordering of dependent structs
- Fix for `wp.Mesh` build on MGPU systems
- Fix for name clash bug with adjoint code: https://github.com/NVIDIA/warp/issues/154
- Add `wp.frac()` for returning the fractional part of a floating point value
- Add support for custom native CUDA snippets using `@wp.func_native` decorator
- Add support for batched matmul with batch size > 2^16-1
- Add support for transposed CUTLASS `wp.matmul()` and additional error checking
- Add support for quad and hex meshes in `wp.fem`
- Detect and warn when C++ runtime doesn't match compiler during build, e.g.: ``libstdc++.so.6: version `GLIBCXX_3.4.30' not found``
- Documentation update for `wp.BVH`
- Documentation and simplified API for runtime kernel specialization `wp.Kernel`

## 1.0.0-beta.4 - 2023-11-01

- Add `wp.cbrt()` for cube root calculation
- Add `wp.mesh_furthest_point_no_sign()` to compute furthest point on a surface from a query point
- Add support for GPU BVH builds, 10-100x faster than CPU builds for large meshes
- Add support for chained comparisons, i.e.: `0 < x < 2`
- Add support for running `wp.fem` examples headless
- Fix for unit test determinism
- Fix for possible GC collection of array during graph capture
- Fix for `wp.utils.array_sum()` output initialization when used with vector types
- Coverage and documentation updates

## 1.0.0-beta.3 - 2023-10-19

- Add support for code coverage scans (test_coverage.py), coverage at 85% in `omni.warp.core`
- Add support for named component access for vector types, e.g.: `a = v.x`
- Add support for lvalue expressions, e.g.: `array[i] += b`
- Add casting constructors for matrix and vector types
- Add support for `type()` operator that can be used to return type inside kernels
- Add support for grid-stride kernels to support kernels with > 2^31-1 thread blocks
- Fix for multi-process initialization warnings
- Fix alignment issues with empty `wp.struct`
- Fix for return statement warning with tuple-returning functions
- Fix for `wp.batched_matmul()` registering the wrong function in the Tape
- Fix and document for `wp.sim` forward + inverse kinematics
- Fix for `wp.func` to return a default value if function does not return on all control paths
- Refactor `wp.fem` support for new basis functions, decoupled function spaces
- Optimizations for `wp.noise` functions, up to 10x faster in most cases
- Optimizations for `type_size_in_bytes()` used in array construction'

### Breaking Changes

- To support grid-stride kernels, `wp.tid()` can no longer be called inside `wp.func` functions.

## 1.0.0-beta.2 - 2023-09-01

- Fix for passing bool into `wp.func` functions
- Fix for deprecation warnings appearing on `stderr`, now redirected to `stdout`
- Fix for using `for i in wp.hash_grid_query(..)` syntax

## 1.0.0-beta.1 - 2023-08-29

- Fix for `wp.float16` being passed as kernel arguments
- Fix for compile errors with kernels using structs in backward pass
- Fix for `wp.Mesh.refit()` not being CUDA graph capturable due to synchronous temp. allocs
- Fix for dynamic texture example flickering / MGPU crashes demo in Kit by reusing `ui.DynamicImageProvider` instances
- Fix for a regression that disabled bundle change tracking in samples
- Fix for incorrect surface velocities when meshes are deforming in `OgnClothSimulate`
- Fix for incorrect lower-case when setting USD stage "up_axis" in examples
- Fix for incompatible gradient types when wrapping PyTorch tensor as a vector or matrix type
- Fix for adding open edges when building cloth constraints from meshes in `wp.sim.ModelBuilder.add_cloth_mesh()`
- Add support for `wp.fabricarray` to directly access Fabric data from Warp kernels, see https://docs.omniverse.nvidia.com/kit/docs/usdrt/latest/docs/usdrt_prim_selection.html for examples
- Add support for user defined gradient functions, see `@wp.func_replay`, and `@wp.func_grad` decorators
- Add support for more OG attribute types in `omni.warp.from_omni_graph()`
- Add support for creating NanoVDB `wp.Volume` objects from dense NumPy arrays
- Add support for `wp.volume_sample_grad_f()` which returns the value + gradient efficiently from an NVDB volume
- Add support for LLVM fp16 intrinsics for half-precision arithmetic
- Add implementation of stochastic gradient descent, see `wp.optim.SGD`
- Add `wp.fem` framework for solving weak-form PDE problems (see https://nvidia.github.io/warp/modules/fem.html)
- Optimizations for `omni.warp` extension load time (2.2s to 625ms cold start)
- Make all `omni.ui` dependencies optional so that Warp unit tests can run headless
- Deprecation of `wp.tid()` outside of kernel functions, users should pass `tid()` values to `wp.func` functions explicitly
- Deprecation of `wp.sim.Model.flatten()` for returning all contained tensors from the model
- Add support for clamping particle max velocity in `wp.sim.Model.particle_max_velocity`
- Remove dependency on `urdfpy` package, improve MJCF parser handling of default values

## [0.10.1] - 2023-07-25

- Fix for large multidimensional kernel launches (> 2^32 threads)
- Fix for module hashing with generics
- Fix for unrolling loops with break or continue statements (will skip unrolling)
- Fix for passing boolean arguments to build_lib.py (previously ignored)
- Fix build warnings on Linux
- Fix for creating array of structs from NumPy structured array
- Fix for regression on kernel load times in Kit when using `wp.sim`
- Update `wp.array.reshape()` to handle `-1` dimensions
- Update margin used by for mesh queries when using `wp.sim.create_soft_body_contacts()`
- Improvements to gradient handling with `wp.from_torch()`, `wp.to_torch()` plus documentation

## 0.10.0 - 2023-07-05

- Add support for macOS universal binaries (x86 + aarch64) for M1+ support
- Add additional methods for SDF generation please see the following new methods:
  - `wp.mesh_query_point_nosign()` - closest point query with no sign determination
  - `wp.mesh_query_point_sign_normal()` - closest point query with sign from angle-weighted normal
  - `wp.mesh_query_point_sign_winding_number()` - closest point query with fast winding number sign determination
- Add CSR/BSR sparse matrix support, see `wp.sparse` module:
  - `wp.sparse.BsrMatrix`
  - `wp.sparse.bsr_zeros()`, `wp.sparse.bsr_set_from_triplets()` for construction
  - `wp.sparse.bsr_mm()`, `wp.sparse_bsr_mv()` for matrix-matrix and matrix-vector products respectively
- Add array-wide utilities:
  - `wp.utils.array_scan()` - prefix sum (inclusive or exclusive)
  - `wp.utils.array_sum()` - sum across array
  - `wp.utils.radix_sort_pairs()` - in-place radix sort (key,value) pairs
- Add support for calling `@wp.func` functions from Python (outside of kernel scope)
- Add support for recording kernel launches using a `wp.Launch` object that can be replayed with low overhead, use `wp.launch(..., record_cmd=True)` to generate a command object
- Optimizations for `wp.struct` kernel arguments, up to 20x faster launches for kernels with large structs or number of params
- Refresh USD samples to use bundle based workflow + change tracking
- Add Python API for manipulating mesh and point bundle data in OmniGraph, see `omni.warp.nodes` module, see `omni.warp.nodes.mesh_create_bundle()`, `omni.warp.nodes.mesh_get_points()`, etc
- Improvements to `wp.array`:
  - Fix a number of array methods misbehaving with empty arrays
  - Fix a number of bugs and memory leaks related to gradient arrays
  - Fix array construction when creating arrays in pinned memory from a data source in pageable memory
  - `wp.empty()` no longer zeroes-out memory and returns an uninitialized array, as intended
  - `array.zero_()` and `array.fill_()` work with non-contiguous arrays
  - Support wrapping non-contiguous NumPy arrays without a copy
  - Support preserving the outer dimensions of NumPy arrays when wrapping them as Warp arrays of vector or matrix types
  - Improve PyTorch and DLPack interop with Warp arrays of arbitrary vectors and matrices
  - `array.fill_()` can now take lists or other sequences when filling arrays of vectors or matrices, e.g. `arr.fill_([[1, 2], [3, 4]])`
  - `array.fill_()` now works with arrays of structs (pass a struct instance)
  - `wp.copy()` gracefully handles copying between non-contiguous arrays on different devices
  - Add `wp.full()` and `wp.full_like()`, e.g., `a = wp.full(shape, value)`
  - Add optional `device` argument to `wp.empty_like()`, `wp.zeros_like()`, `wp.full_like()`, and `wp.clone()`
  - Add `indexedarray` methods `.zero_()`, `.fill_()`, and `.assign()`
  - Fix `indexedarray` methods `.numpy()` and `.list()`
  - Fix `array.list()` to work with arrays of any Warp data type
  - Fix `array.list()` synchronization issue with CUDA arrays
  - `array.numpy()` called on an array of structs returns a structured NumPy array with named fields
  - Improve the performance of creating arrays
- Fix for `Error: No module named 'omni.warp.core'` when running some Kit configurations (e.g.: stubgen)
- Fix for `wp.struct` instance address being included in module content hash
- Fix codegen with overridden function names
- Fix for kernel hashing so it occurs after code generation and before loading to fix a bug with stale kernel cache
- Fix for `wp.BVH.refit()` when executed on the CPU
- Fix adjoint of `wp.struct` constructor
- Fix element accessors for `wp.float16` vectors and matrices in Python
- Fix `wp.float16` members in structs
- Remove deprecated `wp.ScopedCudaGuard()`, please use `wp.ScopedDevice()` instead

## [0.9.0] - 2023-06-01

- Add support for in-place modifications to vector, matrix, and struct types inside kernels (will warn during backward pass with `wp.verbose` if using gradients)
- Add support for step-through VSCode debugging of kernel code with standalone LLVM compiler, see `wp.breakpoint()`, and `walkthrough_debug.py`
- Add support for default values on built-in functions
- Add support for multi-valued `@wp.func` functions
- Add support for `pass`, `continue`, and `break` statements
- Add missing `__sincos_stret` symbol for macOS
- Add support for gradient propagation through `wp.Mesh.points`, and other cases where arrays are passed to native functions
- Add support for Python `@` operator as an alias for `wp.matmul()`
- Add XPBD support for particle-particle collision
- Add support for individual particle radii: `ModelBuilder.add_particle` has a new `radius` argument, `Model.particle_radius` is now a Warp array
- Add per-particle flags as a `Model.particle_flags` Warp array, introduce `PARTICLE_FLAG_ACTIVE` to define whether a particle is being simulated and participates in contact dynamics
- Add support for Python bitwise operators `&`, `|`, `~`, `<<`, `>>`
- Switch to using standalone LLVM compiler by default for `cpu` devices
- Split `omni.warp` into `omni.warp.core` for Omniverse applications that want to use the Warp Python module with minimal additional dependencies
- Disable kernel gradient generation by default inside Omniverse for improved compile times
- Fix for bounds checking on element access of vector/matrix types
- Fix for stream initialization when a custom (non-primary) external CUDA context has been set on the calling thread
- Fix for duplicate `@wp.struct` registration during hot reload
- Fix for array `unot()` operator so kernel writers can use `if not array:` syntax
- Fix for case where dynamic loops are nested within unrolled loops
- Change `wp.hash_grid_point_id()` now returns -1 if the `wp.HashGrid` has not been reserved before
- Deprecate `wp.Model.soft_contact_distance` which is now replaced by `wp.Model.particle_radius`
- Deprecate single scalar particle radius (should be a per-particle array)

## 0.8.2 - 2023-04-21

- Add `ModelBuilder.soft_contact_max` to control the maximum number of soft contacts that can be registered. Use `Model.allocate_soft_contacts(new_count)` to change count on existing `Model` objects.
- Add support for `bool` parameters
- Add support for logical boolean operators with `int` types
- Fix for `wp.quat()` default constructor
- Fix conditional reassignments
- Add sign determination using angle weighted normal version of `wp.mesh_query_point()` as `wp.mesh_query_sign_normal()`
- Add sign determination using winding number of `wp.mesh_query_point()` as `wp.mesh_query_sign_winding_number()`
- Add query point without sign determination `wp.mesh_query_no_sign()`

## 0.8.1 - 2023-04-13

- Fix for regression when passing flattened numeric lists as matrix arguments to kernels
- Fix for regressions when passing `wp.struct` types with uninitialized (`None`) member attributes

## 0.8.0 - 2023-04-05

- Add `Texture Write` node for updating dynamic RTX textures from Warp kernels / nodes
- Add multi-dimensional kernel support to Warp Kernel Node
- Add `wp.load_module()` to pre-load specific modules (pass `recursive=True` to load recursively)
- Add `wp.poisson()` for sampling Poisson distributions
- Add support for UsdPhysics schema see `wp.sim.parse_usd()`
- Add XPBD rigid body implementation plus diff. simulation examples
- Add support for standalone CPU compilation (no host-compiler) with LLVM backed, enable with `--standalone` build option
- Add support for per-timer color in `wp.ScopedTimer()`
- Add support for row-based construction of matrix types outside of kernels
- Add support for setting and getting row vectors for Python matrices, see `matrix.get_row()`, `matrix.set_row()`
- Add support for instantiating `wp.struct` types within kernels
- Add support for indexed arrays, `slice = array[indices]` will now generate a sparse slice of array data
- Add support for generic kernel params, use `def compute(param: Any):`
- Add support for `with wp.ScopedDevice("cuda") as device:` syntax (same for `wp.ScopedStream()`, `wp.Tape()`)
- Add support for creating custom length vector/matrices inside kernels, see `wp.vector()`, and `wp.matrix()`
- Add support for creating identity matrices in kernels with, e.g.: `I = wp.identity(n=3, dtype=float)`
- Add support for unary plus operator (`wp.pos()`)
- Add support for `wp.constant` variables to be used directly in Python without having to use `.val` member
- Add support for nested `wp.struct` types
- Add support for returning `wp.struct` from functions
- Add `--quick` build for faster local dev. iteration (uses a reduced set of SASS arches)
- Add optional `requires_grad` parameter to `wp.from_torch()` to override gradient allocation
- Add type hints for generic vector / matrix types in Python stubs
- Add support for custom user function recording in `wp.Tape()`
- Add support for registering CUTLASS `wp.matmul()` with tape backward pass
- Add support for grids with > 2^31 threads (each dimension may be up to INT_MAX in length)
- Add CPU fallback for `wp.matmul()`
- Optimizations for `wp.launch()`, up to 3x faster launches in common cases
- Fix `wp.randf()` conversion to float to reduce bias for uniform sampling
- Fix capture of `wp.func` and `wp.constant` types from inside Python closures
- Fix for CUDA on WSL
- Fix for matrices in structs
- Fix for transpose indexing for some non-square matrices
- Enable Python faulthandler by default
- Update to VS2019

### Breaking Changes

- `wp.constant` variables can now be treated as their true type, accessing the underlying value through `constant.val` is no longer supported
- `wp.sim.model.ground_plane` is now a `wp.array` to support gradient, users should call `builder.set_ground_plane()` to create the ground 
- `wp.sim` capsule, cones, and cylinders are now aligned with the default USD up-axis

## 0.7.2 - 2023-02-15

- Reduce test time for vec/math types
- Clean-up CUDA disabled build pipeline
- Remove extension.gen.toml to make Kit packages Python version independent
- Handle additional cases for array indexing inside Python

## 0.7.1 - 2023-02-14

- Disabling some slow tests for Kit
- Make unit tests run on first GPU only by default

## [0.7.0] - 2023-02-13

- Add support for arbitrary length / type vector and matrices e.g.: `wp.vec(length=7, dtype=wp.float16)`, see `wp.vec()`, and `wp.mat()`
- Add support for `array.flatten()`, `array.reshape()`, and `array.view()` with NumPy semantics
- Add support for slicing `wp.array` types in Python
- Add `wp.from_ptr()` helper to construct arrays from an existing allocation
- Add support for `break` statements in ranged-for and while loops (backward pass support currently not implemented)
- Add built-in mathematic constants, see `wp.pi`, `wp.e`, `wp.log2e`, etc.
- Add built-in conversion between degrees and radians, see `wp.degrees()`, `wp.radians()`
- Add security pop-up for Kernel Node
- Improve error handling for kernel return values

## 0.6.3 - 2023-01-31

- Add DLPack utilities, see `wp.from_dlpack()`, `wp.to_dlpack()`
- Add Jax utilities, see `wp.from_jax()`, `wp.to_jax()`, `wp.device_from_jax()`, `wp.device_to_jax()`
- Fix for Linux Kit extensions OM-80132, OM-80133

## 0.6.2 - 2023-01-19

- Updated `wp.from_torch()` to support more data types
- Updated `wp.from_torch()` to automatically determine the target Warp data type if not specified
- Updated `wp.from_torch()` to support non-contiguous tensors with arbitrary strides
- Add CUTLASS integration for dense GEMMs, see `wp.matmul()` and `wp.matmul_batched()`
- Add QR and Eigen decompositions for `mat33` types, see `wp.qr3()`, and `wp.eig3()`
- Add default (zero) constructors for matrix types
- Add a flag to suppress all output except errors and warnings (set `wp.config.quiet = True`)
- Skip recompilation when Kernel Node attributes are edited
- Allow optional attributes for Kernel Node
- Allow disabling backward pass code-gen on a per-kernel basis, use `@wp.kernel(enable_backward=False)`
- Replace Python `imp` package with `importlib`
- Fix for quaternion slerp gradients (`wp.quat_slerp()`)

## 0.6.1 - 2022-12-05

- Fix for non-CUDA builds
- Fix strides computation in array_t constructor, fixes a bug with accessing mesh indices through mesh.indices[]
- Disable backward pass code generation for kernel node (4-6x faster compilation)
- Switch to linbuild for universal Linux binaries (affects TeamCity builds only)

## 0.6.0 - 2022-11-28

- Add support for CUDA streams, see `wp.Stream`, `wp.get_stream()`, `wp.set_stream()`, `wp.synchronize_stream()`, `wp.ScopedStream`
- Add support for CUDA events, see `wp.Event`, `wp.record_event()`, `wp.wait_event()`, `wp.wait_stream()`, `wp.Stream.record_event()`, `wp.Stream.wait_event()`, `wp.Stream.wait_stream()`
- Add support for PyTorch stream interop, see `wp.stream_from_torch()`, `wp.stream_to_torch()`
- Add support for allocating host arrays in pinned memory for asynchronous data transfers, use `wp.array(..., pinned=True)` (default is non-pinned)
- Add support for direct conversions between all scalar types, e.g.: `x = wp.uint8(wp.float64(3.0))`
- Add per-module option to enable fast math, use `wp.set_module_options({"fast_math": True})`, fast math is now *disabled* by default
- Add support for generating CUBIN kernels instead of PTX on systems with older drivers
- Add user preference options for CUDA kernel output ("ptx" or "cubin", e.g.: `wp.config.cuda_output = "ptx"` or per-module `wp.set_module_options({"cuda_output": "ptx"})`)
- Add kernel node for OmniGraph
- Add `wp.quat_slerp()`, `wp.quat_to_axis_angle()`, `wp.rotate_rodriquez()` and adjoints for all remaining quaternion operations
- Add support for unrolling for-loops when range is a `wp.constant`
- Add support for arithmetic operators on built-in vector / matrix types outside of `wp.kernel`
- Add support for multiple solution variables in `wp.optim` Adam optimization
- Add nested attribute support for `wp.struct` attributes
- Add missing adjoint implementations for spatial math types, and document all functions with missing adjoints
- Add support for retrieving NanoVDB tiles and voxel size, see `wp.Volume.get_tiles()`, and `wp.Volume.get_voxel_size()`
- Add support for store operations on integer NanoVDB volumes, see `wp.volume_store_i()`
- Expose `wp.Mesh` points, indices, as arrays inside kernels, see `wp.mesh_get()`
- Optimizations for `wp.array` construction, 2-3x faster on average
- Optimizations for URDF import
- Fix various deployment issues by statically linking with all CUDA libs
- Update warp.so/warp.dll to CUDA Toolkit 11.5

## 0.5.1 - 2022-11-01

- Fix for unit tests in Kit

## [0.5.0] - 2022-10-31

- Add smoothed particle hydrodynamics (SPH) example, see `example_sph.py`
- Add support for accessing `array.shape` inside kernels, e.g.: `width = arr.shape[0]`
- Add dependency tracking to hot-reload modules if dependencies were modified
- Add lazy acquisition of CUDA kernel contexts (save ~300Mb of GPU memory in MGPU environments)
- Add BVH object, see `wp.Bvh` and `bvh_query_ray()`, `bvh_query_aabb()` functions
- Add component index operations for `spatial_vector`, `spatial_matrix` types
- Add `wp.lerp()` and `wp.smoothstep()` builtins
- Add `wp.optim` module with implementation of the Adam optimizer for float and vector types
- Add support for transient Python modules (fix for Houdini integration)
- Add `wp.length_sq()`, `wp.trace()` for vector / matrix types respectively
- Add missing adjoints for `wp.quat_rpy()`, `wp.determinant()`
- Add `wp.atomic_min()`, `wp.atomic_max()` operators
- Add vectorized version of `wp.sim.model.add_cloth_mesh()`
- Add NVDB volume allocation API, see `wp.Volume.allocate()`, and `wp.Volume.allocate_by_tiles()`
- Add NVDB volume write methods, see `wp.volume_store_i()`, `wp.volume_store_f()`, `wp.volume_store_v()`
- Add MGPU documentation
- Add example showing how to compute Jacobian of multiple environments in parallel, see `example_jacobian_ik.py`
- Add `wp.Tape.zero()` support for `wp.struct` types
- Make SampleBrowser an optional dependency for Kit extension
- Make `wp.Mesh` object accept both 1d and 2d arrays of face vertex indices
- Fix for reloading of class member kernel / function definitions using `importlib.reload()`
- Fix for hashing of `wp.constants()` not invalidating kernels
- Fix for reload when multiple `.ptx` versions are present
- Improved error reporting during code-gen

## [0.4.3] - 2022-09-20

- Update all samples to use GPU interop path by default
- Fix for arrays > 2GB in length
- Add support for per-vertex USD mesh colors with `wp.render` class

## 0.4.2 - 2022-09-07

- Register Warp samples to the sample browser in Kit
- Add NDEBUG flag to release mode kernel builds
- Fix for particle solver node when using a large number of particles
- Fix for broken cameras in Warp sample scenes

## 0.4.1 - 2022-08-30

- Add geometry sampling methods, see `wp.sample_unit_cube()`, `wp.sample_unit_disk()`, etc
- Add `wp.lower_bound()` for searching sorted arrays
- Add an option for disabling code-gen of backward pass to improve compilation times, see `wp.set_module_options({"enable_backward": False})`, True by default
- Fix for using Warp from Script Editor or when module does not have a `__file__` attribute
- Fix for hot reload of modules containing `wp.func()` definitions
- Fix for debug flags not being set correctly on CUDA when `wp.config.mode == "debug"`, this enables bounds checking on CUDA kernels in debug mode
- Fix for code gen of functions that do not return a value

## 0.4.0 - 2022-08-09

- Fix for FP16 conversions on GPUs without hardware support
- Fix for `runtime = None` errors when reloading the Warp module
- Fix for PTX architecture version when running with older drivers, see `wp.config.ptx_target_arch`
- Fix for USD imports from `__init__.py`, defer them to individual functions that need them
- Fix for robustness issues with sign determination for `wp.mesh_query_point()`
- Fix for `wp.HashGrid` memory leak when creating/destroying grids
- Add CUDA version checks for toolkit and driver
- Add support for cross-module `@wp.struct` references
- Support running even if CUDA initialization failed, use `wp.is_cuda_available()` to check availability
- Statically linking with the CUDA runtime library to avoid deployment issues

### Breaking Changes

- Removed `wp.runtime` reference from the top-level module, as it should be considered private

## 0.3.2 - 2022-07-19

- Remove Torch import from `__init__.py`, defer import to `wp.from_torch()`, `wp.to_torch()`

## [0.3.1] - 2022-07-12

- Fix for marching cubes reallocation after initialization
- Add support for closest point between line segment tests, see `wp.closest_point_edge_edge()` builtin
- Add support for per-triangle elasticity coefficients in simulation, see `wp.sim.ModelBuilder.add_cloth_mesh()`
- Add support for specifying default device, see `wp.set_device()`, `wp.get_device()`, `wp.ScopedDevice`
- Add support for multiple GPUs (e.g., `"cuda:0"`, `"cuda:1"`), see `wp.get_cuda_devices()`, `wp.get_cuda_device_count()`, `wp.get_cuda_device()`
- Add support for explicitly targeting the current CUDA context using device alias `"cuda"`
- Add support for using arbitrary external CUDA contexts, see `wp.map_cuda_device()`, `wp.unmap_cuda_device()`
- Add PyTorch device aliasing functions, see `wp.device_from_torch()`, `wp.device_to_torch()`

### Breaking Changes

- A CUDA device is used by default, if available (aligned with `wp.get_preferred_device()`)
- `wp.ScopedCudaGuard` is deprecated, use `wp.ScopedDevice` instead
- `wp.synchronize()` now synchronizes all devices; for finer-grained control, use `wp.synchronize_device()`
- Device alias `"cuda"` now refers to the current CUDA context, rather than a specific device like `"cuda:0"` or `"cuda:1"`

## 0.3.0 - 2022-07-08

- Add support for FP16 storage type, see `wp.float16`
- Add support for per-dimension byte strides, see `wp.array.strides`
- Add support for passing Python classes as kernel arguments, see `@wp.struct` decorator
- Add additional bounds checks for builtin matrix types
- Add additional floating point checks, see `wp.config.verify_fp`
- Add interleaved user source with generated code to aid debugging
- Add generalized GPU marching cubes implementation, see `wp.MarchingCubes` class
- Add additional scalar*matrix vector operators
- Add support for retrieving a single row from builtin types, e.g.: `r = m33[i]`
- Add  `wp.log2()` and `wp.log10()` builtins
- Add support for quickly instancing `wp.sim.ModelBuilder` objects to improve env. creation performance for RL
- Remove custom CUB version and improve compatibility with CUDA 11.7
- Fix to preserve external user-gradients when calling `wp.Tape.zero()`
- Fix to only allocate gradient of a Torch tensor if `requires_grad=True`
- Fix for missing `wp.mat22` constructor adjoint
- Fix for ray-cast precision in edge case on GPU (watertightness issue)
- Fix for kernel hot-reload when definition changes
- Fix for NVCC warnings on Linux
- Fix for generated function names when kernels are defined as class functions
- Fix for reload of generated CPU kernel code on Linux
- Fix for example scripts to output USD at 60 timecodes per-second (better Kit compatibility)

## [0.2.3] - 2022-06-13

- Fix for incorrect 4d array bounds checking
- Fix for `wp.constant` changes not updating module hash
- Fix for stale CUDA kernel cache when CPU kernels launched first
- Array gradients are now allocated along with the arrays and accessible as `wp.array.grad`, users should take care to always call `wp.Tape.zero()` to clear gradients between different invocations of `wp.Tape.backward()`
- Added `wp.array.fill_()` to set all entries to a scalar value (4-byte values only currently)

### Breaking Changes

- Tape `capture` option has been removed, users can now capture tapes inside existing CUDA graphs (e.g.: inside Torch)
- Scalar loss arrays should now explicitly set `requires_grad=True` at creation time

## 0.2.2 - 2022-05-30

- Fix for `from import *` inside Warp initialization
- Fix for body space velocity when using deforming Mesh objects with scale
- Fix for noise gradient discontinuities affecting `wp.curlnoise()`
- Fix for `wp.from_torch()` to correctly preserve shape
- Fix for URDF parser incorrectly passing density to scale parameter
- Optimizations for startup time from 3s -> 0.3s
- Add support for custom kernel cache location, Warp will now store generated binaries in the user's application directory
- Add support for cross-module function references, e.g.: call another modules @wp.func functions
- Add support for overloading `@wp.func` functions based on argument type
- Add support for calling built-in functions directly from Python interpreter outside kernels (experimental)
- Add support for auto-complete and docstring lookup for builtins in IDEs like VSCode, PyCharm, etc
- Add support for doing partial array copies, see `wp.copy()` for details
- Add support for accessing mesh data directly in kernels, see `wp.mesh_get_point()`, `wp.mesh_get_index()`, `wp.mesh_eval_face_normal()`
- Change to only compile for targets where kernel is launched (e.g.: will not compile CPU unless explicitly requested)

### Breaking Changes

- Builtin methods such as `wp.quat_identity()` now call the Warp native implementation directly and will return a `wp.quat` object instead of NumPy array
- NumPy implementations of many builtin methods have been moved to `wp.utils` and will be deprecated
- Local `@wp.func` functions should not be namespaced when called, e.g.: previously `wp.myfunc()` would work even if `myfunc()` was not a builtin
- Removed `wp.rpy2quat()`, please use `wp.quat_rpy()` instead

## 0.2.1 - 2022-05-11

- Fix for unit tests in Kit

## [0.2.0] - 2022-05-02

### Warp Core

- Fix for unrolling loops with negative bounds
- Fix for unresolved symbol `hash_grid_build_device()` not found when lib is compiled without CUDA support
- Fix for failure to load nvrtc-builtins64_113.dll when user has a newer CUDA toolkit installed on their machine
- Fix for conversion of Torch tensors to `wp.array` with a vector dtype (incorrect row count)
- Fix for `warp.dll` not found on some Windows installations
- Fix for macOS builds on Clang 13.x
- Fix for step-through debugging of kernels on Linux
- Add argument type checking for user defined `@wp.func` functions
- Add support for custom iterable types, supports ranges, hash grid, and mesh query objects
- Add support for multi-dimensional arrays, for example use `x = array[i,j,k]` syntax to address a 3-dimensional array
- Add support for multi-dimensional kernel launches, use `launch(kernel, dim=(i,j,k), ...` and `i,j,k = wp.tid()` to obtain thread indices
- Add support for bounds-checking array memory accesses in debug mode, use `wp.config.mode = "debug"` to enable
- Add support for differentiating through dynamic and nested for-loops
- Add support for evaluating MLP neural network layers inside kernels with custom activation functions, see `wp.mlp()`
- Add additional NVDB sampling methods and adjoints, see `wp.volume_sample_i()`, `wp.volume_sample_f()`, and `wp.volume_sample_vec()`
- Add support for loading zlib compressed NVDB volumes, see `wp.Volume.load_from_nvdb()`
- Add support for triangle intersection testing, see `wp.intersect_tri_tri()`
- Add support for NVTX profile zones in `wp.ScopedTimer()`
- Add support for additional transform and quaternion math operations, see `wp.inverse()`, `wp.quat_to_matrix()`, `wp.quat_from_matrix()`
- Add fast math (`--fast-math`) to kernel compilation by default
- Add `wp.torch` import by default (if PyTorch is installed)

### Warp Kit

- Add Kit menu for browsing Warp documentation and example scenes under 'Window->Warp'
- Fix for OgnParticleSolver.py example when collider is coming from Read Prim into Bundle node

### Warp Sim

- Fix for joint attachment forces
- Fix for URDF importer and floating base support
- Add examples showing how to use differentiable forward kinematics to solve inverse kinematics
- Add examples for URDF cartpole and quadruped simulation

### Breaking Changes

- `wp.volume_sample_world()` is now replaced by `wp.volume_sample_f/i/vec()` which operate in index (local) space. Users should use `wp.volume_world_to_index()` to transform points from world space to index space before sampling.
- `wp.mlp()` expects multi-dimensional arrays instead of one-dimensional arrays for inference, all other semantics remain the same as earlier versions of this API.
- `wp.array.length` member has been removed, please use `wp.array.shape` to access array dimensions, or use `wp.array.size` to get total element count
- Marking `dense_gemm()`, `dense_chol()`, etc methods as experimental until we revisit them

## 0.1.25 - 2022-03-20

- Add support for class methods to be Warp kernels
- Add HashGrid reserve() so it can be used with CUDA graphs
- Add support for CUDA graph capture of tape forward/backward passes
- Add support for Python 3.8.x and 3.9.x
- Add hyperbolic trigonometric functions, see `wp.tanh()`, `wp.sinh()`, `wp.cosh()`
- Add support for floored division on integer types
- Move tests into core library so they can be run in Kit environment

## 0.1.24 - 2022-03-03

### Warp Core

- Add NanoVDB support, see `wp.volume_sample*()` methods
- Add support for reading compile-time constants in kernels, see `wp.constant()`
- Add support for __cuda_array_interface__ protocol for zero-copy interop with PyTorch, see `wp.torch.to_torch()`
- Add support for additional numeric types, i8, u8, i16, u16, etc
- Add better checks for device strings during allocation / launch
- Add support for sampling random numbers with a normal distribution, see `wp.randn()`
- Upgrade to CUDA 11.3
- Update example scenes to Kit 103.1
- Deduce array dtype from np.array when one is not provided
- Fix for ranged for loops with negative step sizes
- Fix for 3d and 4d spherical gradient distributions

## 0.1.23 - 2022-02-17

### Warp Core

- Fix for generated code folder being removed during Showroom installation
- Fix for macOS support
- Fix for dynamic for-loop code gen edge case
- Add procedural noise primitives, see `wp.noise()`, `wp.pnoise()`, `wp.curlnoise()`
- Move simulation helpers our of test into `wp.sim` module

## 0.1.22 - 2022-02-14

### Warp Core

- Fix for .so reloading on Linux
- Fix for while loop code-gen in some edge cases
- Add rounding functions `wp.round()`, `wp.rint()`, `wp.trunc()`, `wp.floor()`, `wp.ceil()`
- Add support for printing strings and formatted strings from kernels
- Add MSVC compiler version detection and require minimum

### Warp Sim

- Add support for universal and compound joint types

## 0.1.21 - 2022-01-19

### Warp Core

- Fix for exception on shutdown in empty `wp.array` objects
- Fix for hot reload of CPU kernels in Kit
- Add hash grid primitive for point-based spatial queries, see `wp.hash_grid_query()`, `wp.hash_grid_query_next()`
- Add new PRNG methods using PCG-based generators, see `wp.rand_init()`, `wp.randf()`, `wp.randi()`
- Add support for AABB mesh queries, see `wp.mesh_query_aabb()`, `wp.mesh_query_aabb_next()`
- Add support for all Python `range()` loop variants
- Add builtin vec2 type and additional math operators, `wp.pow()`, `wp.tan()`, `wp.atan()`, `wp.atan2()`
- Remove dependency on CUDA driver library at build time
- Remove unused NVRTC binary dependencies (50mb smaller Linux distribution)

### Warp Sim

- Bundle import of multiple shapes for simulation nodes
- New OgnParticleVolume node for sampling shapes -> particles
- New OgnParticleSolver node for DEM style granular materials

## 0.1.20 - 2021-11-02

- Updates to the ripple solver for GTC (support for multiple colliders, buoyancy, etc)

## 0.1.19 - 2021-10-15

- Publish from 2021.3 to avoid omni.graph database incompatibilities

## 0.1.18 - 2021-10-08

- Enable Linux support (tested on 20.04)

## 0.1.17 - 2021-09-30

- Fix for 3x3 SVD adjoint
- Fix for A6000 GPU (bump compute model to sm_52 minimum)
- Fix for .dll unload on rebuild
- Fix for possible array destruction warnings on shutdown
- Rename spatial_transform -> transform
- Documentation update

## 0.1.16 - 2021-09-06

- Fix for case where simple assignments (a = b) incorrectly generated reference rather than value copy
- Handle passing zero-length (empty) arrays to kernels

## 0.1.15 - 2021-09-03

- Add additional math library functions (asin, etc)
- Add builtin 3x3 SVD support
- Add support for named constants (True, False, None)
- Add support for if/else statements (differentiable)
- Add custom memset kernel to avoid CPU overhead of cudaMemset()
- Add rigid body joint model to `wp.sim` (based on Brax)
- Add Linux, MacOS support in core library
- Fix for incorrectly treating pure assignment as reference instead of value copy
- Removes the need to transfer array to CPU before numpy conversion (will be done implicitly)
- Update the example OgnRipple wave equation solver to use bundles

## 0.1.14 - 2021-08-09

- Fix for out-of-bounds memory access in CUDA BVH
- Better error checking after kernel launches (use `wp.config.verify_cuda=True`)
- Fix for vec3 normalize adjoint code

## 0.1.13 - 2021-07-29

- Remove OgnShrinkWrap.py test node

## 0.1.12 - 2021-07-29

- Switch to Woop et al.'s watertight ray-tri intersection test
- Disable --fast-math in CUDA compilation step for improved precision

## 0.1.11 - 2021-07-28

- Fix for `wp.mesh_query_ray()` returning incorrect t-value

## 0.1.10 - 2021-07-28

- Fix for OV extension fwatcher filters to avoid hot-reload loop due to OGN regeneration

## 0.1.9 - 2021-07-21

- Fix for loading sibling DLL paths
- Better type checking for built-in function arguments
- Added runtime docs, can now list all builtins using `wp.print_builtins()`

## 0.1.8 - 2021-07-14

- Fix for hot-reload of CUDA kernels
- Add Tape object for replaying differentiable kernels
- Add helpers for Torch interop (convert `torch.Tensor` to `wp.Array`)

## 0.1.7 - 2021-07-05

- Switch to NVRTC for CUDA runtime
- Allow running without host compiler
- Disable asserts in kernel release mode (small perf. improvement)

## 0.1.6 - 2021-06-14

- Look for CUDA toolchain in target-deps

## 0.1.5 - 2021-06-14

- Rename OgLang -> Warp
- Improve CUDA environment error checking
- Clean-up some logging, add verbose mode (`wp.config.verbose`)

## 0.1.4 - 2021-06-10

- Add support for mesh raycast

## 0.1.3 - 2021-06-09

- Add support for unary negation operator
- Add support for mutating variables during dynamic loops (non-differentiable)
- Add support for in-place operators
- Improve kernel cache start up times (avoids adjointing before cache check)
- Update README.md with requirements / examples

## 0.1.2 - 2021-06-03

- Add support for querying mesh velocities
- Add CUDA graph support, see `wp.capture_begin()`, `wp.capture_end()`, `wp.capture_launch()`
- Add explicit initialization phase, `wp.init()`
- Add variational Euler solver (sim)
- Add contact caching, switch to nonlinear friction model (sim)

- Fix for Linux/macOS support

## 0.1.1 - 2021-05-18

- Fix bug with conflicting CUDA contexts

## 0.1.0 - 2021-05-17

- Initial publish for alpha testing

[Unreleased]: https://github.com/NVIDIA/warp/compare/v1.10.0...HEAD
[1.10.0]: https://github.com/NVIDIA/warp/releases/tag/v1.10.0
[1.9.1]: https://github.com/NVIDIA/warp/releases/tag/v1.9.1
[1.9.0]: https://github.com/NVIDIA/warp/releases/tag/v1.9.0
[1.8.1]: https://github.com/NVIDIA/warp/releases/tag/v1.8.1
[1.8.0]: https://github.com/NVIDIA/warp/releases/tag/v1.8.0
[1.7.2]: https://github.com/NVIDIA/warp/releases/tag/v1.7.2
[1.7.1]: https://github.com/NVIDIA/warp/releases/tag/v1.7.1
[1.7.0]: https://github.com/NVIDIA/warp/releases/tag/v1.7.0
[1.6.2]: https://github.com/NVIDIA/warp/releases/tag/v1.6.2
[1.6.1]: https://github.com/NVIDIA/warp/releases/tag/v1.6.1
[1.6.0]: https://github.com/NVIDIA/warp/releases/tag/v1.6.0
[1.5.1]: https://github.com/NVIDIA/warp/releases/tag/v1.5.1
[1.5.0]: https://github.com/NVIDIA/warp/releases/tag/v1.5.0
[1.4.2]: https://github.com/NVIDIA/warp/releases/tag/v1.4.2
[1.4.1]: https://github.com/NVIDIA/warp/releases/tag/v1.4.1
[1.4.0]: https://github.com/NVIDIA/warp/releases/tag/v1.4.0
[1.3.3]: https://github.com/NVIDIA/warp/releases/tag/v1.3.3
[1.3.2]: https://github.com/NVIDIA/warp/releases/tag/v1.3.2
[1.3.1]: https://github.com/NVIDIA/warp/releases/tag/v1.3.1
[1.3.0]: https://github.com/NVIDIA/warp/releases/tag/v1.3.0
[1.2.2]: https://github.com/NVIDIA/warp/releases/tag/v1.2.2
[1.2.1]: https://github.com/NVIDIA/warp/releases/tag/v1.2.1
[1.2.0]: https://github.com/NVIDIA/warp/releases/tag/v1.2.0
[1.1.0]: https://github.com/NVIDIA/warp/releases/tag/v1.1.0
[1.0.2]: https://github.com/NVIDIA/warp/releases/tag/v1.0.2
[1.0.1]: https://github.com/NVIDIA/warp/releases/tag/v1.0.1
[1.0.0]: https://github.com/NVIDIA/warp/releases/tag/v1.0.0
[0.15.1]: https://github.com/NVIDIA/warp/releases/tag/v0.15.1
[0.15.0]: https://github.com/NVIDIA/warp/releases/tag/v0.15.0
[0.13.0]: https://github.com/NVIDIA/warp/releases/tag/v0.13.0
[0.11.0]: https://github.com/NVIDIA/warp/releases/tag/v0.11.0
[1.0.0-beta.6]: https://github.com/NVIDIA/warp/releases/tag/v1.0.0-beta.6
[1.0.0-beta.5]: https://github.com/NVIDIA/warp/releases/tag/v1.0.0-beta.5
[0.10.1]: https://github.com/NVIDIA/warp/releases/tag/v0.10.1
[0.9.0]: https://github.com/NVIDIA/warp/releases/tag/v0.9.0
[0.7.0]: https://github.com/NVIDIA/warp/releases/tag/v0.7.0
[0.5.0]: https://github.com/NVIDIA/warp/releases/tag/v0.5.0
[0.4.3]: https://github.com/NVIDIA/warp/releases/tag/v0.4.3
[0.3.1]: https://github.com/NVIDIA/warp/releases/tag/v0.3.1
[0.2.3]: https://github.com/NVIDIA/warp/releases/tag/v0.2.3
[0.2.0]: https://github.com/NVIDIA/warp/releases/tag/v0.2.0<|MERGE_RESOLUTION|>--- conflicted
+++ resolved
@@ -44,13 +44,10 @@
 - Fix code generation ordering for custom gradient functions (`@wp.func_grad`) when used with nested function calls
   ([GH-967](https://github.com/NVIDIA/warp/issues/967)).
 - Fix invalid reads due to early release of tape-captured temporaries introduced in ([GH-1021](https://github.com/NVIDIA/warp/issues/1021))
-<<<<<<< HEAD
 - Fix `module="unique"` kernels to properly reuse existing module objects when defined multiple times,
   avoiding unnecessary module creation overhead ([GH-995](https://github.com/NVIDIA/warp/issues/995)).
-=======
 - Add validation in `wp.compile_aot_module()` to detect generic kernels without overloads and generic kernels with
   multiple overloads when `strip_hash=True` ([GH-919](https://github.com/NVIDIA/warp/issues/919)).
->>>>>>> af7aaf3a
 
 ## [1.10.0] - 2025-11-02
 
