# CHANGELOG

<<<<<<< HEAD
## [1.3.1] - 2024-??

- Remove ``wp.synchronize()`` from PyTorch autograd function example
- ``Tape.check_kernel_array_access()`` and ``Tape.reset_array_read_flags()`` are now private methods.
=======
## [1.3.1] - 2024-07-27

- Fix reporting unmatched argument types
>>>>>>> e6c0be76

## [1.3.0] - 2024-07-25

- Warp Core improvements
  - Update to CUDA 12.x by default (requires NVIDIA driver 525 or newer), please see [README.md](https://github.com/nvidia/warp?tab=readme-ov-file#installing) for commands to install CUDA 11.x binaries for older drivers
  - Add information to the module load print outs to indicate whether a module was
  compiled `(compiled)`, loaded from the cache `(cached)`, or was unable to be
  loaded `(error)`.
  - `wp.config.verbose = True` now also prints out a message upon the entry to a `wp.ScopedTimer`.
  - Add `wp.clear_kernel_cache()` to the public API. This is equivalent to `wp.build.clear_kernel_cache()`.
  - Add code-completion support for `wp.config` variables.
  - Remove usage of a static task (thread) index for CPU kernels to address multithreading concerns ([GH-224](https://github.com/NVIDIA/warp/issues/224))
  - Improve error messages for unsupported Python operations such as sequence construction in kernels
  - Update `wp.matmul()` CPU fallback to use dtype explicitly in `np.matmul()` call
  - Add support for PEP 563's `from __future__ import annotations` ([GH-256](https://github.com/NVIDIA/warp/issues/256)).
  - Allow passing external arrays/tensors to `wp.launch()` directly via `__cuda_array_interface__` and `__array_interface__`, up to 2.5x faster conversion from PyTorch
  - Add faster Torch interop path using `return_ctype` argument to `wp.from_torch()`
  - Handle incompatible CUDA driver versions gracefully
  - Add `wp.abs()` and `wp.sign()` for vector types
  - Expose scalar arithmetic operators to Python's runtime (e.g.: `wp.float16(1.23) * wp.float16(2.34)`)
  - Add support for creating volumes with anisotropic transforms
  - Allow users to pass function arguments by keyword in a kernel using standard Python calling semantics
  - Add additional documentation and examples demonstrating `wp.copy()`, `wp.clone()`, and `array.assign()` differentiability
  - Add `__new__()` methods for all class `__del__()` methods to handle when a class instance is created but not instantiated before garbage collection
  - Implement the assignment operator for `wp.quat`
  - Make the geometry-related built-ins available only from within kernels
  - Rename the API-facing query types to remove their `_t` suffix: `wp.BVHQuery`, `wp.HashGridQuery`, `wp.MeshQueryAABB`, `wp.MeshQueryPoint`, and `wp.MeshQueryRay`
  - Add `wp.array(ptr=...)` to allow initializing arrays from pointer addresses inside of kernels ([GH-206](https://github.com/NVIDIA/warp/issues/206))

- `warp.autograd` improvements:
  - New `warp.autograd` module with utility functions `gradcheck()`, `jacobian()`, and `jacobian_fd()` for debugging kernel Jacobians ([docs](https://nvidia.github.io/warp/modules/differentiability.html#measuring-gradient-accuracy))
  - Add array overwrite detection, if `wp.config.verify_autograd_array_access` is true in-place operations on arrays on the Tape that could break gradient computation will be detected ([docs](https://nvidia.github.io/warp/modules/differentiability.html#array-overwrite-tracking))
  - Fix bug where modification of `@wp.func_replay` functions and native snippets would not trigger module recompilation
  - Add documentation for dynamic loop autograd limitations

- `warp.sim` improvements:
  - Improve memory usage and performance for rigid body contact handling when `self.rigid_mesh_contact_max` is zero (default behavior).
  - The `mask` argument to `wp.sim.eval_fk()` now accepts both integer and boolean arrays to mask articulations.
  - Fix handling of `ModelBuilder.joint_act` in `ModelBuilder.collapse_fixed_joints()` (affected floating-base systems)
  - Fix and improve implementation of `ModelBuilder.plot_articulation()` to visualize the articulation tree of a rigid-body mechanism
  - Fix ShapeInstancer `__new__()` method (missing instance return and `*args` parameter)
  - Fix handling of `upaxis` variable in `ModelBuilder` and the rendering thereof in `OpenGLRenderer`

- `warp.sparse` improvements:
  - Sparse matrix allocations (from `bsr_from_triplets()`, `bsr_axpy()`, etc.) can now be captured in CUDA graphs; exact number of non-zeros can be optionally requested asynchronously.
  - `bsr_assign()` now supports changing block shape (including CSR/BSR conversions)
  - Add Python operator overloads for common sparse matrix operations, e.g `A += 0.5 * B`, `y = x @ C`

- `warp.fem` new features and fixes:
  - Support for variable number of nodes per element
  - Global `wp.fem.lookup()` operator now supports `wp.fem.Tetmesh` and `wp.fem.Trimesh2D` geometries
  - Simplified defining custom subdomains (`wp.fem.Subdomain`), free-slip boundary conditions
  - New field types: `wp.fem.UniformField`, `wp.fem.ImplicitField` and `wp.fem.NonconformingField`
  - New `streamlines`, `magnetostatics` and `nonconforming_contact` examples, updated `mixed_elasticity` to use a nonlinear model
  - Function spaces can now export VTK-compatible cells for visualization
  - Fixed edge cases with NanoVDB function spaces
  - Fixed differentiability of `wp.fem.PicQuadrature` w.r.t. positions and measures

## [1.2.2] - 2024-07-04

- Support for NumPy >= 2.0

## [1.2.1] - 2024-06-14

- Fix generic function caching
- Fix Warp not being initialized when constructing arrays with `wp.array()`
- Fix `wp.is_mempool_access_supported()` not resolving the provided device arguments to `wp.context.Device`

## [1.2.0] - 2024-06-06

- Add a not-a-number floating-point constant that can be used as `wp.NAN` or `wp.nan`.
- Add `wp.isnan()`, `wp.isinf()`, and `wp.isfinite()` for scalars, vectors, matrices, etc.
- Improve kernel cache reuse by hashing just the local module constants. Previously, a
  module's hash was affected by all `wp.constant()` variables declared in a Warp program.
- Revised module compilation process to allow multiple processes to use the same kernel cache directory.
  Cached kernels will now be stored in hash-specific subdirectory.
- Add runtime checks for `wp.MarchingCubes` on field dimensions and size
- Fix memory leak in `wp.Mesh` BVH ([GH-225](https://github.com/NVIDIA/warp/issues/225))
- Use C++17 when building the Warp library and user kernels
- Increase PTX target architecture up to `sm_75` (from `sm_70`), enabling Turing ISA features
- Extended NanoVDB support (see `warp.Volume`):
  - Add support for data-agnostic index grids, allocation at voxel granularity
  - New `wp.volume_lookup_index()`, `wp.volume_sample_index()` and generic `wp.volume_sample()`/`wp.volume_lookup()`/`wp.volume_store()` kernel-level functions
  - Zero-copy aliasing of in-memory grids, support for multi-grid buffers
  - Grid introspection and blind data access capabilities
  - `warp.fem` can now work directly on NanoVDB grids using `warp.fem.Nanogrid`
  - Fixed `wp.volume_sample_v()` and `wp.volume_store_*()` adjoints
  - Prevent `wp.volume_store()` from overwriting grid background values
- Improve validation of user-provided fields and values in `warp.fem`
- Support headless rendering of `wp.render.OpenGLRenderer` via `pyglet.options["headless"] = True`
- `wp.render.RegisteredGLBuffer` can fall back to CPU-bound copying if CUDA/OpenGL interop is not available
- Clarify terms for external contributions, please see CONTRIBUTING.md for details
- Improve performance of `wp.sparse.bsr_mm()` by ~5x on benchmark problems
- Fix for XPBD incorrectly indexing into of joint actuations `joint_act` arrays
- Fix for mass matrix gradients computation in `wp.sim.FeatherstoneIntegrator()`
- Fix for handling of `--msvc_path` in build scripts
- Fix for `wp.copy()` params to record dest and src offset parameters on `wp.Tape()`
- Fix for `wp.randn()` to ensure return values are finite
- Fix for slicing of arrays with gradients in kernels
- Fix for function overload caching, ensure module is rebuilt if any function overloads are modified
- Fix for handling of `bool` types in generic kernels
- Publish CUDA 12.5 binaries for Hopper support, see https://github.com/nvidia/warp?tab=readme-ov-file#installing for details

## [1.1.1] - 2024-05-24

- `wp.init()` is no longer required to be called explicitly and will be performed on first call to the API
- Speed up `omni.warp.core`'s startup time

## [1.1.0] - 2024-05-09

- Support returning a value from `@wp.func_native` CUDA functions using type hints
- Improved differentiability of the `wp.sim.FeatherstoneIntegrator`
- Fix gradient propagation for rigid body contacts in `wp.sim.collide()`
- Added support for event-based timing, see `wp.ScopedTimer()`
- Added Tape visualization and debugging functions, see `wp.Tape.visualize()`
- Support constructing Warp arrays from objects that define the `__cuda_array_interface__` attribute
- Support copying a struct to another device, use `struct.to(device)` to migrate struct arrays
- Allow rigid shapes to not have any collisions with other shapes in `wp.sim.Model`
- Change default test behavior to test redundant GPUs (up to 2x)
- Test each example in an individual subprocess
- Polish and optimize various examples and tests
- Allow non-contiguous point arrays to be passed to `wp.HashGrid.build()`
- Upgrade LLVM to 18.1.3 for from-source builds and Linux x86-64 builds
- Build DLL source code as C++17 and require GCC 9.4 as a minimum
- Array clone, assign, and copy are now differentiable
- Use `Ruff` for formatting and linting
- Various documentation improvements (infinity, math constants, etc.)
- Improve URDF importer, handle joint armature
- Allow builtins.bool to be used in Warp data structures
- Use external gradient arrays in backward passes when passed to `wp.launch()`
- Add Conjugate Residual linear solver, see `wp.optim.linear.cr()`
- Fix propagation of gradients on aliased copy of variables in kernels
- Facilitate debugging and speed up `import warp` by eliminating raising any exceptions
- Improve support for nested vec/mat assignments in structs
- Recommend Python 3.9 or higher, which is required for JAX and soon PyTorch.
- Support gradient propagation for indexing sliced multi-dimensional arrays, i.e. `a[i][j]` vs. `a[i, j]`
- Provide an informative message if setting DLL C-types failed, instructing to try rebuilding the library

## [1.0.3] - 2024-04-17

- Add a `support_level` entry to the configuration file of the extensions

## [1.0.2] - 2024-03-22

- Make examples runnable from any location
- Fix the examples not running directly from their Python file
- Add the example gallery to the documentation
- Update `README.md` examples USD location
- Update `example_graph_capture.py` description

## [1.0.1] - 2024-03-15

- Document Device `total_memory` and `free_memory`
- Documentation for allocators, streams, peer access, and generics
- Changed example output directory to current working directory
- Added `python -m warp.examples.browse` for browsing the examples folder
- Print where the USD stage file is being saved
- Added `examples/optim/example_walker.py` sample
- Make the drone example not specific to USD
- Reduce the time taken to run some examples
- Optimise rendering points with a single colour
- Clarify an error message around needing USD
- Raise exception when module is unloaded during graph capture
- Added `wp.synchronize_event()` for blocking the host thread until a recorded event completes
- Flush C print buffers when ending `stdout` capture
- Remove more unneeded CUTLASS files
- Allow setting mempool release threshold as a fractional value

## [1.0.0] - 2024-03-07

- Add `FeatherstoneIntegrator` which provides more stable simulation of articulated rigid body dynamics in generalized coordinates (`State.joint_q` and `State.joint_qd`)
- Introduce `warp.sim.Control` struct to store control inputs for simulations (optional, by default the `Model` control inputs are used as before); integrators now have a different simulation signature: `integrator.simulate(model: Model, state_in: State, state_out: State, dt: float, control: Control)`
- `joint_act` can now behave in 3 modes: with `joint_axis_mode` set to `JOINT_MODE_FORCE` it behaves as a force/torque, with `JOINT_MODE_VELOCITY` it behaves as a velocity target, and with `JOINT_MODE_POSITION` it behaves as a position target; `joint_target` has been removed
- Add adhesive contact to Euler integrators via `Model.shape_materials.ka` which controls the contact distance at which the adhesive force is applied
- Improve handling of visual/collision shapes in URDF importer so visual shapes are not involved in contact dynamics
- Experimental JAX kernel callback support
- Improve module load exception message
- Add `wp.ScopedCapture`
- Removing `enable_backward` warning for callables
- Copy docstrings and annotations from wrapped kernels, functions, structs

## [0.15.1] - 2024-03-05

- Add examples assets to the wheel packages
- Fix broken image link in documentation
- Fix codegen for custom grad functions calling their respective forward functions
- Fix custom grad function handling for functions that have no outputs
- Fix issues when `wp.config.quiet = True`

## [0.15.0] - 2024-03-04

- Add thumbnails to examples gallery
- Apply colored lighting to examples
- Moved `examples` directory under `warp/`
- Add example usage to `python -m warp.tests --help`
- Adding `torch.autograd.function` example + docs
- Add error-checking to array shapes during creation
- Adding `example_graph_capture`
- Add a Diffsim Example of a Drone
- Fix `verify_fp` causing compiler errors and support CPU kernels
- Fix to enable `matmul` to be called in CUDA graph capture
- Enable mempools by default
- Update `wp.launch` to support tuple args
- Fix BiCGSTAB and GMRES producing NaNs when converging early
- Fix warning about backward codegen being disabled in `test_fem`
- Fix `assert_np_equal` when NaN's and tolerance are involved
- Improve error message to discern between CUDA being disabled or not supported
- Support cross-module functions with user-defined gradients
- Suppress superfluous CUDA error when ending capture after errors
- Make output during initialization atomic
- Add `warp.config.max_unroll`, fix custom gradient unrolling
- Support native replay snippets using `@wp.func_native(snippet, replay_snippet=replay_snippet)`
- Look for the CUDA Toolkit in default locations if the `CUDA_PATH` environment variable or `--cuda_path` build option are not used
- Added `wp.ones()` to efficiently create one-initialized arrays
- Rename `wp.config.graph_capture_module_load_default` to `wp.config.enable_graph_capture_module_load_by_default`

## [0.14.0] - 2024-02-19

- Add support for CUDA pooled (stream-ordered) allocators
  - Support memory allocation during graph capture
  - Support copying non-contiguous CUDA arrays during graph capture
  - Improved memory allocation/deallocation performance with pooled allocators
  - Use `wp.config.enable_mempools_at_init` to enable pooled allocators during Warp initialization (if supported)
  - `wp.is_mempool_supported()` - check if a device supports pooled allocators
  - `wp.is_mempool_enabled()`, `wp.set_mempool_enabled()` - enable or disable pooled allocators per device
  - `wp.set_mempool_release_threshold()`, `wp.get_mempool_release_threshold()` - configure memory pool release threshold
- Add support for direct memory access between devices
  - Improved peer-to-peer memory transfer performance if access is enabled
  - Caveat: enabling peer access may impact memory allocation/deallocation performance and increase memory consumption
  - `wp.is_peer_access_supported()` - check if the memory of a device can be accessed by a peer device
  - `wp.is_peer_access_enabled()`, `wp.set_peer_access_enabled()` - manage peer access for memory allocated using default CUDA allocators
  - `wp.is_mempool_access_supported()` - check if the memory pool of a device can be accessed by a peer device
  - `wp.is_mempool_access_enabled()`, `wp.set_mempool_access_enabled()` - manage access for memory allocated using pooled CUDA allocators
- Refined stream synchronization semantics
  - `wp.ScopedStream` can synchronize with the previous stream on entry and/or exit (only sync on entry by default)
  - Functions taking an optional stream argument do no implicit synchronization for max performance (e.g., `wp.copy()`, `wp.launch()`, `wp.capture_launch()`)
- Support for passing a custom `deleter` argument when constructing arrays
  - Deprecation of `owner` argument - use `deleter` to transfer ownership
- Optimizations for various core API functions (e.g., `wp.zeros()`, `wp.full()`, and more)
- Fix `wp.matmul()` to always use the correct CUDA context
- Fix memory leak in BSR transpose
- Fix stream synchronization issues when copying non-contiguous arrays
- API change: `wp.matmul()` no longer accepts a device as a parameter; instead, it infers the correct device from the arrays being multiplied
- Updated DLPack utilities to the latest published standard
  - External arrays can be imported into Warp directly, e.g., `wp.from_dlpack(external_array)`
  - Warp arrays can be exported to consumer frameworks directly, e.g., `jax.dlpack.from_dlpack(warp_array)`
  - Added CUDA stream synchronization for CUDA arrays
  - The original DLPack protocol can still be used for better performance when stream synchronization is not required, see interoperability docs for details
  - `warp.to_dlpack()` is about 3-4x faster in common cases
  - `warp.from_dlpack()` is about 2x faster when called with a DLPack capsule
  - Fixed a small CPU memory leak related to DLPack interop
- Improved performance of creating arrays

## [0.13.1] - 2024-02-22

- Ensure that the results from the `Noise Deform` are deterministic across different Kit sessions

## [0.13.0] - 2024-02-16

- Update the license to *NVIDIA Software License*, allowing commercial use (see `LICENSE.md`)
- Add `CONTRIBUTING.md` guidelines (for NVIDIA employees)
- Hash CUDA `snippet` and `adj_snippet` strings to fix caching
- Fix `build_docs.py` on Windows
- Add missing `.py` extension to `warp/tests/walkthrough_debug`
- Allow `wp.bool` usage in vector and matrix types

## [0.12.0] - 2024-02-05

- Add a warning when the `enable_backward` setting is set to `False` upon calling `wp.Tape.backward()`
- Fix kernels not being recompiled as expected when defined using a closure
- Change the kernel cache appauthor subdirectory to just "NVIDIA"
- Ensure that gradients attached to PyTorch tensors have compatible strides when calling `wp.from_torch()`
- Add a `Noise Deform` node for OmniGraph that deforms points using a perlin/curl noise

## [0.11.0] - 2024-01-23

- Re-release 1.0.0-beta.7 as a non-pre-release 0.11.0 version so it gets selected by `pip install warp-lang`.
- Introducing a new versioning and release process, detailed in `PACKAGING.md` and resembling that of [Python itself](https://devguide.python.org/developer-workflow/development-cycle/#devcycle):
  - The 0.11 release(s) can be found on the `release-0.11` branch.
  - Point releases (if any) go on the same minor release branch and only contain bug fixes, not new features.
  - The `public` branch, previously used to merge releases into and corresponding with the GitHub `main` branch, is retired.

## [1.0.0-beta.7] - 2024-01-23

- Ensure captures are always enclosed in `try`/`finally`
- Only include .py files from the warp subdirectory into wheel packages
- Fix an extension's sample node failing at parsing some version numbers
- Allow examples to run without USD when possible
- Add a setting to disable the main Warp menu in Kit
- Add iterative linear solvers, see `wp.optim.linear.cg`, `wp.optim.linear.bicgstab`, `wp.optim.linear.gmres`, and `wp.optim.linear.LinearOperator`
- Improve error messages around global variables
- Improve error messages around mat/vec assignments
- Support conversion of scalars to native/ctypes, e.g.: `float(wp.float32(1.23))` or `ctypes.c_float(wp.float32(1.23))`
- Add a constant for infinity, see `wp.inf`
- Add a FAQ entry about array assignments
- Add a mass spring cage diff simulation example, see `examples/example_diffsim_mass_spring_cage.py`
- Add `-s`, `--suite` option for only running tests belonging to the given suites
- Fix common spelling mistakes
- Fix indentation of generated code
- Show deprecation warnings only once
- Improve `wp.render.OpenGLRenderer`
- Create the extension's symlink to the *core library* at runtime
- Fix some built-ins failing to compile the backward pass when nested inside if/else blocks
- Update examples with the new variants of the mesh query built-ins
- Fix type members that weren't zero-initialized
- Fix missing adjoint function for `wp.mesh_query_ray()`

## [1.0.0-beta.6] - 2024-01-10

- Do not create CPU copy of grad array when calling `array.numpy()`
- Fix `assert_np_equal()` bug
- Support Linux AArch64 platforms, including Jetson/Tegra devices
- Add parallel testing runner (invoke with `python -m warp.tests`, use `warp/tests/unittest_serial.py` for serial testing)
- Fix support for function calls in `range()`
- `wp.matmul()` adjoints now accumulate
- Expand available operators (e.g. vector @ matrix, scalar as dividend) and improve support for calling native built-ins
- Fix multi-gpu synchronization issue in `sparse.py`
- Add depth rendering to `wp.render.OpenGLRenderer`, document `wp.render`
- Make `wp.atomic_min()`, `wp.atomic_max()` differentiable
- Fix error reporting using the exact source segment
- Add user-friendly mesh query overloads, returning a struct instead of overwriting parameters
- Address multiple differentiability issues
- Fix backpropagation for returning array element references
- Support passing the return value to adjoints
- Add point basis space and explicit point-based quadrature for `wp.fem`
- Support overriding the LLVM project source directory path using `build_lib.py --build_llvm --llvm_source_path=`
- Fix the error message for accessing non-existing attributes
- Flatten faces array for Mesh constructor in URDF parser

## [1.0.0-beta.5] - 2023-11-22

- Fix for kernel caching when function argument types change
- Fix code-gen ordering of dependent structs
- Fix for `wp.Mesh` build on MGPU systems
- Fix for name clash bug with adjoint code: https://github.com/NVIDIA/warp/issues/154
- Add `wp.frac()` for returning the fractional part of a floating point value
- Add support for custom native CUDA snippets using `@wp.func_native` decorator
- Add support for batched matmul with batch size > 2^16-1
- Add support for transposed CUTLASS `wp.matmul()` and additional error checking
- Add support for quad and hex meshes in `wp.fem`
- Detect and warn when C++ runtime doesn't match compiler during build, e.g.: ``libstdc++.so.6: version `GLIBCXX_3.4.30' not found``
- Documentation update for `wp.BVH`
- Documentation and simplified API for runtime kernel specialization `wp.Kernel`

## [1.0.0-beta.4] - 2023-11-01

- Add `wp.cbrt()` for cube root calculation
- Add `wp.mesh_furthest_point_no_sign()` to compute furthest point on a surface from a query point
- Add support for GPU BVH builds, 10-100x faster than CPU builds for large meshes
- Add support for chained comparisons, i.e.: `0 < x < 2`
- Add support for running `wp.fem` examples headless
- Fix for unit test determinism
- Fix for possible GC collection of array during graph capture
- Fix for `wp.utils.array_sum()` output initialization when used with vector types
- Coverage and documentation updates

## [1.0.0-beta.3] - 2023-10-19

- Add support for code coverage scans (test_coverage.py), coverage at 85% in `omni.warp.core`
- Add support for named component access for vector types, e.g.: `a = v.x`
- Add support for lvalue expressions, e.g.: `array[i] += b`
- Add casting constructors for matrix and vector types
- Add support for `type()` operator that can be used to return type inside kernels
- Add support for grid-stride kernels to support kernels with > 2^31-1 thread blocks
- Fix for multi-process initialization warnings
- Fix alignment issues with empty `wp.struct`
- Fix for return statement warning with tuple-returning functions
- Fix for `wp.batched_matmul()` registering the wrong function in the Tape
- Fix and document for `wp.sim` forward + inverse kinematics
- Fix for `wp.func` to return a default value if function does not return on all control paths
- Refactor `wp.fem` support for new basis functions, decoupled function spaces
- Optimizations for `wp.noise` functions, up to 10x faster in most cases
- Optimizations for `type_size_in_bytes()` used in array construction'

### Breaking Changes

- To support grid-stride kernels, `wp.tid()` can no longer be called inside `wp.func` functions.

## [1.0.0-beta.2] - 2023-09-01

- Fix for passing bool into `wp.func` functions
- Fix for deprecation warnings appearing on `stderr`, now redirected to `stdout`
- Fix for using `for i in wp.hash_grid_query(..)` syntax

## [1.0.0-beta.1] - 2023-08-29

- Fix for `wp.float16` being passed as kernel arguments
- Fix for compile errors with kernels using structs in backward pass
- Fix for `wp.Mesh.refit()` not being CUDA graph capturable due to synchronous temp. allocs
- Fix for dynamic texture example flickering / MGPU crashes demo in Kit by reusing `ui.DynamicImageProvider` instances
- Fix for a regression that disabled bundle change tracking in samples
- Fix for incorrect surface velocities when meshes are deforming in `OgnClothSimulate`
- Fix for incorrect lower-case when setting USD stage "up_axis" in examples
- Fix for incompatible gradient types when wrapping PyTorch tensor as a vector or matrix type
- Fix for adding open edges when building cloth constraints from meshes in `wp.sim.ModelBuilder.add_cloth_mesh()`
- Add support for `wp.fabricarray` to directly access Fabric data from Warp kernels, see https://docs.omniverse.nvidia.com/kit/docs/usdrt/latest/docs/usdrt_prim_selection.html for examples
- Add support for user defined gradient functions, see `@wp.func_replay`, and `@wp.func_grad` decorators
- Add support for more OG attribute types in `omni.warp.from_omni_graph()`
- Add support for creating NanoVDB `wp.Volume` objects from dense NumPy arrays
- Add support for `wp.volume_sample_grad_f()` which returns the value + gradient efficiently from an NVDB volume
- Add support for LLVM fp16 intrinsics for half-precision arithmetic
- Add implementation of stochastic gradient descent, see `wp.optim.SGD`
- Add `wp.fem` framework for solving weak-form PDE problems (see https://nvidia.github.io/warp/modules/fem.html)
- Optimizations for `omni.warp` extension load time (2.2s to 625ms cold start)
- Make all `omni.ui` dependencies optional so that Warp unit tests can run headless
- Deprecation of `wp.tid()` outside of kernel functions, users should pass `tid()` values to `wp.func` functions explicitly
- Deprecation of `wp.sim.Model.flatten()` for returning all contained tensors from the model
- Add support for clamping particle max velocity in `wp.sim.Model.particle_max_velocity`
- Remove dependency on `urdfpy` package, improve MJCF parser handling of default values

## [0.10.1] - 2023-07-25

- Fix for large multidimensional kernel launches (> 2^32 threads)
- Fix for module hashing with generics
- Fix for unrolling loops with break or continue statements (will skip unrolling)
- Fix for passing boolean arguments to build_lib.py (previously ignored)
- Fix build warnings on Linux
- Fix for creating array of structs from NumPy structured array
- Fix for regression on kernel load times in Kit when using `wp.sim`
- Update `wp.array.reshape()` to handle `-1` dimensions
- Update margin used by for mesh queries when using `wp.sim.create_soft_body_contacts()`
- Improvements to gradient handling with `wp.from_torch()`, `wp.to_torch()` plus documentation

## [0.10.0] - 2023-07-05

- Add support for macOS universal binaries (x86 + aarch64) for M1+ support
- Add additional methods for SDF generation please see the following new methods:
  - `wp.mesh_query_point_nosign()` - closest point query with no sign determination
  - `wp.mesh_query_point_sign_normal()` - closest point query with sign from angle-weighted normal
  - `wp.mesh_query_point_sign_winding_number()` - closest point query with fast winding number sign determination
- Add CSR/BSR sparse matrix support, see `wp.sparse` module:
  - `wp.sparse.BsrMatrix`
  - `wp.sparse.bsr_zeros()`, `wp.sparse.bsr_set_from_triplets()` for construction
  - `wp.sparse.bsr_mm()`, `wp.sparse_bsr_mv()` for matrix-matrix and matrix-vector products respectively
- Add array-wide utilities:
  - `wp.utils.array_scan()` - prefix sum (inclusive or exclusive)
  - `wp.utils.array_sum()` - sum across array
  - `wp.utils.radix_sort_pairs()` - in-place radix sort (key,value) pairs
- Add support for calling `@wp.func` functions from Python (outside of kernel scope)
- Add support for recording kernel launches using a `wp.Launch` object that can be replayed with low overhead, use `wp.launch(..., record_cmd=True)` to generate a command object
- Optimizations for `wp.struct` kernel arguments, up to 20x faster launches for kernels with large structs or number of params
- Refresh USD samples to use bundle based workflow + change tracking
- Add Python API for manipulating mesh and point bundle data in OmniGraph, see `omni.warp.nodes` module, see `omni.warp.nodes.mesh_create_bundle()`, `omni.warp.nodes.mesh_get_points()`, etc
- Improvements to `wp.array`:
  - Fix a number of array methods misbehaving with empty arrays
  - Fix a number of bugs and memory leaks related to gradient arrays
  - Fix array construction when creating arrays in pinned memory from a data source in pageable memory
  - `wp.empty()` no longer zeroes-out memory and returns an uninitialized array, as intended
  - `array.zero_()` and `array.fill_()` work with non-contiguous arrays
  - Support wrapping non-contiguous NumPy arrays without a copy
  - Support preserving the outer dimensions of NumPy arrays when wrapping them as Warp arrays of vector or matrix types
  - Improve PyTorch and DLPack interop with Warp arrays of arbitrary vectors and matrices
  - `array.fill_()` can now take lists or other sequences when filling arrays of vectors or matrices, e.g. `arr.fill_([[1, 2], [3, 4]])`
  - `array.fill_()` now works with arrays of structs (pass a struct instance)
  - `wp.copy()` gracefully handles copying between non-contiguous arrays on different devices
  - Add `wp.full()` and `wp.full_like()`, e.g., `a = wp.full(shape, value)`
  - Add optional `device` argument to `wp.empty_like()`, `wp.zeros_like()`, `wp.full_like()`, and `wp.clone()`
  - Add `indexedarray` methods `.zero_()`, `.fill_()`, and `.assign()`
  - Fix `indexedarray` methods `.numpy()` and `.list()`
  - Fix `array.list()` to work with arrays of any Warp data type
  - Fix `array.list()` synchronization issue with CUDA arrays
  - `array.numpy()` called on an array of structs returns a structured NumPy array with named fields
  - Improve the performance of creating arrays
- Fix for `Error: No module named 'omni.warp.core'` when running some Kit configurations (e.g.: stubgen)
- Fix for `wp.struct` instance address being included in module content hash
- Fix codegen with overridden function names
- Fix for kernel hashing so it occurs after code generation and before loading to fix a bug with stale kernel cache
- Fix for `wp.BVH.refit()` when executed on the CPU
- Fix adjoint of `wp.struct` constructor
- Fix element accessors for `wp.float16` vectors and matrices in Python
- Fix `wp.float16` members in structs
- Remove deprecated `wp.ScopedCudaGuard()`, please use `wp.ScopedDevice()` instead

## [0.9.0] - 2023-06-01

- Add support for in-place modifications to vector, matrix, and struct types inside kernels (will warn during backward pass with `wp.verbose` if using gradients)
- Add support for step-through VSCode debugging of kernel code with standalone LLVM compiler, see `wp.breakpoint()`, and `walkthrough_debug.py`
- Add support for default values on built-in functions
- Add support for multi-valued `@wp.func` functions
- Add support for `pass`, `continue`, and `break` statements
- Add missing `__sincos_stret` symbol for macOS
- Add support for gradient propagation through `wp.Mesh.points`, and other cases where arrays are passed to native functions
- Add support for Python `@` operator as an alias for `wp.matmul()`
- Add XPBD support for particle-particle collision
- Add support for individual particle radii: `ModelBuilder.add_particle` has a new `radius` argument, `Model.particle_radius` is now a Warp array
- Add per-particle flags as a `Model.particle_flags` Warp array, introduce `PARTICLE_FLAG_ACTIVE` to define whether a particle is being simulated and participates in contact dynamics
- Add support for Python bitwise operators `&`, `|`, `~`, `<<`, `>>`
- Switch to using standalone LLVM compiler by default for `cpu` devices
- Split `omni.warp` into `omni.warp.core` for Omniverse applications that want to use the Warp Python module with minimal additional dependencies
- Disable kernel gradient generation by default inside Omniverse for improved compile times
- Fix for bounds checking on element access of vector/matrix types
- Fix for stream initialization when a custom (non-primary) external CUDA context has been set on the calling thread
- Fix for duplicate `@wp.struct` registration during hot reload
- Fix for array `unot()` operator so kernel writers can use `if not array:` syntax
- Fix for case where dynamic loops are nested within unrolled loops
- Change `wp.hash_grid_point_id()` now returns -1 if the `wp.HashGrid` has not been reserved before
- Deprecate `wp.Model.soft_contact_distance` which is now replaced by `wp.Model.particle_radius`
- Deprecate single scalar particle radius (should be a per-particle array)

## [0.8.2] - 2023-04-21

- Add `ModelBuilder.soft_contact_max` to control the maximum number of soft contacts that can be registered. Use `Model.allocate_soft_contacts(new_count)` to change count on existing `Model` objects.
- Add support for `bool` parameters
- Add support for logical boolean operators with `int` types
- Fix for `wp.quat()` default constructor
- Fix conditional reassignments
- Add sign determination using angle weighted normal version of `wp.mesh_query_point()` as `wp.mesh_query_sign_normal()`
- Add sign determination using winding number of `wp.mesh_query_point()` as `wp.mesh_query_sign_winding_number()`
- Add query point without sign determination `wp.mesh_query_no_sign()`

## [0.8.1] - 2023-04-13

- Fix for regression when passing flattened numeric lists as matrix arguments to kernels
- Fix for regressions when passing `wp.struct` types with uninitialized (`None`) member attributes

## [0.8.0] - 2023-04-05

- Add `Texture Write` node for updating dynamic RTX textures from Warp kernels / nodes
- Add multi-dimensional kernel support to Warp Kernel Node
- Add `wp.load_module()` to pre-load specific modules (pass `recursive=True` to load recursively)
- Add `wp.poisson()` for sampling Poisson distributions
- Add support for UsdPhysics schema see `wp.sim.parse_usd()`
- Add XPBD rigid body implementation plus diff. simulation examples
- Add support for standalone CPU compilation (no host-compiler) with LLVM backed, enable with `--standalone` build option
- Add support for per-timer color in `wp.ScopedTimer()`
- Add support for row-based construction of matrix types outside of kernels
- Add support for setting and getting row vectors for Python matrices, see `matrix.get_row()`, `matrix.set_row()`
- Add support for instantiating `wp.struct` types within kernels
- Add support for indexed arrays, `slice = array[indices]` will now generate a sparse slice of array data
- Add support for generic kernel params, use `def compute(param: Any):`
- Add support for `with wp.ScopedDevice("cuda") as device:` syntax (same for `wp.ScopedStream()`, `wp.Tape()`)
- Add support for creating custom length vector/matrices inside kernels, see `wp.vector()`, and `wp.matrix()`
- Add support for creating identity matrices in kernels with, e.g.: `I = wp.identity(n=3, dtype=float)`
- Add support for unary plus operator (`wp.pos()`)
- Add support for `wp.constant` variables to be used directly in Python without having to use `.val` member
- Add support for nested `wp.struct` types
- Add support for returning `wp.struct` from functions
- Add `--quick` build for faster local dev. iteration (uses a reduced set of SASS arches)
- Add optional `requires_grad` parameter to `wp.from_torch()` to override gradient allocation
- Add type hints for generic vector / matrix types in Python stubs
- Add support for custom user function recording in `wp.Tape()`
- Add support for registering CUTLASS `wp.matmul()` with tape backward pass
- Add support for grids with > 2^31 threads (each dimension may be up to INT_MAX in length)
- Add CPU fallback for `wp.matmul()`
- Optimizations for `wp.launch()`, up to 3x faster launches in common cases
- Fix `wp.randf()` conversion to float to reduce bias for uniform sampling
- Fix capture of `wp.func` and `wp.constant` types from inside Python closures
- Fix for CUDA on WSL
- Fix for matrices in structs
- Fix for transpose indexing for some non-square matrices
- Enable Python faulthandler by default
- Update to VS2019

### Breaking Changes

- `wp.constant` variables can now be treated as their true type, accessing the underlying value through `constant.val` is no longer supported
- `wp.sim.model.ground_plane` is now a `wp.array` to support gradient, users should call `builder.set_ground_plane()` to create the ground 
- `wp.sim` capsule, cones, and cylinders are now aligned with the default USD up-axis

## [0.7.2] - 2023-02-15

- Reduce test time for vec/math types
- Clean-up CUDA disabled build pipeline
- Remove extension.gen.toml to make Kit packages Python version independent
- Handle additional cases for array indexing inside Python

## [0.7.1] - 2023-02-14

- Disabling some slow tests for Kit
- Make unit tests run on first GPU only by default

## [0.7.0] - 2023-02-13

- Add support for arbitrary length / type vector and matrices e.g.: `wp.vec(length=7, dtype=wp.float16)`, see `wp.vec()`, and `wp.mat()`
- Add support for `array.flatten()`, `array.reshape()`, and `array.view()` with NumPy semantics
- Add support for slicing `wp.array` types in Python
- Add `wp.from_ptr()` helper to construct arrays from an existing allocation
- Add support for `break` statements in ranged-for and while loops (backward pass support currently not implemented)
- Add built-in mathematic constants, see `wp.pi`, `wp.e`, `wp.log2e`, etc.
- Add built-in conversion between degrees and radians, see `wp.degrees()`, `wp.radians()`
- Add security pop-up for Kernel Node
- Improve error handling for kernel return values

## [0.6.3] - 2023-01-31

- Add DLPack utilities, see `wp.from_dlpack()`, `wp.to_dlpack()`
- Add Jax utilities, see `wp.from_jax()`, `wp.to_jax()`, `wp.device_from_jax()`, `wp.device_to_jax()`
- Fix for Linux Kit extensions OM-80132, OM-80133

## [0.6.2] - 2023-01-19

- Updated `wp.from_torch()` to support more data types
- Updated `wp.from_torch()` to automatically determine the target Warp data type if not specified
- Updated `wp.from_torch()` to support non-contiguous tensors with arbitrary strides
- Add CUTLASS integration for dense GEMMs, see `wp.matmul()` and `wp.matmul_batched()`
- Add QR and Eigen decompositions for `mat33` types, see `wp.qr3()`, and `wp.eig3()`
- Add default (zero) constructors for matrix types
- Add a flag to suppress all output except errors and warnings (set `wp.config.quiet = True`)
- Skip recompilation when Kernel Node attributes are edited
- Allow optional attributes for Kernel Node
- Allow disabling backward pass code-gen on a per-kernel basis, use `@wp.kernel(enable_backward=False)`
- Replace Python `imp` package with `importlib`
- Fix for quaternion slerp gradients (`wp.quat_slerp()`)

## [0.6.1] - 2022-12-05

- Fix for non-CUDA builds
- Fix strides computation in array_t constructor, fixes a bug with accessing mesh indices through mesh.indices[]
- Disable backward pass code generation for kernel node (4-6x faster compilation)
- Switch to linbuild for universal Linux binaries (affects TeamCity builds only)

## [0.6.0] - 2022-11-28

- Add support for CUDA streams, see `wp.Stream`, `wp.get_stream()`, `wp.set_stream()`, `wp.synchronize_stream()`, `wp.ScopedStream`
- Add support for CUDA events, see `wp.Event`, `wp.record_event()`, `wp.wait_event()`, `wp.wait_stream()`, `wp.Stream.record_event()`, `wp.Stream.wait_event()`, `wp.Stream.wait_stream()`
- Add support for PyTorch stream interop, see `wp.stream_from_torch()`, `wp.stream_to_torch()`
- Add support for allocating host arrays in pinned memory for asynchronous data transfers, use `wp.array(..., pinned=True)` (default is non-pinned)
- Add support for direct conversions between all scalar types, e.g.: `x = wp.uint8(wp.float64(3.0))`
- Add per-module option to enable fast math, use `wp.set_module_options({"fast_math": True})`, fast math is now *disabled* by default
- Add support for generating CUBIN kernels instead of PTX on systems with older drivers
- Add user preference options for CUDA kernel output ("ptx" or "cubin", e.g.: `wp.config.cuda_output = "ptx"` or per-module `wp.set_module_options({"cuda_output": "ptx"})`)
- Add kernel node for OmniGraph
- Add `wp.quat_slerp()`, `wp.quat_to_axis_angle()`, `wp.rotate_rodriquez()` and adjoints for all remaining quaternion operations
- Add support for unrolling for-loops when range is a `wp.constant`
- Add support for arithmetic operators on built-in vector / matrix types outside of `wp.kernel`
- Add support for multiple solution variables in `wp.optim` Adam optimization
- Add nested attribute support for `wp.struct` attributes
- Add missing adjoint implementations for spatial math types, and document all functions with missing adjoints
- Add support for retrieving NanoVDB tiles and voxel size, see `wp.Volume.get_tiles()`, and `wp.Volume.get_voxel_size()`
- Add support for store operations on integer NanoVDB volumes, see `wp.volume_store_i()`
- Expose `wp.Mesh` points, indices, as arrays inside kernels, see `wp.mesh_get()`
- Optimizations for `wp.array` construction, 2-3x faster on average
- Optimizations for URDF import
- Fix various deployment issues by statically linking with all CUDA libs
- Update warp.so/warp.dll to CUDA Toolkit 11.5

## [0.5.1] - 2022-11-01

- Fix for unit tests in Kit

## [0.5.0] - 2022-10-31

- Add smoothed particle hydrodynamics (SPH) example, see `example_sph.py`
- Add support for accessing `array.shape` inside kernels, e.g.: `width = arr.shape[0]`
- Add dependency tracking to hot-reload modules if dependencies were modified
- Add lazy acquisition of CUDA kernel contexts (save ~300Mb of GPU memory in MGPU environments)
- Add BVH object, see `wp.Bvh` and `bvh_query_ray()`, `bvh_query_aabb()` functions
- Add component index operations for `spatial_vector`, `spatial_matrix` types
- Add `wp.lerp()` and `wp.smoothstep()` builtins
- Add `wp.optim` module with implementation of the Adam optimizer for float and vector types
- Add support for transient Python modules (fix for Houdini integration)
- Add `wp.length_sq()`, `wp.trace()` for vector / matrix types respectively
- Add missing adjoints for `wp.quat_rpy()`, `wp.determinant()`
- Add `wp.atomic_min()`, `wp.atomic_max()` operators
- Add vectorized version of `wp.sim.model.add_cloth_mesh()`
- Add NVDB volume allocation API, see `wp.Volume.allocate()`, and `wp.Volume.allocate_by_tiles()`
- Add NVDB volume write methods, see `wp.volume_store_i()`, `wp.volume_store_f()`, `wp.volume_store_v()`
- Add MGPU documentation
- Add example showing how to compute Jacobian of multiple environments in parallel, see `example_jacobian_ik.py`
- Add `wp.Tape.zero()` support for `wp.struct` types
- Make SampleBrowser an optional dependency for Kit extension
- Make `wp.Mesh` object accept both 1d and 2d arrays of face vertex indices
- Fix for reloading of class member kernel / function definitions using `importlib.reload()`
- Fix for hashing of `wp.constants()` not invalidating kernels
- Fix for reload when multiple `.ptx` versions are present
- Improved error reporting during code-gen

## [0.4.3] - 2022-09-20

- Update all samples to use GPU interop path by default
- Fix for arrays > 2GB in length
- Add support for per-vertex USD mesh colors with `wp.render` class

## [0.4.2] - 2022-09-07

- Register Warp samples to the sample browser in Kit
- Add NDEBUG flag to release mode kernel builds
- Fix for particle solver node when using a large number of particles
- Fix for broken cameras in Warp sample scenes

## [0.4.1] - 2022-08-30

- Add geometry sampling methods, see `wp.sample_unit_cube()`, `wp.sample_unit_disk()`, etc
- Add `wp.lower_bound()` for searching sorted arrays
- Add an option for disabling code-gen of backward pass to improve compilation times, see `wp.set_module_options({"enable_backward": False})`, True by default
- Fix for using Warp from Script Editor or when module does not have a `__file__` attribute
- Fix for hot reload of modules containing `wp.func()` definitions
- Fix for debug flags not being set correctly on CUDA when `wp.config.mode == "debug"`, this enables bounds checking on CUDA kernels in debug mode
- Fix for code gen of functions that do not return a value

## [0.4.0] - 2022-08-09

- Fix for FP16 conversions on GPUs without hardware support
- Fix for `runtime = None` errors when reloading the Warp module
- Fix for PTX architecture version when running with older drivers, see `wp.config.ptx_target_arch`
- Fix for USD imports from `__init__.py`, defer them to individual functions that need them
- Fix for robustness issues with sign determination for `wp.mesh_query_point()`
- Fix for `wp.HashGrid` memory leak when creating/destroying grids
- Add CUDA version checks for toolkit and driver
- Add support for cross-module `@wp.struct` references
- Support running even if CUDA initialization failed, use `wp.is_cuda_available()` to check availability
- Statically linking with the CUDA runtime library to avoid deployment issues

### Breaking Changes

- Removed `wp.runtime` reference from the top-level module, as it should be considered private

## [0.3.2] - 2022-07-19

- Remove Torch import from `__init__.py`, defer import to `wp.from_torch()`, `wp.to_torch()`

## [0.3.1] - 2022-07-12

- Fix for marching cubes reallocation after initialization
- Add support for closest point between line segment tests, see `wp.closest_point_edge_edge()` builtin
- Add support for per-triangle elasticity coefficients in simulation, see `wp.sim.ModelBuilder.add_cloth_mesh()`
- Add support for specifying default device, see `wp.set_device()`, `wp.get_device()`, `wp.ScopedDevice`
- Add support for multiple GPUs (e.g., `"cuda:0"`, `"cuda:1"`), see `wp.get_cuda_devices()`, `wp.get_cuda_device_count()`, `wp.get_cuda_device()`
- Add support for explicitly targeting the current CUDA context using device alias `"cuda"`
- Add support for using arbitrary external CUDA contexts, see `wp.map_cuda_device()`, `wp.unmap_cuda_device()`
- Add PyTorch device aliasing functions, see `wp.device_from_torch()`, `wp.device_to_torch()`

### Breaking Changes

- A CUDA device is used by default, if available (aligned with `wp.get_preferred_device()`)
- `wp.ScopedCudaGuard` is deprecated, use `wp.ScopedDevice` instead
- `wp.synchronize()` now synchronizes all devices; for finer-grained control, use `wp.synchronize_device()`
- Device alias `"cuda"` now refers to the current CUDA context, rather than a specific device like `"cuda:0"` or `"cuda:1"`

## [0.3.0] - 2022-07-08

- Add support for FP16 storage type, see `wp.float16`
- Add support for per-dimension byte strides, see `wp.array.strides`
- Add support for passing Python classes as kernel arguments, see `@wp.struct` decorator
- Add additional bounds checks for builtin matrix types
- Add additional floating point checks, see `wp.config.verify_fp`
- Add interleaved user source with generated code to aid debugging
- Add generalized GPU marching cubes implementation, see `wp.MarchingCubes` class
- Add additional scalar*matrix vector operators
- Add support for retrieving a single row from builtin types, e.g.: `r = m33[i]`
- Add  `wp.log2()` and `wp.log10()` builtins
- Add support for quickly instancing `wp.sim.ModelBuilder` objects to improve env. creation performance for RL
- Remove custom CUB version and improve compatibility with CUDA 11.7
- Fix to preserve external user-gradients when calling `wp.Tape.zero()`
- Fix to only allocate gradient of a Torch tensor if `requires_grad=True`
- Fix for missing `wp.mat22` constructor adjoint
- Fix for ray-cast precision in edge case on GPU (watertightness issue)
- Fix for kernel hot-reload when definition changes
- Fix for NVCC warnings on Linux
- Fix for generated function names when kernels are defined as class functions
- Fix for reload of generated CPU kernel code on Linux
- Fix for example scripts to output USD at 60 timecodes per-second (better Kit compatibility)

## [0.2.3] - 2022-06-13

- Fix for incorrect 4d array bounds checking
- Fix for `wp.constant` changes not updating module hash
- Fix for stale CUDA kernel cache when CPU kernels launched first
- Array gradients are now allocated along with the arrays and accessible as `wp.array.grad`, users should take care to always call `wp.Tape.zero()` to clear gradients between different invocations of `wp.Tape.backward()`
- Added `wp.array.fill_()` to set all entries to a scalar value (4-byte values only currently)

### Breaking Changes

- Tape `capture` option has been removed, users can now capture tapes inside existing CUDA graphs (e.g.: inside Torch)
- Scalar loss arrays should now explicitly set `requires_grad=True` at creation time

## [0.2.2] - 2022-05-30

- Fix for `from import *` inside Warp initialization
- Fix for body space velocity when using deforming Mesh objects with scale
- Fix for noise gradient discontinuities affecting `wp.curlnoise()`
- Fix for `wp.from_torch()` to correctly preserve shape
- Fix for URDF parser incorrectly passing density to scale parameter
- Optimizations for startup time from 3s -> 0.3s
- Add support for custom kernel cache location, Warp will now store generated binaries in the user's application directory
- Add support for cross-module function references, e.g.: call another modules @wp.func functions
- Add support for overloading `@wp.func` functions based on argument type
- Add support for calling built-in functions directly from Python interpreter outside kernels (experimental)
- Add support for auto-complete and docstring lookup for builtins in IDEs like VSCode, PyCharm, etc
- Add support for doing partial array copies, see `wp.copy()` for details
- Add support for accessing mesh data directly in kernels, see `wp.mesh_get_point()`, `wp.mesh_get_index()`, `wp.mesh_eval_face_normal()`
- Change to only compile for targets where kernel is launched (e.g.: will not compile CPU unless explicitly requested)

### Breaking Changes

- Builtin methods such as `wp.quat_identity()` now call the Warp native implementation directly and will return a `wp.quat` object instead of NumPy array
- NumPy implementations of many builtin methods have been moved to `wp.utils` and will be deprecated
- Local `@wp.func` functions should not be namespaced when called, e.g.: previously `wp.myfunc()` would work even if `myfunc()` was not a builtin
- Removed `wp.rpy2quat()`, please use `wp.quat_rpy()` instead

## [0.2.1] - 2022-05-11

- Fix for unit tests in Kit

## [0.2.0] - 2022-05-02

### Warp Core

- Fix for unrolling loops with negative bounds
- Fix for unresolved symbol `hash_grid_build_device()` not found when lib is compiled without CUDA support
- Fix for failure to load nvrtc-builtins64_113.dll when user has a newer CUDA toolkit installed on their machine
- Fix for conversion of Torch tensors to `wp.array` with a vector dtype (incorrect row count)
- Fix for `warp.dll` not found on some Windows installations
- Fix for macOS builds on Clang 13.x
- Fix for step-through debugging of kernels on Linux
- Add argument type checking for user defined `@wp.func` functions
- Add support for custom iterable types, supports ranges, hash grid, and mesh query objects
- Add support for multi-dimensional arrays, for example use `x = array[i,j,k]` syntax to address a 3-dimensional array
- Add support for multi-dimensional kernel launches, use `launch(kernel, dim=(i,j,k), ...` and `i,j,k = wp.tid()` to obtain thread indices
- Add support for bounds-checking array memory accesses in debug mode, use `wp.config.mode = "debug"` to enable
- Add support for differentiating through dynamic and nested for-loops
- Add support for evaluating MLP neural network layers inside kernels with custom activation functions, see `wp.mlp()`
- Add additional NVDB sampling methods and adjoints, see `wp.volume_sample_i()`, `wp.volume_sample_f()`, and `wp.volume_sample_vec()`
- Add support for loading zlib compressed NVDB volumes, see `wp.Volume.load_from_nvdb()`
- Add support for triangle intersection testing, see `wp.intersect_tri_tri()`
- Add support for NVTX profile zones in `wp.ScopedTimer()`
- Add support for additional transform and quaternion math operations, see `wp.inverse()`, `wp.quat_to_matrix()`, `wp.quat_from_matrix()`
- Add fast math (`--fast-math`) to kernel compilation by default
- Add `wp.torch` import by default (if PyTorch is installed)

### Warp Kit

- Add Kit menu for browsing Warp documentation and example scenes under 'Window->Warp'
- Fix for OgnParticleSolver.py example when collider is coming from Read Prim into Bundle node

### Warp Sim

- Fix for joint attachment forces
- Fix for URDF importer and floating base support
- Add examples showing how to use differentiable forward kinematics to solve inverse kinematics
- Add examples for URDF cartpole and quadruped simulation

### Breaking Changes

- `wp.volume_sample_world()` is now replaced by `wp.volume_sample_f/i/vec()` which operate in index (local) space. Users should use `wp.volume_world_to_index()` to transform points from world space to index space before sampling.
- `wp.mlp()` expects multi-dimensional arrays instead of one-dimensional arrays for inference, all other semantics remain the same as earlier versions of this API.
- `wp.array.length` member has been removed, please use `wp.array.shape` to access array dimensions, or use `wp.array.size` to get total element count
- Marking `dense_gemm()`, `dense_chol()`, etc methods as experimental until we revisit them

## [0.1.25] - 2022-03-20

- Add support for class methods to be Warp kernels
- Add HashGrid reserve() so it can be used with CUDA graphs
- Add support for CUDA graph capture of tape forward/backward passes
- Add support for Python 3.8.x and 3.9.x
- Add hyperbolic trigonometric functions, see `wp.tanh()`, `wp.sinh()`, `wp.cosh()`
- Add support for floored division on integer types
- Move tests into core library so they can be run in Kit environment

## [0.1.24] - 2022-03-03

### Warp Core

- Add NanoVDB support, see `wp.volume_sample*()` methods
- Add support for reading compile-time constants in kernels, see `wp.constant()`
- Add support for __cuda_array_interface__ protocol for zero-copy interop with PyTorch, see `wp.torch.to_torch()`
- Add support for additional numeric types, i8, u8, i16, u16, etc
- Add better checks for device strings during allocation / launch
- Add support for sampling random numbers with a normal distribution, see `wp.randn()`
- Upgrade to CUDA 11.3
- Update example scenes to Kit 103.1
- Deduce array dtype from np.array when one is not provided
- Fix for ranged for loops with negative step sizes
- Fix for 3d and 4d spherical gradient distributions

## [0.1.23] - 2022-02-17

### Warp Core

- Fix for generated code folder being removed during Showroom installation
- Fix for macOS support
- Fix for dynamic for-loop code gen edge case
- Add procedural noise primitives, see `wp.noise()`, `wp.pnoise()`, `wp.curlnoise()`
- Move simulation helpers our of test into `wp.sim` module

## [0.1.22] - 2022-02-14

### Warp Core

- Fix for .so reloading on Linux
- Fix for while loop code-gen in some edge cases
- Add rounding functions `wp.round()`, `wp.rint()`, `wp.trunc()`, `wp.floor()`, `wp.ceil()`
- Add support for printing strings and formatted strings from kernels
- Add MSVC compiler version detection and require minimum

### Warp Sim

- Add support for universal and compound joint types

## [0.1.21] - 2022-01-19

### Warp Core

- Fix for exception on shutdown in empty `wp.array` objects
- Fix for hot reload of CPU kernels in Kit
- Add hash grid primitive for point-based spatial queries, see `wp.hash_grid_query()`, `wp.hash_grid_query_next()`
- Add new PRNG methods using PCG-based generators, see `wp.rand_init()`, `wp.randf()`, `wp.randi()`
- Add support for AABB mesh queries, see `wp.mesh_query_aabb()`, `wp.mesh_query_aabb_next()`
- Add support for all Python `range()` loop variants
- Add builtin vec2 type and additional math operators, `wp.pow()`, `wp.tan()`, `wp.atan()`, `wp.atan2()`
- Remove dependency on CUDA driver library at build time
- Remove unused NVRTC binary dependencies (50mb smaller Linux distribution)

### Warp Sim

- Bundle import of multiple shapes for simulation nodes
- New OgnParticleVolume node for sampling shapes -> particles
- New OgnParticleSolver node for DEM style granular materials

## [0.1.20] - 2021-11-02

- Updates to the ripple solver for GTC (support for multiple colliders, buoyancy, etc)

## [0.1.19] - 2021-10-15

- Publish from 2021.3 to avoid omni.graph database incompatibilities

## [0.1.18] - 2021-10-08

- Enable Linux support (tested on 20.04)

## [0.1.17] - 2021-09-30

- Fix for 3x3 SVD adjoint
- Fix for A6000 GPU (bump compute model to sm_52 minimum)
- Fix for .dll unload on rebuild
- Fix for possible array destruction warnings on shutdown
- Rename spatial_transform -> transform
- Documentation update

## [0.1.16] - 2021-09-06

- Fix for case where simple assignments (a = b) incorrectly generated reference rather than value copy
- Handle passing zero-length (empty) arrays to kernels

## [0.1.15] - 2021-09-03

- Add additional math library functions (asin, etc)
- Add builtin 3x3 SVD support
- Add support for named constants (True, False, None)
- Add support for if/else statements (differentiable)
- Add custom memset kernel to avoid CPU overhead of cudaMemset()
- Add rigid body joint model to `wp.sim` (based on Brax)
- Add Linux, MacOS support in core library
- Fix for incorrectly treating pure assignment as reference instead of value copy
- Removes the need to transfer array to CPU before numpy conversion (will be done implicitly)
- Update the example OgnRipple wave equation solver to use bundles

## [0.1.14] - 2021-08-09

- Fix for out-of-bounds memory access in CUDA BVH
- Better error checking after kernel launches (use `wp.config.verify_cuda=True`)
- Fix for vec3 normalize adjoint code

## [0.1.13] - 2021-07-29

- Remove OgnShrinkWrap.py test node

## [0.1.12] - 2021-07-29

- Switch to Woop et al.'s watertight ray-tri intersection test
- Disable --fast-math in CUDA compilation step for improved precision

## [0.1.11] - 2021-07-28

- Fix for `wp.mesh_query_ray()` returning incorrect t-value

## [0.1.10] - 2021-07-28

- Fix for OV extension fwatcher filters to avoid hot-reload loop due to OGN regeneration

## [0.1.9] - 2021-07-21

- Fix for loading sibling DLL paths
- Better type checking for built-in function arguments
- Added runtime docs, can now list all builtins using `wp.print_builtins()`

## [0.1.8] - 2021-07-14

- Fix for hot-reload of CUDA kernels
- Add Tape object for replaying differentiable kernels
- Add helpers for Torch interop (convert `torch.Tensor` to `wp.Array`)

## [0.1.7] - 2021-07-05

- Switch to NVRTC for CUDA runtime
- Allow running without host compiler
- Disable asserts in kernel release mode (small perf. improvement)

## [0.1.6] - 2021-06-14

- Look for CUDA toolchain in target-deps

## [0.1.5] - 2021-06-14

- Rename OgLang -> Warp
- Improve CUDA environment error checking
- Clean-up some logging, add verbose mode (`wp.config.verbose`)

## [0.1.4] - 2021-06-10

- Add support for mesh raycast

## [0.1.3] - 2021-06-09

- Add support for unary negation operator
- Add support for mutating variables during dynamic loops (non-differentiable)
- Add support for in-place operators
- Improve kernel cache start up times (avoids adjointing before cache check)
- Update README.md with requirements / examples

## [0.1.2] - 2021-06-03

- Add support for querying mesh velocities
- Add CUDA graph support, see `wp.capture_begin()`, `wp.capture_end()`, `wp.capture_launch()`
- Add explicit initialization phase, `wp.init()`
- Add variational Euler solver (sim)
- Add contact caching, switch to nonlinear friction model (sim)

- Fix for Linux/macOS support

## [0.1.1] - 2021-05-18

- Fix bug with conflicting CUDA contexts

## [0.1.0] - 2021-05-17

- Initial publish for alpha testing<|MERGE_RESOLUTION|>--- conflicted
+++ resolved
@@ -1,15 +1,12 @@
 # CHANGELOG
 
-<<<<<<< HEAD
 ## [1.3.1] - 2024-??
 
 - Remove ``wp.synchronize()`` from PyTorch autograd function example
 - ``Tape.check_kernel_array_access()`` and ``Tape.reset_array_read_flags()`` are now private methods.
-=======
 ## [1.3.1] - 2024-07-27
 
 - Fix reporting unmatched argument types
->>>>>>> e6c0be76
 
 ## [1.3.0] - 2024-07-25
 
