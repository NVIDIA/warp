/** Copyright (c) 2022 NVIDIA CORPORATION.  All rights reserved.
 * NVIDIA CORPORATION and its licensors retain all intellectual property
 * and proprietary rights in and to this software, related documentation
 * and any modifications thereto.  Any use, reproduction, disclosure or
 * distribution of this software and related documentation without an express
 * license agreement from NVIDIA CORPORATION is strictly prohibited.
 */

#pragma once

// All built-in types and functions. To be compatible with runtime NVRTC compilation
// this header must be independently compilable (i.e.: without external SDK headers)
// to achieve this we redefine a subset of CRT functions (printf, pow, sin, cos, etc)

#include "crt.h"

#if _WIN32
#define WP_API __declspec(dllexport)
#else
#define WP_API
#endif

#ifdef _WIN32
#define __restrict__ __restrict
#endif

#if !defined(__CUDACC__)
    #define CUDA_CALLABLE
    #define CUDA_CALLABLE_DEVICE
#else
    #define CUDA_CALLABLE __host__ __device__ 
    #define CUDA_CALLABLE_DEVICE __device__
#endif

#ifdef WP_VERIFY_FP
#define FP_CHECK 1
#else
#define FP_CHECK 0
#endif


namespace wp
{


// numeric types (used from generated kernels)
typedef float float32;
typedef double float64;

typedef int8_t int8;
typedef uint8_t uint8;

typedef int16_t int16;
typedef uint16_t uint16;

typedef int32_t int32;
typedef uint32_t uint32;

typedef int64_t int64;
typedef uint64_t uint64;


// matches Python string type for constant strings
typedef char* str;



struct half;

CUDA_CALLABLE half float_to_half(float x);
CUDA_CALLABLE float half_to_float(half x);

struct half
{
    CUDA_CALLABLE inline half() : u(0) {}

    CUDA_CALLABLE inline half(float f)
    {
        *this = float_to_half(f);
    }

    unsigned short u;

    CUDA_CALLABLE inline bool operator==(const half& h) const { return u == h.u; }

    CUDA_CALLABLE inline operator float32() const { return float32(half_to_float(*this)); }
    CUDA_CALLABLE inline operator float64() const { return float64(half_to_float(*this)); }
    CUDA_CALLABLE inline operator int8() const { return int8(half_to_float(*this)); }
    CUDA_CALLABLE inline operator uint8() const { return uint8(half_to_float(*this)); }
    CUDA_CALLABLE inline operator int16() const { return int16(half_to_float(*this)); }
    CUDA_CALLABLE inline operator uint16() const { return uint16(half_to_float(*this)); }
    CUDA_CALLABLE inline operator int32() const { return int32(half_to_float(*this)); }
    CUDA_CALLABLE inline operator uint32() const { return uint32(half_to_float(*this)); }
    CUDA_CALLABLE inline operator int64() const { return int64(half_to_float(*this)); }
    CUDA_CALLABLE inline operator uint64() const { return uint64(half_to_float(*this)); }
};

static_assert(sizeof(half) == 2, "Size of half / float16 type must be 2-bytes");

typedef half float16;

#if __CUDA_ARCH__

CUDA_CALLABLE inline half float_to_half(float x)
{
#if __CUDA_ARCH__ >= 700
    half h;
    asm("{  cvt.rn.f16.f32 %0, %1;}\n" : "=h"(h.u) : "f"(x));  
    return h;
#else
    // fp16 not supported
    return half();
#endif
}

CUDA_CALLABLE inline float half_to_float(half x)
{
#if __CUDA_ARCH__ >= 700
    float val;
    asm("{  cvt.f32.f16 %0, %1;}\n" : "=f"(val) : "h"(x.u));
    return val;
#else
    // fp16 not supported
    return 0.0f;
#endif
}

#else

// adapted from Fabien Giesen's post: https://gist.github.com/rygorous/2156668
inline half float_to_half(float x)
{
    union fp32
    {
        uint32 u;
        float f;

        struct
        {
            unsigned int mantissa : 23;
            unsigned int exponent : 8;
            unsigned int sign : 1;
        };
    };

    fp32 f;
    f.f = x;

    fp32 f32infty = { 255 << 23 };
    fp32 f16infty = { 31 << 23 };
    fp32 magic = { 15 << 23 };
    uint32 sign_mask = 0x80000000u;
    uint32 round_mask = ~0xfffu; 
    half o;

    uint32 sign = f.u & sign_mask;
    f.u ^= sign;

    // NOTE all the integer compares in this function can be safely
    // compiled into signed compares since all operands are below
    // 0x80000000. Important if you want fast straight SSE2 code
    // (since there's no unsigned PCMPGTD).

    if (f.u >= f32infty.u) // Inf or NaN (all exponent bits set)
        o.u = (f.u > f32infty.u) ? 0x7e00 : 0x7c00; // NaN->qNaN and Inf->Inf
    else // (De)normalized number or zero
    {
        f.u &= round_mask;
        f.f *= magic.f;
        f.u -= round_mask;
        if (f.u > f16infty.u) f.u = f16infty.u; // Clamp to signed infinity if overflowed

        o.u = f.u >> 13; // Take the bits!
    }

    o.u |= sign >> 16;
    return o;
}


inline float half_to_float(half h)
{
    union fp32
    {
        uint32 u;
        float f;

        struct
        {
            unsigned int mantissa : 23;
            unsigned int exponent : 8;
            unsigned int sign : 1;
        };
    };

    static const fp32 magic = { 113 << 23 };
    static const uint32 shifted_exp = 0x7c00 << 13; // exponent mask after shift
    fp32 o;

    o.u = (h.u & 0x7fff) << 13;     // exponent/mantissa bits
    uint32 exp = shifted_exp & o.u;   // just the exponent
    o.u += (127 - 15) << 23;        // exponent adjust

    // handle exponent special cases
    if (exp == shifted_exp) // Inf/NaN?
        o.u += (128 - 16) << 23;    // extra exp adjust
    else if (exp == 0) // Zero/Denormal?
    {
        o.u += 1 << 23;             // extra exp adjust
        o.f -= magic.f;             // renormalize
    }

    o.u |= (h.u & 0x8000) << 16;    // sign bit
    return o.f;
}


#endif




template <typename T>
CUDA_CALLABLE float cast_float(T x) { return (float)(x); }

template <typename T>
CUDA_CALLABLE int cast_int(T x) { return (int)(x); }

template <typename T>
CUDA_CALLABLE void adj_cast_float(T x, T& adj_x, float adj_ret) { adj_x += T(adj_ret); }

template <typename T>
CUDA_CALLABLE void adj_cast_int(T x, T& adj_x, int adj_ret) { adj_x += adj_ret; }

template <typename T>
CUDA_CALLABLE inline void adj_int8(T, T&, int8) {}
template <typename T>
CUDA_CALLABLE inline void adj_uint8(T, T&, uint8) {}
template <typename T>
CUDA_CALLABLE inline void adj_int16(T, T&, int16) {}
template <typename T>
CUDA_CALLABLE inline void adj_uint16(T, T&, uint16) {}
template <typename T>
CUDA_CALLABLE inline void adj_int32(T, T&, int32) {}
template <typename T>
CUDA_CALLABLE inline void adj_uint32(T, T&, uint32) {}
template <typename T>
CUDA_CALLABLE inline void adj_int64(T, T&, int64) {}
template <typename T>
CUDA_CALLABLE inline void adj_uint64(T, T&, uint64) {}


template <typename T>
CUDA_CALLABLE inline void adj_float16(T x, T& adj_x, float16 adj_ret) { adj_x += T(adj_ret); }
template <typename T>
CUDA_CALLABLE inline void adj_float32(T x, T& adj_x, float32 adj_ret) { adj_x += T(adj_ret); }
template <typename T>
CUDA_CALLABLE inline void adj_float64(T x, T& adj_x, float64 adj_ret) { adj_x += T(adj_ret); }


#define kEps 0.0f

// basic ops for integer types
inline CUDA_CALLABLE int mul(int a, int b) { return a*b; }
inline CUDA_CALLABLE int div(int a, int b) { return a/b; }
inline CUDA_CALLABLE int add(int a, int b) { return a+b; }
inline CUDA_CALLABLE int sub(int a, int b) { return a-b; }
inline CUDA_CALLABLE int mod(int a, int b) { return a%b; }
inline CUDA_CALLABLE int min(int a, int b) { return a<b?a:b; }
inline CUDA_CALLABLE int max(int a, int b) { return a>b?a:b; }
inline CUDA_CALLABLE int abs(int x) { return ::abs(x); }
inline CUDA_CALLABLE int sign(int x) { return x < 0 ? -1 : 1; }
inline CUDA_CALLABLE int clamp(int x, int a, int b) { return min(max(a, x), b); }
inline CUDA_CALLABLE int floordiv(int a, int b) { return a/b; }


inline CUDA_CALLABLE void adj_mul(int a, int b, int& adj_a, int& adj_b, int adj_ret) { }
inline CUDA_CALLABLE void adj_div(int a, int b, int& adj_a, int& adj_b, int adj_ret) { }
inline CUDA_CALLABLE void adj_add(int a, int b, int& adj_a, int& adj_b, int adj_ret) { }
inline CUDA_CALLABLE void adj_sub(int a, int b, int& adj_a, int& adj_b, int adj_ret) { }
inline CUDA_CALLABLE void adj_mod(int a, int b, int& adj_a, int& adj_b, int adj_ret) { }
inline CUDA_CALLABLE void adj_min(int a, int b, int& adj_a, int& adj_b, int adj_ret) { }
inline CUDA_CALLABLE void adj_max(int a, int b, int& adj_a, int& adj_b, int adj_ret) { }
inline CUDA_CALLABLE void adj_abs(int x, int adj_x, int& adj_ret) { }
inline CUDA_CALLABLE void adj_sign(int x, int adj_x, int& adj_ret) { }
inline CUDA_CALLABLE void adj_clamp(int x, int a, int b, int& adj_x, int& adj_a, int& adj_b, int adj_ret) { }
inline CUDA_CALLABLE void adj_floordiv(int a, int b, int& adj_a, int& adj_b, int adj_ret) { }


// basic ops for float types
inline CUDA_CALLABLE float mul(float a, float b) { return a*b; }
inline CUDA_CALLABLE float div(float a, float b)
{
#if FP_CHECK
    if (!isfinite(a) || !isfinite(b) || b == 0.0f)
    {
        printf("%s:%d div(%f, %f)\n", __FILE__, __LINE__, a, b);
        assert(0);
    }
#endif
    return a/b;
}
inline CUDA_CALLABLE float add(float a, float b) { return a+b; }
inline CUDA_CALLABLE float sub(float a, float b) { return a-b; }
inline CUDA_CALLABLE float min(float a, float b) { return a<b?a:b; }
inline CUDA_CALLABLE float max(float a, float b) { return a>b?a:b; }
<<<<<<< HEAD
inline CUDA_CALLABLE float mod(float a, float b)
{
#if FP_CHECK
    if (!isfinite(a) || !isfinite(b) || b == 0.0f)
    {
        printf("%s:%d mod(%f, %f)\n", __FILE__, __LINE__, a, b);
        assert(0);
    }
#endif
    return fmodf(a, b);
}
inline CUDA_CALLABLE float log(float a)
{
#if FP_CHECK
    if (!isfinite(a) || a < 0.0f)
    {
        printf("%s:%d log(%f)\n", __FILE__, __LINE__, a);
        assert(0);
    }
#endif
    return logf(a);
}
inline CUDA_CALLABLE float exp(float a)
{
    float result = expf(a);
#if FP_CHECK
    if (!isfinite(a) || !isfinite(result))
    {
        printf("%s:%d exp(%f) = %f\n", __FILE__, __LINE__, a, result);
        assert(0);
    }
#endif
    return result;
}
inline CUDA_CALLABLE float pow(float a, float b)
{
    float result = powf(a, b);
#if FP_CHECK
    if (!isfinite(a) || !isfinite(b) || !isfinite(result))
    {
        printf("%s:%d pow(%f, %f) = %f\n", __FILE__, __LINE__, a, b, result);
        assert(0);
    }
#endif
    return result;
}
inline CUDA_CALLABLE float floordiv(float a, float b)
{
#if FP_CHECK
    if (!isfinite(a) || !isfinite(b) || b == 0.0f)
    {
        printf("%s:%d mod(%f, %f)\n", __FILE__, __LINE__, a, b);
        assert(0);
    }
#endif
    return float(int(a/b));
}
=======
inline CUDA_CALLABLE float mod(float a, float b) { return fmodf(a, b); }
inline CUDA_CALLABLE float log(float a) { return logf(a); }
inline CUDA_CALLABLE float log2(float a) { return log2f(a); }
inline CUDA_CALLABLE float log10(float a) { return log10f(a); }
inline CUDA_CALLABLE float exp(float a) { return expf(a); }
inline CUDA_CALLABLE float pow(float a, float b) { return powf(a, b); }
inline CUDA_CALLABLE float floordiv(float a, float b) { return float(int(a/b)); }
>>>>>>> b385b76e

inline CUDA_CALLABLE float leaky_min(float a, float b, float r) { return min(a, b); }
inline CUDA_CALLABLE float leaky_max(float a, float b, float r) { return max(a, b); }
inline CUDA_CALLABLE float clamp(float x, float a, float b) { return min(max(a, x), b); }
inline CUDA_CALLABLE float step(float x) { return x < 0.0f ? 1.0f : 0.0f; }
inline CUDA_CALLABLE float sign(float x) { return x < 0.0f ? -1.0f : 1.0f; }
inline CUDA_CALLABLE float abs(float x) { return ::fabs(x); }
inline CUDA_CALLABLE float nonzero(float x) { return x == 0.0f ? 0.0f : 1.0f; }

inline CUDA_CALLABLE float acos(float x)
{
    return ::acos(min(max(x, -1.0f), 1.0f));
}
inline CUDA_CALLABLE float asin(float x)
{
    return ::asin(min(max(x, -1.0f), 1.0f));
}
inline CUDA_CALLABLE float atan(float x) { return ::atan(x); }
inline CUDA_CALLABLE float atan2(float y, float x) { return ::atan2(y, x); }
inline CUDA_CALLABLE float sin(float x) { return ::sin(x); }
inline CUDA_CALLABLE float cos(float x) { return ::cos(x); }
inline CUDA_CALLABLE float sqrt(float x)
{
#if FP_CHECK
    if (x < 0.0f)
    {
        printf("%s:%d sqrt(%f)\n", __FILE__, __LINE__, x);
        assert(0);
    }
#endif
    return ::sqrt(x);
}
inline CUDA_CALLABLE float tan(float x) { return ::tan(x); }
inline CUDA_CALLABLE float sinh(float x) { return ::sinhf(x);}
inline CUDA_CALLABLE float cosh(float x) { return ::coshf(x);}
inline CUDA_CALLABLE float tanh(float x) { return ::tanhf(x);}

inline CUDA_CALLABLE float round(float x) { return ::roundf(x); }
inline CUDA_CALLABLE float rint(float x) { return ::rintf(x); }
inline CUDA_CALLABLE float trunc(float x) { return ::truncf(x); }
inline CUDA_CALLABLE float floor(float x) { return ::floorf(x); }
inline CUDA_CALLABLE float ceil(float x) { return ::ceilf(x); }

inline CUDA_CALLABLE void adj_mul(float a, float b, float& adj_a, float& adj_b, float adj_ret) { adj_a += b*adj_ret; adj_b += a*adj_ret; }
inline CUDA_CALLABLE void adj_div(float a, float b, float& adj_a, float& adj_b, float adj_ret)
{
    adj_a += adj_ret/b;
    adj_b -= adj_ret*(a/b)/b;
#if FP_CHECK
    if (!isfinite(adj_a) || !isfinite(adj_b))
    {
        printf("%s:%d - adj_div(%f, %f, %f, %f, %f)\n", __FILE__, __LINE__, a, b, adj_a, adj_b, adj_ret);
        assert(0);
    }
#endif
}
inline CUDA_CALLABLE void adj_add(float a, float b, float& adj_a, float& adj_b, float adj_ret) { adj_a += adj_ret; adj_b += adj_ret; }
inline CUDA_CALLABLE void adj_sub(float a, float b, float& adj_a, float& adj_b, float adj_ret) { adj_a += adj_ret; adj_b -= adj_ret; }
inline CUDA_CALLABLE void adj_mod(float a, float b, float& adj_a, float& adj_b, float adj_ret)
{
    printf("adj_mod not implemented for floating point types\n");
}
<<<<<<< HEAD
inline CUDA_CALLABLE void adj_log(float a, float& adj_a, float adj_ret)
{
    adj_a += (1.f/a)*adj_ret;
#if FP_CHECK
    if (!isfinite(adj_a))
    {
        printf("%s:%d - adj_log(%f, %f, %f)\n", __FILE__, __LINE__, a, adj_a, adj_ret);
        assert(0);
    }
#endif
}
=======
inline CUDA_CALLABLE void adj_log(float a, float& adj_a, float adj_ret) { adj_a += (1.f/a)*adj_ret; }
inline CUDA_CALLABLE void adj_log2(float a, float& adj_a, float adj_ret) { adj_a += (1.f/a)*(1.f/log(2.f))*adj_ret; }
inline CUDA_CALLABLE void adj_log10(float a, float& adj_a, float adj_ret) { adj_a += (1.f/a)*(1.f/log(10.f))*adj_ret; }
>>>>>>> b385b76e
inline CUDA_CALLABLE void adj_exp(float a, float& adj_a, float adj_ret) { adj_a += exp(a)*adj_ret; }
inline CUDA_CALLABLE void adj_pow(float a, float b, float& adj_a, float& adj_b, float adj_ret)
{ 
    adj_a += b*pow(a, b-1.f)*adj_ret;
    adj_b += log(a)*pow(a, b)*adj_ret;
#if FP_CHECK
    if (!isfinite(adj_a) || !isfinite(adj_b))
    {
        printf("%s:%d - adj_pow(%f, %f, %f, %f, %f)\n", __FILE__, __LINE__, a, b, adj_a, adj_b, adj_ret);
        assert(0);
    }
#endif
}
inline CUDA_CALLABLE void adj_floordiv(float a, float b, float& adj_a, float& adj_b, float adj_ret) { }

inline CUDA_CALLABLE void adj_min(float a, float b, float& adj_a, float& adj_b, float adj_ret)
{
    if (a < b)
        adj_a += adj_ret;
    else
        adj_b += adj_ret;
}

inline CUDA_CALLABLE void adj_max(float a, float b, float& adj_a, float& adj_b, float adj_ret)
{
    if (a > b)
        adj_a += adj_ret;
    else
        adj_b += adj_ret;
}

inline CUDA_CALLABLE void adj_leaky_min(float a, float b, float r, float& adj_a, float& adj_b, float& adj_r, float adj_ret)
{
    if (a < b)
        adj_a += adj_ret;
    else
    {
        adj_a += r*adj_ret;
        adj_b += adj_ret;
    }
}

inline CUDA_CALLABLE void adj_leaky_max(float a, float b, float r, float& adj_a, float& adj_b, float& adj_r, float adj_ret)
{
    if (a > b)
        adj_a += adj_ret;
    else
    {
        adj_a += r*adj_ret;
        adj_b += adj_ret;
    }
}

inline CUDA_CALLABLE void adj_clamp(float x, float a, float b, float& adj_x, float& adj_a, float& adj_b, float adj_ret)
{
    if (x < a)
        adj_a += adj_ret;
    else if (x > b)
        adj_b += adj_ret;
    else
        adj_x += adj_ret;
}

inline CUDA_CALLABLE void adj_step(float x, float& adj_x, float adj_ret)
{
    // nop
}

inline CUDA_CALLABLE void adj_nonzero(float x, float& adj_x, float adj_ret)
{
    // nop
}

inline CUDA_CALLABLE void adj_sign(float x, float& adj_x, float adj_ret)
{
    // nop
}

inline CUDA_CALLABLE void adj_abs(float x, float& adj_x, float adj_ret)
{
    if (x < 0.0f)
        adj_x -= adj_ret;
    else
        adj_x += adj_ret;                
}

inline CUDA_CALLABLE void adj_acos(float x, float& adj_x, float adj_ret)
{
    float d = sqrt(1.0f-x*x);
#if FP_CHECK
    adj_x -= (1.0f/d)*adj_ret;
    if (!isfinite(d) || !isfinite(adj_x))
    {
        printf("%s:%d - adj_acos(%f, %f, %f)\n", __FILE__, __LINE__, x, adj_x, adj_ret);        
        assert(0);
    }
#else    
    if (d > 0.0f)
        adj_x -= (1.0f/d)*adj_ret;
#endif
}

inline CUDA_CALLABLE void adj_asin(float x, float& adj_x, float adj_ret)
{
    float d = sqrt(1.0f-x*x);
#if FP_CHECK
    adj_x += (1.0f/d)*adj_ret;
    if (!isfinite(d) || !isfinite(adj_x))
    {
        printf("%s:%d - adj_asin(%f, %f, %f)\n", __FILE__, __LINE__, x, adj_x, adj_ret);   
        assert(0);
    }
#else    
    if (d > 0.0f)
        adj_x += (1.0f/d)*adj_ret;
#endif
}

inline CUDA_CALLABLE void adj_tan(float x, float& adj_x, float adj_ret)
{
    float cos_x = cos(x);
#if FP_CHECK
    adj_x += (1.0f/(cos_x*cos_x))*adj_ret;
    if (!isfinite(adj_x) || cos_x == 0.0f)
    {
        printf("%s:%d - adj_tan(%f, %f, %f)\n", __FILE__, __LINE__, x, adj_x, adj_ret);
        assert(0);
    }
#else    
    if (cos_x > 0.0f)
        adj_x += (1.0f/(cos_x*cos_x))*adj_ret;
#endif
}

inline CUDA_CALLABLE void adj_atan(float x, float& adj_x, float adj_ret)
{
    adj_x += (x*x + 1.0f)*adj_ret;
}

inline CUDA_CALLABLE void adj_atan2(float y, float x, float& adj_y, float& adj_x, float adj_ret)
{
    float d = x*x + y*y;
#if FP_CHECK
    adj_x -= y/d*adj_ret;
    adj_y += x/d*adj_ret;
    if (!isfinite(adj_x) || !isfinite(adj_y) || d == 0.0f)
    {
        printf("%s:%d - adj_atan2(%f, %f, %f, %f, %f)\n", __FILE__, __LINE__, y, x, adj_y, adj_x, adj_ret);
        assert(0);
    }
#else    
    if (d > 0.0f)
    {
        adj_x -= y/d*adj_ret;
        adj_y += x/d*adj_ret;
    }
#endif
}

inline CUDA_CALLABLE void adj_sin(float x, float& adj_x, float adj_ret)
{
    adj_x += cos(x)*adj_ret;
}

inline CUDA_CALLABLE void adj_cos(float x, float& adj_x, float adj_ret)
{
    adj_x -= sin(x)*adj_ret;
}

inline CUDA_CALLABLE void adj_sinh(float x, float& adj_x, float adj_ret)
{
    adj_x += cosh(x)*adj_ret;
}

inline CUDA_CALLABLE void adj_cosh(float x, float& adj_x, float adj_ret)
{
    adj_x += sinh(x)*adj_ret;
}

inline CUDA_CALLABLE void adj_tanh(float x, float& adj_x, float adj_ret)
{
    float tanh_x = tanh(x);
    adj_x += (1.0f - tanh_x*tanh_x)*adj_ret;
}

inline CUDA_CALLABLE void adj_sqrt(float x, float& adj_x, float adj_ret)
{
    adj_x += 0.5f*(1.0f/sqrt(x))*adj_ret;
#if FP_CHECK    
    if (!isfinite(adj_x))
    {
        printf("%s:%d - adj_sqrt(%f, %f, %f)\n", __FILE__, __LINE__, x, adj_x, adj_ret);
        assert(0);
    }
#endif
}

inline CUDA_CALLABLE void adj_round(float x, float& adj_x, float adj_ret)
{
    // nop
}

inline CUDA_CALLABLE void adj_rint(float x, float& adj_x, float adj_ret)
{
    // nop
}

inline CUDA_CALLABLE void adj_trunc(float x, float& adj_x, float adj_ret)
{
    // nop
}

inline CUDA_CALLABLE void adj_floor(float x, float& adj_x, float adj_ret)
{
    // nop
}

inline CUDA_CALLABLE void adj_ceil(float x, float& adj_x, float adj_ret)
{
    // nop
}

// basic arithmetic for fp16, this is only called for adjoint accumulation
inline CUDA_CALLABLE half add(half a, half b) { return half(float(a)+float(b)); }


template <typename T>
CUDA_CALLABLE inline T select(bool cond, const T& a, const T& b) { return cond?b:a; }

template <typename T>
CUDA_CALLABLE inline void adj_select(bool cond, const T& a, const T& b, bool& adj_cond, T& adj_a, T& adj_b, const T& adj_ret)
{
    if (cond)
        adj_b += adj_ret;
    else
        adj_a += adj_ret;
}

template <typename T>
CUDA_CALLABLE inline void copy(T& dest, const T& src)
{
    dest = src;
}

template <typename T>
CUDA_CALLABLE inline void adj_copy(T& dest, const T& src, T& adj_dest, T& adj_src)
{
    // nop, this is non-differentiable operation since it violates SSA
    adj_src = adj_dest;
    adj_dest = 0.0;
}


// some helpful operator overloads (just for C++ use, these are not adjointed)

template <typename T>
CUDA_CALLABLE inline T& operator += (T& a, const T& b) { a = add(a, b); return a; }

template <typename T>
CUDA_CALLABLE inline T& operator -= (T& a, const T& b) { a = sub(a, b); return a; }

template <typename T>
CUDA_CALLABLE inline T operator*(const T& a, float s) { return mul(a, s); }

template <typename T>
CUDA_CALLABLE inline T operator*(float s, const T& a) { return mul(a, s); }

template <typename T>
CUDA_CALLABLE inline T operator/(const T& a, float s) { return div(a, s); }

template <typename T>
CUDA_CALLABLE inline T operator+(const T& a, const T& b) { return add(a, b); }

template <typename T>
CUDA_CALLABLE inline T operator-(const T& a, const T& b) { return sub(a, b); }

// unary negation implementated as negative multiply, not sure the fp implications of this
// may be better as 0.0 - x?
template <typename T>
CUDA_CALLABLE inline T neg(const T& x) { return T(0.0) - x; }
template <typename T>
CUDA_CALLABLE inline void adj_neg(const T& x, T& adj_x, const T& adj_ret) { adj_x += T(-adj_ret); }

// unary boolean negation
CUDA_CALLABLE inline bool unot(const bool& b) { return !b; }
CUDA_CALLABLE inline void adj_unot(const bool& b, bool& adj_b, const bool& adj_ret) { }

const int LAUNCH_MAX_DIMS = 4;   // should match types.py

struct launch_bounds_t
{
    int shape[LAUNCH_MAX_DIMS];  // size of each dimension
    int ndim;                   // number of valid dimension
    int size;                   // total number of threads
};

#ifdef __CUDACC__

// store launch bounds in shared memory so
// we can access them from any user func
// this is to avoid having to explicitly
// set another piece of __constant__ memory
// from the host
__shared__ launch_bounds_t s_launchBounds;

__device__ inline void set_launch_bounds(const launch_bounds_t& b)
{
    if (threadIdx.x == 0)
        s_launchBounds = b;

    __syncthreads();
}

#else

// for single-threaded CPU we store launch
// bounds in static memory to share globally
static launch_bounds_t s_launchBounds;
static int s_threadIdx;

void set_launch_bounds(const launch_bounds_t& b)
{
    s_launchBounds = b;
}
#endif



inline CUDA_CALLABLE int tid()
{
#ifdef __CUDACC__
    return blockDim.x * blockIdx.x + threadIdx.x;
#else
    return s_threadIdx;
#endif
}

inline CUDA_CALLABLE_DEVICE void tid(int& i, int& j)
{
    const int index = tid();

    const int n = s_launchBounds.shape[1];

    // convert to work item
    i = index/n;
    j = index%n;
}

inline CUDA_CALLABLE_DEVICE void tid(int& i, int& j, int& k)
{
    const int index = tid();

    const int n = s_launchBounds.shape[1];
    const int o = s_launchBounds.shape[2];

    // convert to work item
    i = index/(n*o);
    j = index%(n*o)/o;
    k = index%o;
}

inline CUDA_CALLABLE_DEVICE void tid(int& i, int& j, int& k, int& l)
{
    const int index = tid();

    const int n = s_launchBounds.shape[1];
    const int o = s_launchBounds.shape[2];
    const int p = s_launchBounds.shape[3];

    // convert to work item
    i = index/(n*o*p);
    j = index%(n*o*p)/(o*p);
    k = index%(o*p)/p;
    l = index%p;
}

template<typename T>
inline CUDA_CALLABLE T atomic_add(T* buf, T value)
{
#if defined(WP_CPU)
    T old = buf[0];
    buf[0] += value;
    return old;
#elif defined(WP_CUDA)
    return atomicAdd(buf, value);
#endif
}

template<>
inline CUDA_CALLABLE float16 atomic_add(float16* buf, float16 value)
{
#if defined(WP_CPU)
    float16 old = buf[0];
    buf[0] += value;
    return old;
#elif defined(WP_CUDA)
    //return atomicAdd(buf, value);
    
    /* Define __PTR for atomicAdd prototypes below, undef after done */
    #if (defined(_MSC_VER) && defined(_WIN64)) || defined(__LP64__) || defined(__CUDACC_RTC__)
    #define __PTR   "l"
    #else
    #define __PTR   "r"
    #endif /*(defined(_MSC_VER) && defined(_WIN64)) || defined(__LP64__) || defined(__CUDACC_RTC__)*/
   
    half r = 0.0;

    #if __CUDA_ARCH__ >= 700

        asm volatile ("{ atom.add.noftz.f16 %0,[%1],%2; }\n"
                    : "=h"(r.u)
                    : __PTR(buf), "h"(value.u)
                    : "memory");
    #endif

    return r;

    #undef __PTR

#endif // defined(WP_CUDA)

}



inline bool CUDA_CALLABLE isfinite(float x)
{
    return ::isfinite(x);
}

} // namespace wp

#include "vec2.h"
#include "vec3.h"
#include "vec4.h"
#include "mat22.h"
#include "mat33.h"
#include "quat.h"
#include "mat44.h"
#include "spatial.h"
#include "intersect.h"
#include "mesh.h"
#include "svd.h"
#include "hashgrid.h"
#include "rand.h"
#include "noise.h"
#include "volume.h"
#include "range.h"

//--------------
namespace wp
{


// define scalar multiplication in reverse order i.e.: s*M, individual types just implement M*s
template <typename T>
T mul(float s, const T& x) { return mul(x, s); }

template <typename T>
void adj_mul(float s, const T& x, float& adj_s, T& adj_x, const T& adj_ret) { adj_mul(x, s, adj_x, adj_s, adj_ret); }


// dot for scalar types just to make some templated compile for scalar/vector
inline CUDA_CALLABLE float dot(float a, float b) { return mul(a, b); }
inline CUDA_CALLABLE void dot(float a, float b, float& adj_a, float& adj_b, float adj_ret) { return adj_mul(a, b, adj_a, adj_b, adj_ret); }


template <typename T>
CUDA_CALLABLE inline T lerp(const T& a, const T& b, float t)
{
    return a*(1.0-t) + b*t;
}

template <typename T>
CUDA_CALLABLE inline void adj_lerp(const T& a, const T& b, float t, T& adj_a, T& adj_b, float& adj_t, const T& adj_ret)
{
    adj_a += adj_ret*(1.0-t);
    adj_b += adj_ret*t;
    adj_t += dot(b, adj_ret) - dot(a, adj_ret);
}

inline CUDA_CALLABLE void print(const str s)
{
    printf("%s\n", s);
}

inline CUDA_CALLABLE void print(int i)
{
    printf("%d\n", i);
}

inline CUDA_CALLABLE void print(short i)
{
    printf("%hd\n", i);
}

inline CUDA_CALLABLE void print(long i)
{
    printf("%ld\n", i);
}

inline CUDA_CALLABLE void print(long long i)
{
    printf("%lld\n", i);
}

inline CUDA_CALLABLE void print(unsigned i)
{
    printf("%u\n", i);
}

inline CUDA_CALLABLE void print(unsigned short i)
{
    printf("%hu\n", i);
}

inline CUDA_CALLABLE void print(unsigned long i)
{
    printf("%lu\n", i);
}

inline CUDA_CALLABLE void print(unsigned long long i)
{
    printf("%llu\n", i);
}

inline CUDA_CALLABLE void print(float16 f)
{
    printf("%g\n", half_to_float(f));
}

inline CUDA_CALLABLE void print(float f)
{
    printf("%g\n", f);
}

inline CUDA_CALLABLE void print(double f)
{
    printf("%g\n", f);
}

inline CUDA_CALLABLE void print(vec2 v)
{
    printf("%g %g\n", v.x, v.y);
}

inline CUDA_CALLABLE void print(vec3 v)
{
    printf("%g %g %g\n", v.x, v.y, v.z);
}

inline CUDA_CALLABLE void print(vec4 v)
{
    printf("%g %g %g %g\n", v.x, v.y, v.z, v.w);
}

inline CUDA_CALLABLE void print(quat i)
{
    printf("%g %g %g %g\n", i.x, i.y, i.z, i.w);
}

inline CUDA_CALLABLE void print(mat22 m)
{
    printf("%g %g\n%g %g\n", m.data[0][0], m.data[0][1], 
                             m.data[1][0], m.data[1][1]);
}

inline CUDA_CALLABLE void print(mat33 m)
{
    printf("%g %g %g\n%g %g %g\n%g %g %g\n", m.data[0][0], m.data[0][1], m.data[0][2], 
                                             m.data[1][0], m.data[1][1], m.data[1][2], 
                                             m.data[2][0], m.data[2][1], m.data[2][2]);
}

inline CUDA_CALLABLE void print(mat44 m)
{
    printf("%g %g %g %g\n%g %g %g %g\n%g %g %g %g\n%g %g %g %g\n", m.data[0][0], m.data[0][1], m.data[0][2], m.data[0][3],
                                                                   m.data[1][0], m.data[1][1], m.data[1][2], m.data[1][3],
                                                                   m.data[2][0], m.data[2][1], m.data[2][2], m.data[2][3],
                                                                   m.data[3][0], m.data[3][1], m.data[3][2], m.data[3][3]);
}

inline CUDA_CALLABLE void print(transform t)
{
    printf("(%g %g %g) (%g %g %g %g)\n", t.p.x, t.p.y, t.p.z, t.q.x, t.q.y, t.q.z, t.q.w);
}

inline CUDA_CALLABLE void print(spatial_vector v)
{
    printf("(%g %g %g) (%g %g %g)\n", v.w.x, v.w.y, v.w.z, v.v.x, v.v.y, v.v.z);
}

inline CUDA_CALLABLE void print(spatial_matrix m)
{
    printf("%g %g %g %g %g %g\n"
           "%g %g %g %g %g %g\n"
           "%g %g %g %g %g %g\n"
           "%g %g %g %g %g %g\n"
           "%g %g %g %g %g %g\n"
           "%g %g %g %g %g %g\n", 
           m.data[0][0], m.data[0][1], m.data[0][2],  m.data[0][3], m.data[0][4], m.data[0][5], 
           m.data[1][0], m.data[1][1], m.data[1][2],  m.data[1][3], m.data[1][4], m.data[1][5], 
           m.data[2][0], m.data[2][1], m.data[2][2],  m.data[2][3], m.data[2][4], m.data[2][5], 
           m.data[3][0], m.data[3][1], m.data[3][2],  m.data[3][3], m.data[3][4], m.data[3][5], 
           m.data[4][0], m.data[4][1], m.data[4][2],  m.data[4][3], m.data[4][4], m.data[4][5], 
           m.data[5][0], m.data[5][1], m.data[5][2],  m.data[5][3], m.data[5][4], m.data[5][5]);
}


inline CUDA_CALLABLE void adj_print(int i, int& adj_i) { printf("%d adj: %d\n", i, adj_i); }
inline CUDA_CALLABLE void adj_print(float f, float& adj_f) { printf("%g adj: %g\n", f, adj_f); }
inline CUDA_CALLABLE void adj_print(half h, half& adj_h) { printf("%g adj: %g\n", half_to_float(h), half_to_float(adj_h)); }
inline CUDA_CALLABLE void adj_print(vec2 v, vec2& adj_v) { printf("%g %g adj: %g %g \n", v.x, v.y, adj_v.x, adj_v.y); }
inline CUDA_CALLABLE void adj_print(vec3 v, vec3& adj_v) { printf("%g %g %g adj: %g %g %g \n", v.x, v.y, v.z, adj_v.x, adj_v.y, adj_v.z); }
inline CUDA_CALLABLE void adj_print(vec4 v, vec4& adj_v) { printf("%g %g %g %g adj: %g %g %g %g\n", v.x, v.y, v.z, v.w, adj_v.x, adj_v.y, adj_v.z, adj_v.w); }
inline CUDA_CALLABLE void adj_print(quat q, quat& adj_q) { printf("%g %g %g %g adj: %g %g %g %g\n", q.x, q.y, q.z, q.w, adj_q.x, adj_q.y, adj_q.z, adj_q.w); }
inline CUDA_CALLABLE void adj_print(mat22 m, mat22& adj_m) { }
inline CUDA_CALLABLE void adj_print(mat33 m, mat33& adj_m) { }
inline CUDA_CALLABLE void adj_print(mat44 m, mat44& adj_m) { }
inline CUDA_CALLABLE void adj_print(transform t, transform& adj_t) {}
inline CUDA_CALLABLE void adj_print(spatial_vector t, spatial_vector& adj_t) {}
inline CUDA_CALLABLE void adj_print(spatial_matrix t, spatial_matrix& adj_t) {}
inline CUDA_CALLABLE void adj_print(str t, str& adj_t) {}

// printf defined globally in crt.h
inline CUDA_CALLABLE void adj_printf(const char* fmt, ...) {}


template <typename T>
inline CUDA_CALLABLE void expect_eq(const T& actual, const T& expected)
{
    if (!(actual == expected))
    {
        printf("Error, expect_eq() failed:\n");
        printf("\t Expected: "); print(expected); 
        printf("\t Actual: "); print(actual);
    }
}

template <typename T>
inline CUDA_CALLABLE void adj_expect_eq(const T& a, const T& b, T& adj_a, T& adj_b)
{
    // nop
}


template <typename T>
inline CUDA_CALLABLE void expect_near(const T& actual, const T& expected, const float& tolerance)
{
    if (abs(actual - expected) > tolerance)
    {
        printf("Error, expect_near() failed with torerance "); print(tolerance);
        printf("\t Expected: "); print(expected); 
        printf("\t Actual: "); print(actual);
    }
}

template <>
inline CUDA_CALLABLE void expect_near<vec3>(const vec3& actual, const vec3& expected, const float& tolerance)
{
    const float diff = max(max(abs(actual.x - expected.x), abs(actual.y - expected.y)), abs(actual.z - expected.z));
    if (diff > tolerance)
    {
        printf("Error, expect_near() failed with torerance "); print(tolerance);
        printf("\t Expected: "); print(expected); 
        printf("\t Actual: "); print(actual);
    }
}

template <typename T>
inline CUDA_CALLABLE void adj_expect_near(const T& actual, const T& expected, const float& tolerance, T& adj_actual, T& adj_expected, float& adj_tolerance)
{
    // nop
}

} // namespace wp

// include array.h so we have the print, isfinite functions for the inner array types defined
#include "array.h"
#include "matnn.h"<|MERGE_RESOLUTION|>--- conflicted
+++ resolved
@@ -286,7 +286,6 @@
 inline CUDA_CALLABLE void adj_clamp(int x, int a, int b, int& adj_x, int& adj_a, int& adj_b, int adj_ret) { }
 inline CUDA_CALLABLE void adj_floordiv(int a, int b, int& adj_a, int& adj_b, int adj_ret) { }
 
-
 // basic ops for float types
 inline CUDA_CALLABLE float mul(float a, float b) { return a*b; }
 inline CUDA_CALLABLE float div(float a, float b)
@@ -304,7 +303,6 @@
 inline CUDA_CALLABLE float sub(float a, float b) { return a-b; }
 inline CUDA_CALLABLE float min(float a, float b) { return a<b?a:b; }
 inline CUDA_CALLABLE float max(float a, float b) { return a>b?a:b; }
-<<<<<<< HEAD
 inline CUDA_CALLABLE float mod(float a, float b)
 {
 #if FP_CHECK
@@ -327,6 +325,33 @@
 #endif
     return logf(a);
 }
+
+inline CUDA_CALLABLE float log2(float a) 
+{
+#if FP_CHECK
+    if (!isfinite(a) || a < 0.0f)
+    {
+        printf("%s:%d log2(%f)\n", __FILE__, __LINE__, a);
+        assert(0);
+    }
+#endif
+
+    return log2f(a);    
+}
+inline CUDA_CALLABLE float log10(float a) 
+{
+#if FP_CHECK
+    if (!isfinite(a) || a < 0.0f)
+    {
+        printf("%s:%d log10(%f)\n", __FILE__, __LINE__, a);
+        assert(0);
+    }
+#endif
+
+    return log10f(a); 
+}
+
+
 inline CUDA_CALLABLE float exp(float a)
 {
     float result = expf(a);
@@ -362,15 +387,6 @@
 #endif
     return float(int(a/b));
 }
-=======
-inline CUDA_CALLABLE float mod(float a, float b) { return fmodf(a, b); }
-inline CUDA_CALLABLE float log(float a) { return logf(a); }
-inline CUDA_CALLABLE float log2(float a) { return log2f(a); }
-inline CUDA_CALLABLE float log10(float a) { return log10f(a); }
-inline CUDA_CALLABLE float exp(float a) { return expf(a); }
-inline CUDA_CALLABLE float pow(float a, float b) { return powf(a, b); }
-inline CUDA_CALLABLE float floordiv(float a, float b) { return float(int(a/b)); }
->>>>>>> b385b76e
 
 inline CUDA_CALLABLE float leaky_min(float a, float b, float r) { return min(a, b); }
 inline CUDA_CALLABLE float leaky_max(float a, float b, float r) { return max(a, b); }
@@ -433,7 +449,6 @@
 {
     printf("adj_mod not implemented for floating point types\n");
 }
-<<<<<<< HEAD
 inline CUDA_CALLABLE void adj_log(float a, float& adj_a, float adj_ret)
 {
     adj_a += (1.f/a)*adj_ret;
@@ -445,11 +460,33 @@
     }
 #endif
 }
-=======
-inline CUDA_CALLABLE void adj_log(float a, float& adj_a, float adj_ret) { adj_a += (1.f/a)*adj_ret; }
-inline CUDA_CALLABLE void adj_log2(float a, float& adj_a, float adj_ret) { adj_a += (1.f/a)*(1.f/log(2.f))*adj_ret; }
-inline CUDA_CALLABLE void adj_log10(float a, float& adj_a, float adj_ret) { adj_a += (1.f/a)*(1.f/log(10.f))*adj_ret; }
->>>>>>> b385b76e
+
+inline CUDA_CALLABLE void adj_log2(float a, float& adj_a, float adj_ret) 
+{ 
+    adj_a += (1.f/a)*(1.f/log(2.f))*adj_ret; 
+    
+#if FP_CHECK
+    if (!isfinite(adj_a))
+    {
+        printf("%s:%d - adj_log2(%f, %f, %f)\n", __FILE__, __LINE__, a, adj_a, adj_ret);
+        assert(0);
+    }
+#endif    
+}
+
+inline CUDA_CALLABLE void adj_log10(float a, float& adj_a, float adj_ret)
+{
+    adj_a += (1.f/a)*(1.f/log(10.f))*adj_ret; 
+    
+#if FP_CHECK
+    if (!isfinite(adj_a))
+    {
+        printf("%s:%d - adj_log10(%f, %f, %f)\n", __FILE__, __LINE__, a, adj_a, adj_ret);
+        assert(0);
+    }
+#endif
+}
+
 inline CUDA_CALLABLE void adj_exp(float a, float& adj_a, float adj_ret) { adj_a += exp(a)*adj_ret; }
 inline CUDA_CALLABLE void adj_pow(float a, float b, float& adj_a, float& adj_b, float adj_ret)
 { 
