--- conflicted
+++ resolved
@@ -1928,15 +1928,9 @@
 def tile_extract_value_func(arg_types, arg_values):
     # return generic type (for doc builds)
     if arg_types is None:
-<<<<<<< HEAD
         return Scalar    
     
     if len(arg_types) != 3: 
-=======
-        return None
-
-    if len(arg_types) != 3:
->>>>>>> 9bc73be5
         raise RuntimeError("tile_extract() requires 3 positional args")
 
     if not is_tile(arg_types["a"]):
@@ -2059,11 +2053,7 @@
     # dispatch_func=tile_map_dispatch_func,
     # variadic=True,
     native_func="tile_unary_map",
-<<<<<<< HEAD
     doc="Unary map the operation onto each element of the tile.", 
-=======
-    doc="Map the operation onto each element of the tile",
->>>>>>> 9bc73be5
     group="Tile Primitives",
     export=False,
 )
@@ -2103,11 +2093,7 @@
     # dispatch_func=tile_map_dispatch_func,
     # variadic=True,
     native_func="tile_binary_map",
-<<<<<<< HEAD
     doc="Apply the binary map operation onto each corresponding pair of elements from each the tile.", 
-=======
-    doc="Map the operation onto each element of the tile",
->>>>>>> 9bc73be5
     group="Tile Primitives",
     export=False,
 )
