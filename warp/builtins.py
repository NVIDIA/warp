# Copyright (c) 2022 NVIDIA CORPORATION.  All rights reserved.
# NVIDIA CORPORATION and its licensors retain all intellectual property
# and proprietary rights in and to this software, related documentation
# and any modifications thereto.  Any use, reproduction, disclosure or
# distribution of this software and related documentation without an express
# license agreement from NVIDIA CORPORATION is strictly prohibited.

from .context import add_builtin

from warp.types import *

from typing import Tuple
from typing import List
from typing import Dict
from typing import Any
from typing import Callable


def sametype_value_func(default):
    def fn(args, kwds, _):
        if args is None:
            return default
        if not all(types_equal(args[0].type, a.type) for a in args[1:]):
            raise RuntimeError(f"Input types must be exactly the same, {[a.type for a in args]}")
        return args[0].type

    return fn


# ---------------------------------
# Scalar Math

add_builtin(
    "min",
    input_types={"x": Scalar, "y": Scalar},
    value_func=sametype_value_func(Scalar),
    doc="Return the minimum of two scalars.",
    group="Scalar Math",
)

add_builtin(
    "max",
    input_types={"x": Scalar, "y": Scalar},
    value_func=sametype_value_func(Scalar),
    doc="Return the maximum of two scalars.",
    group="Scalar Math",
)

add_builtin(
    "clamp",
    input_types={"x": Scalar, "a": Scalar, "b": Scalar},
    value_func=sametype_value_func(Scalar),
    doc="Clamp the value of x to the range [a, b].",
    group="Scalar Math",
)

add_builtin(
    "abs",
    input_types={"x": Scalar},
    value_func=sametype_value_func(Scalar),
    doc="Return the absolute value of x.",
    group="Scalar Math",
)
add_builtin(
    "sign",
    input_types={"x": Scalar},
    value_func=sametype_value_func(Scalar),
    doc="Return -1 if x < 0, return 1 otherwise.",
    group="Scalar Math",
)

add_builtin(
    "step",
    input_types={"x": Scalar},
    value_func=sametype_value_func(Scalar),
    doc="Return 1.0 if x < 0.0, return 0.0 otherwise.",
    group="Scalar Math",
)
add_builtin(
    "nonzero",
    input_types={"x": Scalar},
    value_func=sametype_value_func(Scalar),
    doc="Return 1.0 if x is not equal to zero, return 0.0 otherwise.",
    group="Scalar Math",
)

add_builtin(
    "sin",
    input_types={"x": Float},
    value_func=sametype_value_func(Float),
    doc="Return the sine of x in radians.",
    group="Scalar Math",
)
add_builtin(
    "cos",
    input_types={"x": Float},
    value_func=sametype_value_func(Float),
    doc="Return the cosine of x in radians.",
    group="Scalar Math",
)
add_builtin(
    "acos",
    input_types={"x": Float},
    value_func=sametype_value_func(Float),
    doc="Return arccos of x in radians. Inputs are automatically clamped to [-1.0, 1.0].",
    group="Scalar Math",
)
add_builtin(
    "asin",
    input_types={"x": Float},
    value_func=sametype_value_func(Float),
    doc="Return arcsin of x in radians. Inputs are automatically clamped to [-1.0, 1.0].",
    group="Scalar Math",
)
add_builtin(
    "sqrt",
    input_types={"x": Float},
    value_func=sametype_value_func(Float),
    doc="Return the sqrt of x, where x is positive.",
    group="Scalar Math",
)
add_builtin(
    "tan",
    input_types={"x": Float},
    value_func=sametype_value_func(Float),
    doc="Return tangent of x in radians.",
    group="Scalar Math",
)
add_builtin(
    "atan",
    input_types={"x": Float},
    value_func=sametype_value_func(Float),
    doc="Return arctan of x.",
    group="Scalar Math",
)
add_builtin(
    "atan2",
    input_types={"y": Float, "x": Float},
    value_func=sametype_value_func(Float),
    doc="Return atan2 of x.",
    group="Scalar Math",
)
add_builtin(
    "sinh",
    input_types={"x": Float},
    value_func=sametype_value_func(Float),
    doc="Return the sinh of x.",
    group="Scalar Math",
)
add_builtin(
    "cosh",
    input_types={"x": Float},
    value_func=sametype_value_func(Float),
    doc="Return the cosh of x.",
    group="Scalar Math",
)
add_builtin(
    "tanh",
    input_types={"x": Float},
    value_func=sametype_value_func(Float),
    doc="Return the tanh of x.",
    group="Scalar Math",
)
add_builtin(
    "degrees",
    input_types={"x": Float},
    value_func=sametype_value_func(Float),
    doc="Convert radians into degrees.",
    group="Scalar Math",
)
add_builtin(
    "radians",
    input_types={"x": Float},
    value_func=sametype_value_func(Float),
    doc="Convert degrees into radians.",
    group="Scalar Math",
)

add_builtin(
    "log",
    input_types={"x": Float},
    value_func=sametype_value_func(Float),
    doc="Return the natural log (base-e) of x, where x is positive.",
    group="Scalar Math",
)
add_builtin(
    "log2",
    input_types={"x": Float},
    value_func=sametype_value_func(Float),
    doc="Return the natural log (base-2) of x, where x is positive.",
    group="Scalar Math",
)
add_builtin(
    "log10",
    input_types={"x": Float},
    value_func=sametype_value_func(Float),
    doc="Return the natural log (base-10) of x, where x is positive.",
    group="Scalar Math",
)
add_builtin(
    "exp",
    input_types={"x": Float},
    value_func=sametype_value_func(Float),
    doc="Return base-e exponential, e^x.",
    group="Scalar Math",
)
add_builtin(
    "pow",
    input_types={"x": Float, "y": Float},
    value_func=sametype_value_func(Float),
    doc="Return the result of x raised to power of y.",
    group="Scalar Math",
)

add_builtin(
    "round",
    input_types={"x": Float},
    value_func=sametype_value_func(Float),
    group="Scalar Math",
    doc="""Calculate the nearest integer value, rounding halfway cases away from zero.
    This is the most intuitive form of rounding in the colloquial sense, but can be slower than other options like ``warp.rint()``.
    Differs from ``numpy.round()``, which behaves the same way as ``numpy.rint()``.""",
)

add_builtin(
    "rint",
    input_types={"x": Float},
    value_func=sametype_value_func(Float),
    group="Scalar Math",
    doc="""Calculate the nearest integer value, rounding halfway cases to nearest even integer.
    It is generally faster than ``warp.round()``.
    Equivalent to ``numpy.rint()``.""",
)

add_builtin(
    "trunc",
    input_types={"x": Float},
    value_func=sametype_value_func(Float),
    group="Scalar Math",
    doc="""Calculate the nearest integer that is closer to zero than x.
    In other words, it discards the fractional part of x.
    It is similar to casting ``float(int(x))``, but preserves the negative sign when x is in the range [-0.0, -1.0).
    Equivalent to ``numpy.trunc()`` and ``numpy.fix()``.""",
)

add_builtin(
    "floor",
    input_types={"x": Float},
    value_func=sametype_value_func(Float),
    group="Scalar Math",
    doc="""Calculate the largest integer that is less than or equal to x.""",
)

add_builtin(
    "ceil",
    input_types={"x": Float},
    value_func=sametype_value_func(Float),
    group="Scalar Math",
    doc="""Calculate the smallest integer that is greater than or equal to x.""",
)


def infer_scalar_type(args):
    if args is None:
        return Scalar

    def iterate_scalar_types(args):
        for a in args:
            if hasattr(a.type, "_wp_scalar_type_"):
                yield a.type._wp_scalar_type_
            elif a.type in scalar_types:
                yield a.type

    scalarTypes = set(iterate_scalar_types(args))
    if len(scalarTypes) > 1:
        raise RuntimeError(
            f"Couldn't figure out return type as arguments have multiple precisions: {list(scalarTypes)}"
        )
    return list(scalarTypes)[0]


def sametype_scalar_value_func(args, kwds, _):
    if args is None:
        return Scalar
    if not all(types_equal(args[0].type, a.type) for a in args[1:]):
        raise RuntimeError(f"Input types must be exactly the same, {[a.type for a in args]}")

    return infer_scalar_type(args)


# ---------------------------------
# Vector Math

add_builtin(
    "dot",
    input_types={"x": vector(length=Any, dtype=Scalar), "y": vector(length=Any, dtype=Scalar)},
    value_func=sametype_scalar_value_func,
    group="Vector Math",
    doc="Compute the dot product between two vectors.",
)
add_builtin(
    "ddot",
    input_types={"x": matrix(shape=(Any, Any), dtype=Scalar), "y": matrix(shape=(Any, Any), dtype=Scalar)},
    value_func=sametype_scalar_value_func,
    group="Vector Math",
    doc="Compute the double dot product between two matrices.",
)

<<<<<<< HEAD
add_builtin("min", input_types={"x": vector(length=Any, dtype=Scalar), "y": vector(length=Any, dtype=Scalar)}, value_func=sametype_value_func(vector(length=Any, dtype=Scalar)), doc="Return the element wise minimum of two vectors.", group="Vector Math")
add_builtin("max", input_types={"x": vector(length=Any, dtype=Scalar), "y": vector(length=Any, dtype=Scalar)}, value_func=sametype_value_func(vector(length=Any, dtype=Scalar)), doc="Return the element wise maximum of two vectors.", group="Vector Math")
add_builtin("abs", input_types={"x": vector(length=Any, dtype=Scalar)}, value_func=sametype_value_func(vector(length=Any, dtype=Scalar)), doc="Return the element wise absolute value of a vector.", group="Vector Math")
add_builtin("sign", input_types={"x": vector(length=Any, dtype=Scalar)}, value_func=sametype_value_func(vector(length=Any, dtype=Scalar)), doc="Return the element wise sign of a vector.", group="Vector Math")
=======
add_builtin(
    "min",
    input_types={"x": vector(length=Any, dtype=Scalar), "y": vector(length=Any, dtype=Scalar)},
    value_func=sametype_value_func(vector(length=Any, dtype=Scalar)),
    doc="Return the element wise minimum of two vectors.",
    group="Vector Math",
)
add_builtin(
    "max",
    input_types={"x": vector(length=Any, dtype=Scalar), "y": vector(length=Any, dtype=Scalar)},
    value_func=sametype_value_func(vector(length=Any, dtype=Scalar)),
    doc="Return the element wise maximum of two vectors.",
    group="Vector Math",
)
>>>>>>> 64346403


def value_func_outer(args, kwds, _):
    if args is None:
        return matrix(shape=(Any, Any), dtype=Scalar)

    scalarType = infer_scalar_type(args)
    vectorLengths = [i.type._length_ for i in args]
    return matrix(shape=(vectorLengths), dtype=scalarType)


add_builtin(
    "outer",
    input_types={"x": vector(length=Any, dtype=Scalar), "y": vector(length=Any, dtype=Scalar)},
    value_func=value_func_outer,
    group="Vector Math",
    doc="Compute the outer product x*y^T for two vec2 objects.",
)

add_builtin(
    "cross",
    input_types={"x": vector(length=3, dtype=Scalar), "y": vector(length=3, dtype=Scalar)},
    value_func=sametype_value_func(vector(length=3, dtype=Scalar)),
    group="Vector Math",
    doc="Compute the cross product of two 3d vectors.",
)
add_builtin(
    "skew",
    input_types={"x": vector(length=3, dtype=Scalar)},
    value_func=lambda args, kwds, _: matrix(shape=(3, 3), dtype=args[0].type._wp_scalar_type_),
    group="Vector Math",
    doc="Compute the skew symmetric matrix for a 3d vector.",
)

add_builtin(
    "length",
    input_types={"x": vector(length=Any, dtype=Float)},
    value_func=sametype_scalar_value_func,
    group="Vector Math",
    doc="Compute the length of a vector.",
)
add_builtin(
    "length",
    input_types={"x": quaternion(dtype=Float)},
    value_func=sametype_scalar_value_func,
    group="Vector Math",
    doc="Compute the length of a quaternion.",
)
add_builtin(
    "length_sq",
    input_types={"x": vector(length=Any, dtype=Scalar)},
    value_func=sametype_scalar_value_func,
    group="Vector Math",
    doc="Compute the squared length of a 2d vector.",
)
add_builtin(
    "length_sq",
    input_types={"x": quaternion(dtype=Scalar)},
    value_func=sametype_scalar_value_func,
    group="Vector Math",
    doc="Compute the squared length of a quaternion.",
)
add_builtin(
    "normalize",
    input_types={"x": vector(length=Any, dtype=Float)},
    value_func=sametype_value_func(vector(length=Any, dtype=Scalar)),
    group="Vector Math",
    doc="Compute the normalized value of x, if length(x) is 0 then the zero vector is returned.",
)
add_builtin(
    "normalize",
    input_types={"x": quaternion(dtype=Float)},
    value_func=sametype_value_func(quaternion(dtype=Scalar)),
    group="Vector Math",
    doc="Compute the normalized value of x, if length(x) is 0 then the zero quat is returned.",
)

add_builtin(
    "transpose",
    input_types={"m": matrix(shape=(Any, Any), dtype=Scalar)},
    value_func=lambda args, kwds, _: matrix(
        shape=(args[0].type._shape_[1], args[0].type._shape_[0]), dtype=args[0].type._wp_scalar_type_
    ),
    group="Vector Math",
    doc="Return the transpose of the matrix m",
)


def value_func_mat_inv(args, kwds, _):
    if args is None:
        return matrix(shape=(Any, Any), dtype=Float)
    return args[0].type


add_builtin(
    "inverse",
    input_types={"m": matrix(shape=(2, 2), dtype=Float)},
    value_func=value_func_mat_inv,
    group="Vector Math",
    doc="Return the inverse of a 2x2 matrix m",
)

add_builtin(
    "inverse",
    input_types={"m": matrix(shape=(3, 3), dtype=Float)},
    value_func=value_func_mat_inv,
    group="Vector Math",
    doc="Return the inverse of a 3x3 matrix m",
)

add_builtin(
    "inverse",
    input_types={"m": matrix(shape=(4, 4), dtype=Float)},
    value_func=value_func_mat_inv,
    group="Vector Math",
    doc="Return the inverse of a 4x4 matrix m",
)


def value_func_mat_det(args, kwds, _):
    if args is None:
        return Scalar
    return args[0].type._wp_scalar_type_


add_builtin(
    "determinant",
    input_types={"m": matrix(shape=(2, 2), dtype=Float)},
    value_func=value_func_mat_det,
    group="Vector Math",
    doc="Return the determinant of a 2x2 matrix m",
)

add_builtin(
    "determinant",
    input_types={"m": matrix(shape=(3, 3), dtype=Float)},
    value_func=value_func_mat_det,
    group="Vector Math",
    doc="Return the determinant of a 3x3 matrix m",
)

add_builtin(
    "determinant",
    input_types={"m": matrix(shape=(4, 4), dtype=Float)},
    value_func=value_func_mat_det,
    group="Vector Math",
    doc="Return the determinant of a 4x4 matrix m",
)


def value_func_mat_trace(args, kwds, _):
    if args is None:
        return Scalar
    if args[0].type._shape_[0] != args[0].type._shape_[1]:
        raise RuntimeError(f"Matrix shape is {args[0].type._shape_}. Cannot find the trace of non square matrices")
    return args[0].type._wp_scalar_type_


add_builtin(
    "trace",
    input_types={"m": matrix(shape=(Any, Any), dtype=Scalar)},
    value_func=value_func_mat_trace,
    group="Vector Math",
    doc="Return the trace of the matrix m",
)


def value_func_diag(args, kwds, _):
    if args is None:
        return matrix(shape=(Any, Any), dtype=Scalar)
    else:
        return matrix(shape=(args[0].type._length_, args[0].type._length_), dtype=args[0].type._wp_scalar_type_)


add_builtin(
    "diag",
    input_types={"d": vector(length=Any, dtype=Scalar)},
    value_func=value_func_diag,
    group="Vector Math",
    doc="Returns a matrix with the components of the vector d on the diagonal",
)

add_builtin(
    "cw_mul",
    input_types={"x": vector(length=Any, dtype=Scalar), "y": vector(length=Any, dtype=Scalar)},
    value_func=sametype_value_func(vector(length=Any, dtype=Scalar)),
    group="Vector Math",
    doc="Component wise multiply of two 2d vectors.",
)
add_builtin(
    "cw_div",
    input_types={"x": vector(length=Any, dtype=Scalar), "y": vector(length=Any, dtype=Scalar)},
    value_func=sametype_value_func(vector(length=Any, dtype=Scalar)),
    group="Vector Math",
    doc="Component wise division of two 2d vectors.",
)

add_builtin(
    "cw_mul",
    input_types={"x": matrix(shape=(Any, Any), dtype=Scalar), "y": matrix(shape=(Any, Any), dtype=Scalar)},
    value_func=sametype_value_func(matrix(shape=(Any, Any), dtype=Scalar)),
    group="Vector Math",
    doc="Component wise multiply of two 2d vectors.",
)
add_builtin(
    "cw_div",
    input_types={"x": matrix(shape=(Any, Any), dtype=Scalar), "y": matrix(shape=(Any, Any), dtype=Scalar)},
    value_func=sametype_value_func(matrix(shape=(Any, Any), dtype=Scalar)),
    group="Vector Math",
    doc="Component wise division of two 2d vectors.",
)


# scalar type constructors between all storage / compute types
scalar_types_all = [*scalar_types, int, float]
for t in scalar_types_all:
    for u in scalar_types_all:
        add_builtin(
            t.__name__, input_types={"u": u}, value_type=t, doc="", hidden=True, group="Scalar Math", export=False
        )


def vector_constructor_func(args, kwds, templates):
    if args is None:
        return vector(length=Any, dtype=Scalar)

    if templates == None or len(templates) == 0:
        # handle construction of anonymous (undeclared) vector types

        if "length" in kwds:
            if len(args) == 0:
                if "dtype" not in kwds:
                    raise RuntimeError(
                        "vec() must have dtype as a keyword argument if it has no positional arguments, e.g.: wp.vector(length=5, dtype=wp.float32)"
                    )

                # zero initialization e.g.: wp.vector(length=5, dtype=wp.float32)
                veclen = kwds["length"]
                vectype = kwds["dtype"]

            elif len(args) == 1:
                # value initialization e.g.: wp.vec(1.0, length=5)
                veclen = kwds["length"]
                vectype = args[0].type
            else:
                raise RuntimeError(
                    "vec() must have one scalar argument or the dtype keyword argument if the length keyword argument is specified, e.g.: wp.vec(1.0, length=5)"
                )

        else:
            if len(args) == 0:
                raise RuntimeError(
                    "vec() must have at least one numeric argument, if it's length, dtype is not specified"
                )

            if "dtype" in kwds:
                raise RuntimeError(
                    "vec() should not have dtype specified if numeric arguments are given, the dtype will be inferred from the argument types"
                )

            # component wise construction of an anonymous vector, e.g. wp.vec(wp.float16(1.0), wp.float16(2.0), ....)
            # we infer the length and data type from the number and type of the arg values
            veclen = len(args)
            vectype = args[0].type

            if not all(vectype == a.type for a in args):
                raise RuntimeError(
                    f"All numeric arguments to vec() constructor should have the same type, expected {veclen} args of type {vectype}, received { ','.join(map(lambda x : str(x.type), args)) }"
                )

        # update the templates list, so we can generate vec<len, type>() correctly in codegen
        templates.append(veclen)
        templates.append(vectype)

    else:
        # construction of a predeclared type, e.g.: vec5d
        veclen, vectype = templates
        if not all(vectype == a.type for a in args):
            raise RuntimeError(
                f"All numeric arguments to vec() constructor should have the same type, expected {veclen} args of type {vectype}, received { ','.join(map(lambda x : str(x.type), args)) }"
            )

    retvalue = vector(length=veclen, dtype=vectype)
    return retvalue


add_builtin(
    "vector",
    input_types={"*args": Scalar, "length": int, "dtype": Scalar},
    variadic=True,
    initializer_list_func=lambda args, _: len(args) > 4,
    value_func=vector_constructor_func,
    native_func="vec_t",
    doc="Construct a vector of with given length and dtype.",
    group="Vector Math",
    export=False,
)


def matrix_constructor_func(args, kwds, templates):
    if args is None:
        return matrix(shape=(Any, Any), dtype=Scalar)

    if len(templates) == 0:
        # anonymous construction
        if "shape" not in kwds:
            raise RuntimeError("shape keyword must be specified when calling matrix() function")

        if len(args) == 0:
            if "dtype" not in kwds:
                raise RuntimeError("matrix() must have dtype as a keyword argument if it has no positional arguments")

            # zero initialization, e.g.: m = matrix(shape=(3,2), dtype=wp.float16)
            shape = kwds["shape"]
            dtype = kwds["dtype"]

        else:
            # value initialization, e.g.: m = matrix(1.0, shape=(3,2))
            shape = kwds["shape"]
            dtype = args[0].type

            if len(args) > 1 and len(args) != shape[0] * shape[1]:
                raise RuntimeError(
                    "Wrong number of arguments for matrix() function, must initialize with either a scalar value, or m*n values"
                )

        templates.append(shape[0])
        templates.append(shape[1])
        templates.append(dtype)

    else:
        # predeclared type, e.g.: mat32d
        shape = (templates[0], templates[1])
        dtype = templates[2]

        if len(args) > 0:
            # check scalar arg type matches declared type
            if infer_scalar_type(args) != dtype:
                raise RuntimeError("Wrong scalar type for mat {} constructor".format(",".join(map(str, templates))))

            # check vector arg type matches declared type
            types = [a.type for a in args]
            if all(hasattr(a, "_wp_generic_type_str_") and a._wp_generic_type_str_ == "vec_t" for a in types):
                cols = len(types)
                if shape[1] != cols:
                    raise RuntimeError(
                        "Wrong number of vectors when attempting to construct a matrix with column vectors"
                    )

                if not all(a._length_ == shape[0] for a in types):
                    raise RuntimeError(
                        "Wrong vector row count when attempting to construct a matrix with column vectors"
                    )

            else:
                # check that we either got 1 arg (scalar construction), or enough values for whole matrix
                size = shape[0] * shape[1]
                if len(args) > 1 and len(args) != shape[0] * shape[1]:
                    raise RuntimeError(
                        "Wrong number of scalars when attempting to construct a matrix from a list of components"
                    )

    return matrix(shape=shape, dtype=dtype)


# only use initializer list if matrix size < 5x5, or for scalar construction
def matrix_initlist_func(args, templates):
    m, n, dtype = templates
    if (
        len(args) == 0
        or len(args) == 1  # zero construction
        or (m == n and n < 5)  # scalar construction  # value construction for small matrices
    ):
        return False
    else:
        return True


add_builtin(
    "matrix",
    input_types={"*args": Scalar, "shape": Tuple[int, int], "dtype": Scalar},
    variadic=True,
    initializer_list_func=matrix_initlist_func,
    value_func=matrix_constructor_func,
    native_func="mat_t",
    doc="Construct a matrix, if positional args are not given then matrix will be zero-initialized.",
    group="Vector Math",
    export=False,
)


# identity:
def matrix_identity_value_func(args, kwds, templates):
    if args is None:
        return matrix(shape=(Any, Any), dtype=Scalar)

    if len(args):
        raise RuntimeError("identity() function does not accept positional arguments")

    if "n" not in kwds:
        raise RuntimeError("'n' keyword argument must be specified when calling identity() function")

    if "dtype" not in kwds:
        raise RuntimeError("'dtype' keyword argument must be specified when calling identity() function")

    n, dtype = [kwds["n"], kwds["dtype"]]

    if n == None:
        raise RuntimeError("'n' must be a constant when calling identity() function")

    templates.append(n)
    templates.append(dtype)

    return matrix(shape=(n, n), dtype=dtype)


add_builtin(
    "identity",
    input_types={"n": int, "dtype": Scalar},
    value_func=matrix_identity_value_func,
    variadic=True,
    doc="Create an identity matrix with shape=(n,n) with the type given by ``dtype``.",
    group="Vector Math",
    export=False,
)


def matrix_transform_value_func(args, kwds, templates):
    if templates is None:
        return matrix(shape=(Any, Any), dtype=Float)

    if len(templates) == 0:
        raise RuntimeError("Cannot use a generic type name in a kernel")

    m, n, dtype = templates
    if (m, n) != (4, 4):
        raise RuntimeError("Can only construct 4x4 matrices with position, rotation and scale")
    if infer_scalar_type(args) != dtype:
        raise RuntimeError("Wrong scalar type for mat<{}> constructor".format(",".join(map(str, templates))))

    return matrix(shape=(4, 4), dtype=dtype)


add_builtin(
    "matrix",
    input_types={
        "pos": vector(length=3, dtype=Float),
        "rot": quaternion(dtype=Float),
        "scale": vector(length=3, dtype=Float),
    },
    value_func=matrix_transform_value_func,
    native_func="mat_t",
    doc="""Construct a 4x4 transformation matrix that applies the transformations as Translation(pos)*Rotation(rot)*Scale(scale) when applied to column vectors, i.e.: y = (TRS)*x""",
    group="Vector Math",
    export=False,
)


# not making these functions available outside kernels (export=False) as they
# return data via references, which we don't currently support:
add_builtin(
    "svd3",
    input_types={
        "A": matrix(shape=(3, 3), dtype=Float),
        "U": matrix(shape=(3, 3), dtype=Float),
        "sigma": vector(length=3, dtype=Float),
        "V": matrix(shape=(3, 3), dtype=Scalar),
    },
    value_type=None,
    group="Vector Math",
    export=False,
    doc="""Compute the SVD of a 3x3 matrix. The singular values are returned in sigma, 
   while the left and right basis vectors are returned in U and V.""",
)

add_builtin(
    "qr3",
    input_types={
        "A": matrix(shape=(3, 3), dtype=Float),
        "Q": matrix(shape=(3, 3), dtype=Float),
        "R": matrix(shape=(3, 3), dtype=Float),
    },
    value_type=None,
    group="Vector Math",
    export=False,
    doc="""Compute the QR decomposition of a 3x3 matrix. The orthogonal matrix is returned in Q, while the upper triangular matrix is returned in R.""",
)

add_builtin(
    "eig3",
    input_types={
        "A": matrix(shape=(3, 3), dtype=Float),
        "Q": matrix(shape=(3, 3), dtype=Float),
        "d": vector(length=3, dtype=Float),
    },
    value_type=None,
    group="Vector Math",
    export=False,
    doc="""Compute the eigendecomposition of a 3x3 matrix. The eigenvectors are returned as the columns of Q, while the corresponding eigenvalues are returned in d.""",
)

# ---------------------------------
# Quaternion Math


def quaternion_value_func(args, kwds, templates):
    if args is None:
        return quaternion(dtype=Scalar)

    # if constructing anonymous quat type then infer output type from arguments
    if len(templates) == 0:
        dtype = infer_scalar_type(args)
        templates.append(dtype)
    else:
        # if constructing predeclared type then check args match expectation
        if len(args) > 0 and infer_scalar_type(args) != templates[0]:
            raise RuntimeError("Wrong scalar type for quat {} constructor".format(",".join(map(str, templates))))

    return quaternion(dtype=templates[0])


add_builtin(
    "quaternion",
    input_types={},
    value_func=quaternion_value_func,
    native_func="quat_t",
    group="Quaternion Math",
    doc="""Construct a zero-initialized quaternion, quaternions are laid out as
   [ix, iy, iz, r], where ix, iy, iz are the imaginary part, and r the real part.""",
    export=False,
)
add_builtin(
    "quaternion",
    input_types={"x": Float, "y": Float, "z": Float, "w": Float},
    value_func=quaternion_value_func,
    native_func="quat_t",
    group="Quaternion Math",
    doc="Create a quaternion using the supplied components (type inferred from component type)",
    export=False,
)
add_builtin(
    "quaternion",
    input_types={"i": vector(length=3, dtype=Float), "r": Float},
    value_func=quaternion_value_func,
    native_func="quat_t",
    group="Quaternion Math",
    doc="Create a quaternion using the supplied vector/scalar (type inferred from scalar type)",
    export=False,
)


def quat_identity_value_func(args, kwds, templates):
    # if args is None then we are in 'export' mode
    if args is None:
        return quatf

    if "dtype" not in kwds:
        # defaulting to float32 to preserve current behavior:
        dtype = float32
    else:
        dtype = kwds["dtype"]

    templates.append(dtype)

    return quaternion(dtype=dtype)


add_builtin(
    "quat_identity",
    input_types={},
    value_func=quat_identity_value_func,
    group="Quaternion Math",
    doc="Construct an identity quaternion with zero imaginary part and real part of 1.0",
    export=True,
)

add_builtin(
    "quat_from_axis_angle",
    input_types={"axis": vector(length=3, dtype=Float), "angle": Float},
    value_func=lambda args, kwds, _: quaternion(dtype=infer_scalar_type(args)),
    group="Quaternion Math",
    doc="Construct a quaternion representing a rotation of angle radians around the given axis.",
)
add_builtin(
    "quat_to_axis_angle",
    input_types={"q": quaternion(dtype=Float), "axis": vector(length=3, dtype=Float), "angle": Float},
    value_type=None,
    group="Quaternion Math",
    doc="Extract the rotation axis and angle radians a quaternion represents.",
)
add_builtin(
    "quat_from_matrix",
    input_types={"m": matrix(shape=(3, 3), dtype=Float)},
    value_func=lambda args, kwds, _: quaternion(dtype=infer_scalar_type(args)),
    group="Quaternion Math",
    doc="Construct a quaternion from a 3x3 matrix.",
)
add_builtin(
    "quat_rpy",
    input_types={"roll": Float, "pitch": Float, "yaw": Float},
    value_func=lambda args, kwds, _: quaternion(dtype=infer_scalar_type(args)),
    group="Quaternion Math",
    doc="Construct a quaternion representing a combined roll (z), pitch (x), yaw rotations (y) in radians.",
)
add_builtin(
    "quat_inverse",
    input_types={"q": quaternion(dtype=Float)},
    value_func=lambda args, kwds, _: quaternion(dtype=infer_scalar_type(args)),
    group="Quaternion Math",
    doc="Compute quaternion conjugate.",
)
add_builtin(
    "quat_rotate",
    input_types={"q": quaternion(dtype=Float), "p": vector(length=3, dtype=Float)},
    value_func=lambda args, kwds, _: vector(length=3, dtype=infer_scalar_type(args)),
    group="Quaternion Math",
    doc="Rotate a vector by a quaternion.",
)
add_builtin(
    "quat_rotate_inv",
    input_types={"q": quaternion(dtype=Float), "p": vector(length=3, dtype=Float)},
    value_func=lambda args, kwds, _: vector(length=3, dtype=infer_scalar_type(args)),
    group="Quaternion Math",
    doc="Rotate a vector the inverse of a quaternion.",
)
add_builtin(
    "quat_slerp",
    input_types={"q0": quaternion(dtype=Float), "q1": quaternion(dtype=Float), "t": Float},
    value_func=lambda args, kwds, _: quaternion(dtype=infer_scalar_type(args)),
    group="Quaternion Math",
    doc="Linearly interpolate between two quaternions.",
)
add_builtin(
    "quat_to_matrix",
    input_types={"q": quaternion(dtype=Float)},
    value_func=lambda args, kwds, _: matrix(shape=(3, 3), dtype=infer_scalar_type(args)),
    group="Quaternion Math",
    doc="Convert a quaternion to a 3x3 rotation matrix.",
)

add_builtin(
    "dot",
    input_types={"x": quaternion(dtype=Float), "y": quaternion(dtype=Float)},
    value_func=sametype_scalar_value_func,
    group="Quaternion Math",
    doc="Compute the dot product between two quaternions.",
)
# ---------------------------------
# Transformations


def transform_constructor_value_func(args, kwds, templates):
    if templates is None:
        return transformation(dtype=Scalar)

    if len(templates) == 0:
        # if constructing anonymous transform type then infer output type from arguments
        dtype = infer_scalar_type(args)
        templates.append(dtype)
    else:
        # if constructing predeclared type then check args match expectation
        if infer_scalar_type(args) != templates[0]:
            raise RuntimeError(
                f"Wrong scalar type for transform constructor expected {templates[0]}, got {','.join(map(lambda x : str(x.type), args))}"
            )

    return transformation(dtype=templates[0])


add_builtin(
    "transformation",
    input_types={"p": vector(length=3, dtype=Float), "q": quaternion(dtype=Float)},
    value_func=transform_constructor_value_func,
    native_func="transform_t",
    group="Transformations",
    doc="Construct a rigid body transformation with translation part p and rotation q.",
    export=False,
)


def transform_identity_value_func(args, kwds, templates):
    if args is None:
        return transformf

    if "dtype" not in kwds:
        # defaulting to float32 to preserve current behavior:
        dtype = float32
    else:
        dtype = kwds["dtype"]

    templates.append(dtype)

    return transformation(dtype=dtype)


add_builtin(
    "transform_identity",
    input_types={},
    value_func=transform_identity_value_func,
    group="Transformations",
    doc="Construct an identity transform with zero translation and identity rotation.",
    export=True,
)

add_builtin(
    "transform_get_translation",
    input_types={"t": transformation(dtype=Float)},
    value_func=lambda args, kwds, _: vector(length=3, dtype=infer_scalar_type(args)),
    group="Transformations",
    doc="Return the translational part of a transform.",
)
add_builtin(
    "transform_get_rotation",
    input_types={"t": transformation(dtype=Float)},
    value_func=lambda args, kwds, _: quaternion(dtype=infer_scalar_type(args)),
    group="Transformations",
    doc="Return the rotational part of a transform.",
)
add_builtin(
    "transform_multiply",
    input_types={"a": transformation(dtype=Float), "b": transformation(dtype=Float)},
    value_func=lambda args, kwds, _: transformation(dtype=infer_scalar_type(args)),
    group="Transformations",
    doc="Multiply two rigid body transformations together.",
)
add_builtin(
    "transform_point",
    input_types={"t": transformation(dtype=Scalar), "p": vector(length=3, dtype=Scalar)},
    value_func=lambda args, kwds, _: vector(length=3, dtype=infer_scalar_type(args)),
    group="Transformations",
    doc="Apply the transform to a point p treating the homogenous coordinate as w=1 (translation and rotation).",
)
add_builtin(
    "transform_point",
    input_types={"m": matrix(shape=(4, 4), dtype=Scalar), "p": vector(length=3, dtype=Scalar)},
    value_func=lambda args, kwds, _: vector(length=3, dtype=infer_scalar_type(args)),
    group="Vector Math",
    doc="""Apply the transform to a point ``p`` treating the homogenous coordinate as w=1. The transformation is applied treating ``p`` as a column vector, e.g.: ``y = M*p``
   note this is in contrast to some libraries, notably USD, which applies transforms to row vectors, ``y^T = p^T*M^T``. If the transform is coming from a library that uses row-vectors
   then users should transpose the transformation matrix before calling this method.""",
)
add_builtin(
    "transform_vector",
    input_types={"t": transformation(dtype=Scalar), "v": vector(length=3, dtype=Scalar)},
    value_func=lambda args, kwds, _: vector(length=3, dtype=infer_scalar_type(args)),
    group="Transformations",
    doc="Apply the transform to a vector v treating the homogenous coordinate as w=0 (rotation only).",
)
add_builtin(
    "transform_vector",
    input_types={"m": matrix(shape=(4, 4), dtype=Scalar), "v": vector(length=3, dtype=Scalar)},
    value_func=lambda args, kwds, _: vector(length=3, dtype=infer_scalar_type(args)),
    group="Vector Math",
    doc="""Apply the transform to a vector ``v`` treating the homogenous coordinate as w=0. The transformation is applied treating ``v`` as a column vector, e.g.: ``y = M*v``
   note this is in contrast to some libraries, notably USD, which applies transforms to row vectors, ``y^T = v^T*M^T``. If the transform is coming from a library that uses row-vectors
   then users should transpose the transformation matrix before calling this method.""",
)
add_builtin(
    "transform_inverse",
    input_types={"t": transformation(dtype=Float)},
    value_func=sametype_value_func(transformation(dtype=Float)),
    group="Transformations",
    doc="Compute the inverse of the transform.",
)
# ---------------------------------
# Spatial Math


def spatial_vector_constructor_value_func(args, kwds, templates):
    if templates is None:
        return spatial_vector(dtype=Float)

    if len(templates) == 0:
        raise RuntimeError("Cannot use a generic type name in a kernel")

    vectype = templates[1]
    if len(args) and infer_scalar_type(args) != vectype:
        raise RuntimeError("Wrong scalar type for spatial_vector<{}> constructor".format(",".join(map(str, templates))))

    return vector(length=6, dtype=vectype)


add_builtin(
    "vector",
    input_types={"w": vector(length=3, dtype=Float), "v": vector(length=3, dtype=Float)},
    value_func=spatial_vector_constructor_value_func,
    native_func="vec_t",
    group="Spatial Math",
    doc="Construct a 6d screw vector from two 3d vectors.",
    export=False,
)


add_builtin(
    "spatial_adjoint",
    input_types={"r": matrix(shape=(3, 3), dtype=Float), "s": matrix(shape=(3, 3), dtype=Float)},
    value_func=lambda args, kwds, _: matrix(shape=(6, 6), dtype=infer_scalar_type(args)),
    group="Spatial Math",
    doc="Construct a 6x6 spatial inertial matrix from two 3x3 diagonal blocks.",
    export=False,
)
add_builtin(
    "spatial_dot",
    input_types={"a": vector(length=6, dtype=Float), "b": vector(length=6, dtype=Float)},
    value_func=sametype_scalar_value_func,
    group="Spatial Math",
    doc="Compute the dot product of two 6d screw vectors.",
)
add_builtin(
    "spatial_cross",
    input_types={"a": vector(length=6, dtype=Float), "b": vector(length=6, dtype=Float)},
    value_func=sametype_value_func(vector(length=6, dtype=Float)),
    group="Spatial Math",
    doc="Compute the cross-product of two 6d screw vectors.",
)
add_builtin(
    "spatial_cross_dual",
    input_types={"a": vector(length=6, dtype=Float), "b": vector(length=6, dtype=Float)},
    value_func=sametype_value_func(vector(length=6, dtype=Float)),
    group="Spatial Math",
    doc="Compute the dual cross-product of two 6d screw vectors.",
)

add_builtin(
    "spatial_top",
    input_types={"a": vector(length=6, dtype=Float)},
    value_func=lambda args, kwds, _: vector(length=3, dtype=args[0].type._wp_scalar_type_),
    group="Spatial Math",
    doc="Return the top (first) part of a 6d screw vector.",
)
add_builtin(
    "spatial_bottom",
    input_types={"a": vector(length=6, dtype=Float)},
    value_func=lambda args, kwds, _: vector(length=3, dtype=args[0].type._wp_scalar_type_),
    group="Spatial Math",
    doc="Return the bottom (second) part of a 6d screw vector.",
)

add_builtin(
    "spatial_jacobian",
    input_types={
        "S": array(dtype=vector(length=6, dtype=Float)),
        "joint_parents": array(dtype=int),
        "joint_qd_start": array(dtype=int),
        "joint_start": int,
        "joint_count": int,
        "J_start": int,
        "J_out": array(dtype=Float),
    },
    value_type=None,
    doc="",
    group="Spatial Math",
)

add_builtin(
    "spatial_mass",
    input_types={
        "I_s": array(dtype=matrix(shape=(6, 6), dtype=Float)),
        "joint_start": int,
        "joint_count": int,
        "M_start": int,
        "M": array(dtype=Float),
    },
    value_type=None,
    doc="",
    group="Spatial Math",
)

# ---------------------------------
# Linear Algebra

add_builtin(
    "dense_gemm",
    input_types={
        "m": int,
        "n": int,
        "p": int,
        "t1": int,
        "t2": int,
        "A": array(dtype=float),
        "B": array(dtype=float),
        "C": array(dtype=float),
    },
    value_type=None,
    doc="",
    group="Utility",
    hidden=True,
)

add_builtin(
    "dense_gemm_batched",
    input_types={
        "m": array(dtype=int),
        "n": array(dtype=int),
        "p": array(dtype=int),
        "t1": int,
        "t2": int,
        "A_start": array(dtype=int),
        "B_start": array(dtype=int),
        "C_start": array(dtype=int),
        "A": array(dtype=float),
        "B": array(dtype=float),
        "C": array(dtype=float),
    },
    value_type=None,
    doc="",
    group="Utility",
    hidden=True,
)


add_builtin(
    "dense_chol",
    input_types={"n": int, "A": array(dtype=float), "regularization": float, "L": array(dtype=float)},
    value_type=None,
    doc="WIP",
    group="Utility",
    hidden=True,
)

add_builtin(
    "dense_chol_batched",
    input_types={
        "A_start": array(dtype=int),
        "A_dim": array(dtype=int),
        "A": array(dtype=float),
        "regularization": float,
        "L": array(dtype=float),
    },
    value_type=None,
    doc="WIP",
    group="Utility",
    hidden=True,
)

add_builtin(
    "dense_subs",
    input_types={"n": int, "L": array(dtype=float), "b": array(dtype=float), "x": array(dtype=float)},
    value_type=None,
    doc="WIP",
    group="Utility",
    hidden=True,
)

add_builtin(
    "dense_solve",
    input_types={
        "n": int,
        "A": array(dtype=float),
        "L": array(dtype=float),
        "b": array(dtype=float),
        "x": array(dtype=float),
    },
    value_type=None,
    doc="WIP",
    group="Utility",
    hidden=True,
)

add_builtin(
    "dense_solve_batched",
    input_types={
        "b_start": array(dtype=int),
        "A_start": array(dtype=int),
        "A_dim": array(dtype=int),
        "A": array(dtype=float),
        "L": array(dtype=float),
        "b": array(dtype=float),
        "x": array(dtype=float),
    },
    value_type=None,
    doc="WIP",
    group="Utility",
    hidden=True,
)


add_builtin(
    "mlp",
    input_types={
        "weights": array(dtype=float, ndim=2),
        "bias": array(dtype=float, ndim=1),
        "activation": Callable,
        "index": int,
        "x": array(dtype=float, ndim=2),
        "out": array(dtype=float, ndim=2),
    },
    value_type=None,
    skip_replay=True,
    doc="""Evaluate a multi-layer perceptron (MLP) layer in the form: ``out = act(weights*x + bias)``. 

   :param weights: A layer's network weights with dimensions ``(m, n)``.
   :param bias: An array with dimensions ``(n)``.
   :param activation: A ``wp.func`` function that takes a single scalar float as input and returns a scalar float as output
   :param index: The batch item to process, typically each thread will process 1 item in the batch, in this case index should be ``wp.tid()``
   :param x: The feature matrix with dimensions ``(n, b)``
   :param out: The network output with dimensions ``(m, b)``

   :note: Feature and output matrices are transposed compared to some other frameworks such as PyTorch. All matrices are assumed to be stored in flattened row-major memory layout (NumPy default).""",
    group="Utility",
)


# ---------------------------------
# Geometry

add_builtin(
    "bvh_query_aabb",
    input_types={"id": uint64, "lower": vec3, "upper": vec3},
    value_type=bvh_query_t,
    group="Geometry",
    doc="""Construct an axis-aligned bounding box query against a bvh object. This query can be used to iterate over all bounds
   inside a bvh. Returns an object that is used to track state during bvh traversal.
    
   :param id: The bvh identifier
   :param lower: The lower bound of the bounding box in bvh space
   :param upper: The upper bound of the bounding box in bvh space""",
)

add_builtin(
    "bvh_query_ray",
    input_types={"id": uint64, "start": vec3, "dir": vec3},
    value_type=bvh_query_t,
    group="Geometry",
    doc="""Construct a ray query against a bvh object. This query can be used to iterate over all bounds
   that intersect the ray. Returns an object that is used to track state during bvh traversal.
    
   :param id: The bvh identifier
   :param start: The start of the ray in bvh space
   :param dir: The direction of the ray in bvh space""",
)

add_builtin(
    "bvh_query_next",
    input_types={"query": bvh_query_t, "index": int},
    value_type=bool,
    group="Geometry",
    doc="""Move to the next bound returned by the query. The index of the current bound is stored in ``index``, returns ``False``
   if there are no more overlapping bound.""",
)

add_builtin(
    "mesh_query_point",
    input_types={
        "id": uint64,
        "point": vec3,
        "max_dist": float,
        "inside": float,
        "face": int,
        "bary_u": float,
        "bary_v": float,
    },
    value_type=bool,
    group="Geometry",
    doc="""Computes the closest point on the mesh with identifier `id` to the given point in space. Returns ``True`` if a point < ``max_dist`` is found.

   :param id: The mesh identifier
   :param point: The point in space to query
   :param max_dist: Mesh faces above this distance will not be considered by the query
   :param inside: Returns a value < 0 if query point is inside the mesh, >=0 otherwise. Note that mesh must be watertight for this to be robust
   :param face: Returns the index of the closest face
   :param bary_u: Returns the barycentric u coordinate of the closest point
   :param bary_v: Returns the barycentric v coordinate of the closest point""",
)

add_builtin(
    "mesh_query_ray",
    input_types={
        "id": uint64,
        "start": vec3,
        "dir": vec3,
        "max_t": float,
        "t": float,
        "bary_u": float,
        "bary_v": float,
        "sign": float,
        "normal": vec3,
        "face": int,
    },
    value_type=bool,
    group="Geometry",
    doc="""Computes the closest ray hit on the mesh with identifier `id`, returns ``True`` if a point < ``max_t`` is found.

   :param id: The mesh identifier
   :param start: The start point of the ray
   :param dir: The ray direction (should be normalized)
   :param max_t: The maximum distance along the ray to check for intersections
   :param t: Returns the distance of the closest hit along the ray
   :param bary_u: Returns the barycentric u coordinate of the closest hit
   :param bary_v: Returns the barycentric v coordinate of the closest hit
   :param sign: Returns a value > 0 if the hit ray hit front of the face, returns < 0 otherwise
   :param normal: Returns the face normal
   :param face: Returns the index of the hit face""",
)

add_builtin(
    "mesh_query_aabb",
    input_types={"id": uint64, "lower": vec3, "upper": vec3},
    value_type=mesh_query_aabb_t,
    group="Geometry",
    doc="""Construct an axis-aligned bounding box query against a mesh object. This query can be used to iterate over all triangles
   inside a volume. Returns an object that is used to track state during mesh traversal.
    
   :param id: The mesh identifier
   :param lower: The lower bound of the bounding box in mesh space
   :param upper: The upper bound of the bounding box in mesh space""",
)

add_builtin(
    "mesh_query_aabb_next",
    input_types={"query": mesh_query_aabb_t, "index": int},
    value_type=bool,
    group="Geometry",
    doc="""Move to the next triangle overlapping the query bounding box. The index of the current face is stored in ``index``, returns ``False``
   if there are no more overlapping triangles.""",
)

add_builtin(
    "mesh_eval_position",
    input_types={"id": uint64, "face": int, "bary_u": float, "bary_v": float},
    value_type=vec3,
    group="Geometry",
    doc="""Evaluates the position on the mesh given a face index, and barycentric coordinates.""",
)

add_builtin(
    "mesh_eval_velocity",
    input_types={"id": uint64, "face": int, "bary_u": float, "bary_v": float},
    value_type=vec3,
    group="Geometry",
    doc="""Evaluates the velocity on the mesh given a face index, and barycentric coordinates.""",
)

add_builtin(
    "hash_grid_query",
    input_types={"id": uint64, "point": vec3, "max_dist": float},
    value_type=hash_grid_query_t,
    group="Geometry",
    doc="""Construct a point query against a hash grid. This query can be used to iterate over all neighboring points withing a 
   fixed radius from the query point. Returns an object that is used to track state during neighbor traversal.""",
)

add_builtin(
    "hash_grid_query_next",
    input_types={"query": hash_grid_query_t, "index": int},
    value_type=bool,
    group="Geometry",
    doc="""Move to the next point in the hash grid query. The index of the current neighbor is stored in ``index``, returns ``False``
   if there are no more neighbors.""",
)

add_builtin(
    "hash_grid_point_id",
    input_types={"id": uint64, "index": int},
    value_type=int,
    group="Geometry",
    doc="""Return the index of a point in the grid, this can be used to re-order threads such that grid 
   traversal occurs in a spatially coherent order.""",
)

add_builtin(
    "intersect_tri_tri",
    input_types={"v0": vec3, "v1": vec3, "v2": vec3, "u0": vec3, "u1": vec3, "u2": vec3},
    value_type=int,
    group="Geometry",
    doc="Tests for intersection between two triangles (v0, v1, v2) and (u0, u1, u2) using Moller's method. Returns > 0 if triangles intersect.",
)


add_builtin(
    "mesh_get",
    input_types={"id": uint64},
    value_type=Mesh,
    group="Geometry",
    doc="""Retrieves the mesh given its index.""",
)

add_builtin(
    "mesh_eval_face_normal",
    input_types={"id": uint64, "face": int},
    value_type=vec3,
    group="Geometry",
    doc="""Evaluates the face normal the mesh given a face index.""",
)

add_builtin(
    "mesh_get_point",
    input_types={"id": uint64, "index": int},
    value_type=vec3,
    group="Geometry",
    doc="""Returns the point of the mesh given a index.""",
)

add_builtin(
    "mesh_get_velocity",
    input_types={"id": uint64, "index": int},
    value_type=vec3,
    group="Geometry",
    doc="""Returns the velocity of the mesh given a index.""",
)

add_builtin(
    "mesh_get_index",
    input_types={"id": uint64, "index": int},
    value_type=int,
    group="Geometry",
    doc="""Returns the point-index of the mesh given a face-vertex index.""",
)


add_builtin(
    "closest_point_edge_edge",
    input_types={"p1": vec3, "q1": vec3, "p2": vec3, "q2": vec3, "epsilon": float},
    value_type=vec3,
    group="Geometry",
    doc="""Finds the closest points between two edges. Returns barycentric weights to the points on each edge, as well as the closest distance between the edges.

   :param p1: First point of first edge
   :param q1: Second point of first edge
   :param p2: First point of second edge
   :param q2: Second point of second edge
   :param epsilon: Zero tolerance for determining if points in an edge are degenerate.
   :param out: vec3 output containing (s,t,d), where `s` in [0,1] is the barycentric weight for the first edge, `t` is the barycentric weight for the second edge, and `d` is the distance between the two edges at these two closest points.""",
)

# ---------------------------------
# Ranges

add_builtin("range", input_types={"end": int}, value_type=range_t, group="Utility", export=False, hidden=True)
add_builtin(
    "range", input_types={"start": int, "end": int}, value_type=range_t, group="Utility", export=False, hidden=True
)
add_builtin(
    "range",
    input_types={"start": int, "end": int, "step": int},
    value_type=range_t,
    group="Utility",
    export=False,
    hidden=True,
)

# ---------------------------------
# Iterators

add_builtin("iter_next", input_types={"range": range_t}, value_type=int, group="Utility", hidden=True)
add_builtin("iter_next", input_types={"query": hash_grid_query_t}, value_type=int, group="Utility", hidden=True)
add_builtin("iter_next", input_types={"query": mesh_query_aabb_t}, value_type=int, group="Utility", hidden=True)

# ---------------------------------
# Volumes

add_builtin(
    "volume_sample_f",
    input_types={"id": uint64, "uvw": vec3, "sampling_mode": int},
    value_type=float,
    group="Volumes",
    doc="""Sample the volume given by ``id`` at the volume local-space point ``uvw``. Interpolation should be ``wp.Volume.CLOSEST``, or ``wp.Volume.LINEAR.``""",
)

add_builtin(
    "volume_lookup_f",
    input_types={"id": uint64, "i": int, "j": int, "k": int},
    value_type=float,
    group="Volumes",
    doc="""Returns the value of voxel with coordinates ``i``, ``j``, ``k``, if the voxel at this index does not exist this function returns the background value""",
)

add_builtin(
    "volume_store_f",
    input_types={"id": uint64, "i": int, "j": int, "k": int, "value": float},
    group="Volumes",
    doc="""Store the value at voxel with coordinates ``i``, ``j``, ``k``.""",
)

add_builtin(
    "volume_sample_v",
    input_types={"id": uint64, "uvw": vec3, "sampling_mode": int},
    value_type=vec3,
    group="Volumes",
    doc="""Sample the vector volume given by ``id`` at the volume local-space point ``uvw``. Interpolation should be ``wp.Volume.CLOSEST``, or ``wp.Volume.LINEAR.``""",
)

add_builtin(
    "volume_lookup_v",
    input_types={"id": uint64, "i": int, "j": int, "k": int},
    value_type=vec3,
    group="Volumes",
    doc="""Returns the vector value of voxel with coordinates ``i``, ``j``, ``k``, if the voxel at this index does not exist this function returns the background value""",
)

add_builtin(
    "volume_store_v",
    input_types={"id": uint64, "i": int, "j": int, "k": int, "value": vec3},
    group="Volumes",
    doc="""Store the value at voxel with coordinates ``i``, ``j``, ``k``.""",
)

add_builtin(
    "volume_sample_i",
    input_types={"id": uint64, "uvw": vec3},
    value_type=int,
    group="Volumes",
    doc="""Sample the int32 volume given by ``id`` at the volume local-space point ``uvw``. """,
)

add_builtin(
    "volume_lookup_i",
    input_types={"id": uint64, "i": int, "j": int, "k": int},
    value_type=int,
    group="Volumes",
    doc="""Returns the int32 value of voxel with coordinates ``i``, ``j``, ``k``, if the voxel at this index does not exist this function returns the background value""",
)

add_builtin(
    "volume_store_i",
    input_types={"id": uint64, "i": int, "j": int, "k": int, "value": int},
    group="Volumes",
    doc="""Store the value at voxel with coordinates ``i``, ``j``, ``k``.""",
)

add_builtin(
    "volume_index_to_world",
    input_types={"id": uint64, "uvw": vec3},
    value_type=vec3,
    group="Volumes",
    doc="""Transform a point defined in volume index space to world space given the volume's intrinsic affine transformation.""",
)
add_builtin(
    "volume_world_to_index",
    input_types={"id": uint64, "xyz": vec3},
    value_type=vec3,
    group="Volumes",
    doc="""Transform a point defined in volume world space to the volume's index space, given the volume's intrinsic affine transformation.""",
)
add_builtin(
    "volume_index_to_world_dir",
    input_types={"id": uint64, "uvw": vec3},
    value_type=vec3,
    group="Volumes",
    doc="""Transform a direction defined in volume index space to world space given the volume's intrinsic affine transformation.""",
)
add_builtin(
    "volume_world_to_index_dir",
    input_types={"id": uint64, "xyz": vec3},
    value_type=vec3,
    group="Volumes",
    doc="""Transform a direction defined in volume world space to the volume's index space, given the volume's intrinsic affine transformation.""",
)


# ---------------------------------
# Random

add_builtin(
    "rand_init",
    input_types={"seed": int},
    value_type=uint32,
    group="Random",
    doc="Initialize a new random number generator given a user-defined seed. Returns a 32-bit integer representing the RNG state.",
)

add_builtin(
    "rand_init",
    input_types={"seed": int, "offset": int},
    value_type=uint32,
    group="Random",
    doc="""Initialize a new random number generator given a user-defined seed and an offset. 
   This alternative constructor can be useful in parallel programs, where a kernel as a whole should share a seed,
   but each thread should generate uncorrelated values. In this case usage should be ``r = rand_init(seed, tid)``""",
)

add_builtin(
    "randi",
    input_types={"state": uint32},
    value_type=int,
    group="Random",
    doc="Return a random integer between [0, 2^32)",
)
add_builtin(
    "randi",
    input_types={"state": uint32, "min": int, "max": int},
    value_type=int,
    group="Random",
    doc="Return a random integer between [min, max)",
)
add_builtin(
    "randf",
    input_types={"state": uint32},
    value_type=float,
    group="Random",
    doc="Return a random float between [0.0, 1.0)",
)
add_builtin(
    "randf",
    input_types={"state": uint32, "min": float, "max": float},
    value_type=float,
    group="Random",
    doc="Return a random float between [min, max)",
)
add_builtin(
    "randn", input_types={"state": uint32}, value_type=float, group="Random", doc="Sample a normal distribution"
)

add_builtin(
    "sample_cdf",
    input_types={"state": uint32, "cdf": array(dtype=float)},
    value_type=int,
    group="Random",
    doc="Inverse transform sample a cumulative distribution function",
)
add_builtin(
    "sample_triangle",
    input_types={"state": uint32},
    value_type=vec2,
    group="Random",
    doc="Uniformly sample a triangle. Returns sample barycentric coordinates",
)
add_builtin(
    "sample_unit_ring",
    input_types={"state": uint32},
    value_type=vec2,
    group="Random",
    doc="Uniformly sample a ring in the xy plane",
)
add_builtin(
    "sample_unit_disk",
    input_types={"state": uint32},
    value_type=vec2,
    group="Random",
    doc="Uniformly sample a disk in the xy plane",
)
add_builtin(
    "sample_unit_sphere_surface",
    input_types={"state": uint32},
    value_type=vec3,
    group="Random",
    doc="Uniformly sample a unit sphere surface",
)
add_builtin(
    "sample_unit_sphere",
    input_types={"state": uint32},
    value_type=vec3,
    group="Random",
    doc="Uniformly sample a unit sphere",
)
add_builtin(
    "sample_unit_hemisphere_surface",
    input_types={"state": uint32},
    value_type=vec3,
    group="Random",
    doc="Uniformly sample a unit hemisphere surface",
)
add_builtin(
    "sample_unit_hemisphere",
    input_types={"state": uint32},
    value_type=vec3,
    group="Random",
    doc="Uniformly sample a unit hemisphere",
)
add_builtin(
    "sample_unit_square",
    input_types={"state": uint32},
    value_type=vec2,
    group="Random",
    doc="Uniformly sample a unit square",
)
add_builtin(
    "sample_unit_cube",
    input_types={"state": uint32},
    value_type=vec3,
    group="Random",
    doc="Uniformly sample a unit cube",
)

add_builtin(
    "poisson",
    input_types={"state": uint32, "lam": float},
    value_type=uint32,
    group="Random",
    doc="""Generate a random sample from a Poisson distribution.
    
    :param state: RNG state
    :param lam: The expected value of the distribution""",
)

add_builtin(
    "noise",
    input_types={"state": uint32, "x": float},
    value_type=float,
    group="Random",
    doc="Non-periodic Perlin-style noise in 1d.",
)
add_builtin(
    "noise",
    input_types={"state": uint32, "xy": vec2},
    value_type=float,
    group="Random",
    doc="Non-periodic Perlin-style noise in 2d.",
)
add_builtin(
    "noise",
    input_types={"state": uint32, "xyz": vec3},
    value_type=float,
    group="Random",
    doc="Non-periodic Perlin-style noise in 3d.",
)
add_builtin(
    "noise",
    input_types={"state": uint32, "xyzt": vec4},
    value_type=float,
    group="Random",
    doc="Non-periodic Perlin-style noise in 4d.",
)

add_builtin(
    "pnoise",
    input_types={"state": uint32, "x": float, "px": int},
    value_type=float,
    group="Random",
    doc="Periodic Perlin-style noise in 1d.",
)
add_builtin(
    "pnoise",
    input_types={"state": uint32, "xy": vec2, "px": int, "py": int},
    value_type=float,
    group="Random",
    doc="Periodic Perlin-style noise in 2d.",
)
add_builtin(
    "pnoise",
    input_types={"state": uint32, "xyz": vec3, "px": int, "py": int, "pz": int},
    value_type=float,
    group="Random",
    doc="Periodic Perlin-style noise in 3d.",
)
add_builtin(
    "pnoise",
    input_types={"state": uint32, "xyzt": vec4, "px": int, "py": int, "pz": int, "pt": int},
    value_type=float,
    group="Random",
    doc="Periodic Perlin-style noise in 4d.",
)

add_builtin(
    "curlnoise",
    input_types={"state": uint32, "xy": vec2},
    value_type=vec2,
    group="Random",
    doc="Divergence-free vector field based on the gradient of a Perlin noise function.",
    missing_grad=True,
)
add_builtin(
    "curlnoise",
    input_types={"state": uint32, "xyz": vec3},
    value_type=vec3,
    group="Random",
    doc="Divergence-free vector field based on the curl of three Perlin noise functions.",
    missing_grad=True,
)
add_builtin(
    "curlnoise",
    input_types={"state": uint32, "xyzt": vec4},
    value_type=vec3,
    group="Random",
    doc="Divergence-free vector field based on the curl of three Perlin noise functions.",
    missing_grad=True,
)

# note printf calls directly to global CRT printf (no wp:: namespace prefix)
add_builtin(
    "printf",
    input_types={},
    namespace="",
    variadic=True,
    group="Utility",
    doc="Allows printing formatted strings, using C-style format specifiers.",
)

add_builtin("print", input_types={"value": Any}, doc="Print variable to stdout", export=False, group="Utility")

# helpers
add_builtin(
    "tid",
    input_types={},
    value_type=int,
    group="Utility",
    doc="""Return the current thread index. Note that this is the *global* index of the thread in the range [0, dim) 
   where dim is the parameter passed to kernel launch.""",
)

add_builtin(
    "tid",
    input_types={},
    value_type=[int, int],
    group="Utility",
    doc="""Return the current thread indices for a 2d kernel launch. Use ``i,j = wp.tid()`` syntax to retrieve the coordinates inside the kernel thread grid.""",
)

add_builtin(
    "tid",
    input_types={},
    value_type=[int, int, int],
    group="Utility",
    doc="""Return the current thread indices for a 3d kernel launch. Use ``i,j,k = wp.tid()`` syntax to retrieve the coordinates inside the kernel thread grid.""",
)

add_builtin(
    "tid",
    input_types={},
    value_type=[int, int, int, int],
    group="Utility",
    doc="""Return the current thread indices for a 4d kernel launch. Use ``i,j,k,l = wp.tid()`` syntax to retrieve the coordinates inside the kernel thread grid.""",
)


add_builtin("copy", variadic=True, hidden=True, export=False, group="Utility")
add_builtin(
    "select",
    input_types={"cond": bool, "arg1": Any, "arg2": Any},
    value_func=lambda args, kwds, _: args[1].type,
    doc="Select between two arguments, if cond is false then return ``arg1``, otherwise return ``arg2``",
    group="Utility",
)
for t in int_types:
    add_builtin(
        "select",
        input_types={"cond": t, "arg1": Any, "arg2": Any},
        value_func=lambda args, kwds, _: args[1].type,
        doc="Select between two arguments, if cond is false then return ``arg1``, otherwise return ``arg2``",
        group="Utility",
    )
add_builtin(
    "select",
    input_types={"arr": array(dtype=Any), "arg1": Any, "arg2": Any},
    value_func=lambda args, kwds, _: args[1].type,
    doc="Select between two arguments, if array is null then return ``arg1``, otherwise return ``arg2``",
    group="Utility",
)


# does argument checking and type propagation for load()
def load_value_func(args, kwds, _):
    if not is_array(args[0].type):
        raise RuntimeError("load() argument 0 must be an array")

    num_indices = len(args[1:])
    num_dims = args[0].type.ndim

    if num_indices < num_dims:
        raise RuntimeError(
            "Num indices < num dimensions for array load, this is a codegen error, should have generated a view instead"
        )

    if num_indices > num_dims:
        raise RuntimeError(
            f"Num indices > num dimensions for array load, received {num_indices}, but array only has {num_dims}"
        )

    # check index types
    for a in args[1:]:
        if type_is_int(a.type) == False:
            raise RuntimeError(f"load() index arguments must be of integer type, got index of type {a.type}")

    return args[0].type.dtype


# does argument checking and type propagation for view()
def view_value_func(args, kwds, _):
    if not is_array(args[0].type):
        raise RuntimeError("view() argument 0 must be an array")

    # check array dim big enough to support view
    num_indices = len(args[1:])
    num_dims = args[0].type.ndim

    if num_indices >= num_dims:
        raise RuntimeError(
            f"Trying to create an array view with {num_indices} indices, but the array only has {num_dims} dimension(s). Ensure that the argument type on the function or kernel specifies the expected number of dimensions, e.g.: def func(param: wp.array3d(dtype=float):"
        )

    # check index types
    for a in args[1:]:
        if type_is_int(a.type) == False:
            raise RuntimeError(f"view() index arguments must be of integer type, got index of type {a.type}")

    # create an array view with leading dimensions removed
    import copy

    view_type = copy.copy(args[0].type)
    view_type.ndim -= num_indices

    return view_type


# does argument checking and type propagation for store()
def store_value_func(args, kwds, _):
    # check target type
    if not is_array(args[0].type):
        raise RuntimeError("store() argument 0 must be an array")

    num_indices = len(args[1:-1])
    num_dims = args[0].type.ndim

    # if this happens we should have generated a view instead of a load during code gen
    if num_indices < num_dims:
        raise RuntimeError("Num indices < num dimensions for array store")

    if num_indices > num_dims:
        raise RuntimeError(
            f"Num indices > num dimensions for array store, received {num_indices}, but array only has {num_dims}"
        )

    # check index types
    for a in args[1:-1]:
        if type_is_int(a.type) == False:
            raise RuntimeError(f"store() index arguments must be of integer type, got index of type {a.type}")

    # check value type
    if not types_equal(args[-1].type, args[0].type.dtype):
        raise RuntimeError(
            f"store() value argument type ({args[2].type}) must be of the same type as the array ({args[0].type.dtype})"
        )

    return None


add_builtin("load", variadic=True, hidden=True, value_func=load_value_func, group="Utility")
add_builtin("view", variadic=True, hidden=True, value_func=view_value_func, group="Utility")
add_builtin("store", variadic=True, hidden=True, value_func=store_value_func, skip_replay=True, group="Utility")


def atomic_op_value_func(args, kwds, _):
    # check target type
    if not is_array(args[0].type):
        raise RuntimeError("atomic() operation argument 0 must be an array")

    num_indices = len(args[1:-1])
    num_dims = args[0].type.ndim

    # if this happens we should have generated a view instead of a load during code gen
    if num_indices < num_dims:
        raise RuntimeError("Num indices < num dimensions for atomic array operation")

    if num_indices > num_dims:
        raise RuntimeError(
            f"Num indices > num dimensions for atomic array operation, received {num_indices}, but array only has {num_dims}"
        )

    # check index types
    for a in args[1:-1]:
        if type_is_int(a.type) == False:
            raise RuntimeError(
                f"atomic() operation index arguments must be of integer type, got index of type {a.type}"
            )

    if not types_equal(args[-1].type, args[0].type.dtype):
        raise RuntimeError(
            f"atomic() value argument ({args[-1].type}) must be of the same type as the array ({args[0].type.dtype})"
        )

    return args[0].type.dtype


for array_type in array_types:
    # don't list indexed array operations explicitly in docs
    hidden = array_type == indexedarray

    add_builtin(
        "atomic_add",
        hidden=hidden,
        input_types={"a": array_type(dtype=Any), "i": int, "value": Any},
        value_func=atomic_op_value_func,
        doc="Atomically add ``value`` onto the array at location given by index.",
        group="Utility",
        skip_replay=True,
    )
    add_builtin(
        "atomic_add",
        hidden=hidden,
        input_types={"a": array_type(dtype=Any), "i": int, "j": int, "value": Any},
        value_func=atomic_op_value_func,
        doc="Atomically add ``value`` onto the array at location given by indices.",
        group="Utility",
        skip_replay=True,
    )
    add_builtin(
        "atomic_add",
        hidden=hidden,
        input_types={"a": array_type(dtype=Any), "i": int, "j": int, "k": int, "value": Any},
        value_func=atomic_op_value_func,
        doc="Atomically add ``value`` onto the array at location given by indices.",
        group="Utility",
        skip_replay=True,
    )
    add_builtin(
        "atomic_add",
        hidden=hidden,
        input_types={"a": array_type(dtype=Any), "i": int, "j": int, "k": int, "l": int, "value": Any},
        value_func=atomic_op_value_func,
        doc="Atomically add ``value`` onto the array at location given by indices.",
        group="Utility",
        skip_replay=True,
    )

    add_builtin(
        "atomic_sub",
        hidden=hidden,
        input_types={"a": array_type(dtype=Any), "i": int, "value": Any},
        value_func=atomic_op_value_func,
        doc="Atomically subtract ``value`` onto the array at location given by index.",
        group="Utility",
        skip_replay=True,
    )
    add_builtin(
        "atomic_sub",
        hidden=hidden,
        input_types={"a": array_type(dtype=Any), "i": int, "j": int, "value": Any},
        value_func=atomic_op_value_func,
        doc="Atomically subtract ``value`` onto the array at location given by indices.",
        group="Utility",
        skip_replay=True,
    )
    add_builtin(
        "atomic_sub",
        hidden=hidden,
        input_types={"a": array_type(dtype=Any), "i": int, "j": int, "k": int, "value": Any},
        value_func=atomic_op_value_func,
        doc="Atomically subtract ``value`` onto the array at location given by indices.",
        group="Utility",
        skip_replay=True,
    )
    add_builtin(
        "atomic_sub",
        hidden=hidden,
        input_types={"a": array_type(dtype=Any), "i": int, "j": int, "k": int, "l": int, "value": Any},
        value_func=atomic_op_value_func,
        doc="Atomically subtract ``value`` onto the array at location given by indices.",
        group="Utility",
        skip_replay=True,
    )

    add_builtin(
        "atomic_min",
        hidden=hidden,
        input_types={"a": array_type(dtype=Any), "i": int, "value": Any},
        value_func=atomic_op_value_func,
        doc="Compute the minimum of ``value`` and ``array[index]`` and atomically update the array. Note that for vectors and matrices the operation is only atomic on a per-component basis.",
        group="Utility",
        skip_replay=True,
    )
    add_builtin(
        "atomic_min",
        hidden=hidden,
        input_types={"a": array_type(dtype=Any), "i": int, "j": int, "value": Any},
        value_func=atomic_op_value_func,
        doc="Compute the minimum of ``value`` and ``array[index]`` and atomically update the array. Note that for vectors and matrices the operation is only atomic on a per-component basis.",
        group="Utility",
        skip_replay=True,
    )
    add_builtin(
        "atomic_min",
        hidden=hidden,
        input_types={"a": array_type(dtype=Any), "i": int, "j": int, "k": int, "value": Any},
        value_func=atomic_op_value_func,
        doc="Compute the minimum of ``value`` and ``array[index]`` and atomically update the array. Note that for vectors and matrices the operation is only atomic on a per-component basis.",
        group="Utility",
        skip_replay=True,
    )
    add_builtin(
        "atomic_min",
        hidden=hidden,
        input_types={"a": array_type(dtype=Any), "i": int, "j": int, "k": int, "l": int, "value": Any},
        value_func=atomic_op_value_func,
        doc="Compute the minimum of ``value`` and ``array[index]`` and atomically update the array. Note that for vectors and matrices the operation is only atomic on a per-component basis.",
        group="Utility",
        skip_replay=True,
    )

    add_builtin(
        "atomic_max",
        hidden=hidden,
        input_types={"a": array_type(dtype=Any), "i": int, "value": Any},
        value_func=atomic_op_value_func,
        doc="Compute the maximum of ``value`` and ``array[index]`` and atomically update the array. Note that for vectors and matrices the operation is only atomic on a per-component basis.",
        group="Utility",
        skip_replay=True,
    )
    add_builtin(
        "atomic_max",
        hidden=hidden,
        input_types={"a": array_type(dtype=Any), "i": int, "j": int, "value": Any},
        value_func=atomic_op_value_func,
        doc="Compute the maximum of ``value`` and ``array[index]`` and atomically update the array. Note that for vectors and matrices the operation is only atomic on a per-component basis.",
        group="Utility",
        skip_replay=True,
    )
    add_builtin(
        "atomic_max",
        hidden=hidden,
        input_types={"a": array_type(dtype=Any), "i": int, "j": int, "k": int, "value": Any},
        value_func=atomic_op_value_func,
        doc="Compute the maximum of ``value`` and ``array[index]`` and atomically update the array. Note that for vectors and matrices the operation is only atomic on a per-component basis.",
        group="Utility",
        skip_replay=True,
    )
    add_builtin(
        "atomic_max",
        hidden=hidden,
        input_types={"a": array_type(dtype=Any), "i": int, "j": int, "k": int, "l": int, "value": Any},
        value_func=atomic_op_value_func,
        doc="Compute the maximum of ``value`` and ``array[index]`` and atomically update the array. Note that for vectors and matrices the operation is only atomic on a per-component basis.",
        group="Utility",
        skip_replay=True,
    )


# used to index into builtin types, i.e.: y = vec3[1]
def index_value_func(args, kwds, _):
    return args[0].type._wp_scalar_type_


add_builtin(
    "index",
    input_types={"a": vector(length=Any, dtype=Scalar), "i": int},
    value_func=index_value_func,
    hidden=True,
    group="Utility",
)
add_builtin(
    "index",
    input_types={"a": quaternion(dtype=Scalar), "i": int},
    value_func=index_value_func,
    hidden=True,
    group="Utility",
)

add_builtin(
    "index",
    input_types={"a": matrix(shape=(Any, Any), dtype=Scalar), "i": int},
    value_func=lambda args, kwds, _: vector(length=args[0].type._shape_[1], dtype=args[0].type._wp_scalar_type_),
    hidden=True,
    group="Utility",
)
add_builtin(
    "index",
    input_types={"a": matrix(shape=(Any, Any), dtype=Scalar), "i": int, "j": int},
    value_func=index_value_func,
    hidden=True,
    group="Utility",
)

add_builtin(
    "index",
    input_types={"a": transformation(dtype=Scalar), "i": int},
    value_func=index_value_func,
    hidden=True,
    group="Utility",
)

add_builtin("index", input_types={"s": shape_t, "i": int}, value_type=int, hidden=True, group="Utility")

for t in scalar_types + vector_types:
    if "vec" in t.__name__ or "mat" in t.__name__:
        continue
    add_builtin(
        "expect_eq",
        input_types={"arg1": t, "arg2": t},
        value_type=None,
        doc="Prints an error to stdout if arg1 and arg2 are not equal",
        group="Utility",
        hidden=True,
    )


def expect_eq_val_func(args, kwds, _):
    if not types_equal(args[0].type, args[1].type):
        raise RuntimeError("Can't test equality for objects with different types")
    return None


add_builtin(
    "expect_eq",
    input_types={"arg1": vector(length=Any, dtype=Scalar), "arg2": vector(length=Any, dtype=Scalar)},
    value_func=expect_eq_val_func,
    doc="Prints an error to stdout if arg1 and arg2 are not equal",
    group="Utility",
    hidden=True,
)
add_builtin(
    "expect_neq",
    input_types={"arg1": vector(length=Any, dtype=Scalar), "arg2": vector(length=Any, dtype=Scalar)},
    value_func=expect_eq_val_func,
    doc="Prints an error to stdout if arg1 and arg2 are equal",
    group="Utility",
    hidden=True,
)

add_builtin(
    "expect_eq",
    input_types={"arg1": matrix(shape=(Any, Any), dtype=Scalar), "arg2": matrix(shape=(Any, Any), dtype=Scalar)},
    value_func=expect_eq_val_func,
    doc="Prints an error to stdout if arg1 and arg2 are not equal",
    group="Utility",
    hidden=True,
)
add_builtin(
    "expect_neq",
    input_types={"arg1": matrix(shape=(Any, Any), dtype=Scalar), "arg2": matrix(shape=(Any, Any), dtype=Scalar)},
    value_func=expect_eq_val_func,
    doc="Prints an error to stdout if arg1 and arg2 are equal",
    group="Utility",
    hidden=True,
)

add_builtin(
    "lerp",
    input_types={"a": Float, "b": Float, "t": Float},
    value_func=sametype_value_func(Float),
    doc="Linearly interpolate two values a and b using factor t, computed as ``a*(1-t) + b*t``",
    group="Utility",
)
add_builtin(
    "smoothstep",
    input_types={"edge0": Float, "edge1": Float, "x": Float},
    value_func=sametype_value_func(Float),
    doc="Smoothly interpolate between two values edge0 and edge1 using a factor x, and return a result between 0 and 1 using a cubic Hermite interpolation after clamping",
    group="Utility",
)


def lerp_value_func(default):
    def fn(args, kwds, _):
        if args is None:
            return default
        scalar_type = args[-1].type
        if not types_equal(args[0].type, args[1].type):
            raise RuntimeError("Can't lerp between objects with different types")
        if args[0].type._wp_scalar_type_ != scalar_type:
            raise RuntimeError("'t' parameter must have the same scalar type as objects you're lerping between")

        return args[0].type

    return fn


add_builtin(
    "lerp",
    input_types={"a": vector(length=Any, dtype=Float), "b": vector(length=Any, dtype=Float), "t": Float},
    value_func=lerp_value_func(vector(length=Any, dtype=Float)),
    doc="Linearly interpolate two values a and b using factor t, computed as ``a*(1-t) + b*t``",
    group="Utility",
)
add_builtin(
    "lerp",
    input_types={"a": matrix(shape=(Any, Any), dtype=Float), "b": matrix(shape=(Any, Any), dtype=Float), "t": Float},
    value_func=lerp_value_func(matrix(shape=(Any, Any), dtype=Float)),
    doc="Linearly interpolate two values a and b using factor t, computed as ``a*(1-t) + b*t``",
    group="Utility",
)
add_builtin(
    "lerp",
    input_types={"a": quaternion(dtype=Float), "b": quaternion(dtype=Float), "t": Float},
    value_func=lerp_value_func(quaternion(dtype=Float)),
    doc="Linearly interpolate two values a and b using factor t, computed as ``a*(1-t) + b*t``",
    group="Utility",
)
add_builtin(
    "lerp",
    input_types={"a": transformation(dtype=Float), "b": transformation(dtype=Float), "t": Float},
    value_func=lerp_value_func(transformation(dtype=Float)),
    doc="Linearly interpolate two values a and b using factor t, computed as ``a*(1-t) + b*t``",
    group="Utility",
)

# fuzzy compare for float values
add_builtin(
    "expect_near",
    input_types={"arg1": Float, "arg2": Float, "tolerance": Float},
    value_type=None,
    doc="Prints an error to stdout if arg1 and arg2 are not closer than tolerance in magnitude",
    group="Utility",
)
add_builtin(
    "expect_near",
    input_types={"arg1": vec3, "arg2": vec3, "tolerance": float},
    value_type=None,
    doc="Prints an error to stdout if any element of arg1 and arg2 are not closer than tolerance in magnitude",
    group="Utility",
)

# ---------------------------------
# Algorithms

add_builtin(
    "lower_bound",
    input_types={"arr": array(dtype=Scalar), "value": Scalar},
    value_type=int,
    doc="Search a sorted array for the closest element greater than or equal to value.",
)

# ---------------------------------
# Operators

add_builtin(
    "add", input_types={"x": Scalar, "y": Scalar}, value_func=sametype_value_func(Scalar), doc="", group="Operators"
)
add_builtin(
    "add",
    input_types={"x": vector(length=Any, dtype=Scalar), "y": vector(length=Any, dtype=Scalar)},
    value_func=sametype_value_func(vector(length=Any, dtype=Scalar)),
    doc="",
    group="Operators",
)
add_builtin(
    "add",
    input_types={"x": quaternion(dtype=Scalar), "y": quaternion(dtype=Scalar)},
    value_func=sametype_value_func(quaternion(dtype=Scalar)),
    doc="",
    group="Operators",
)
add_builtin(
    "add",
    input_types={"x": matrix(shape=(Any, Any), dtype=Scalar), "y": matrix(shape=(Any, Any), dtype=Scalar)},
    value_func=sametype_value_func(matrix(shape=(Any, Any), dtype=Scalar)),
    doc="",
    group="Operators",
)
add_builtin(
    "add",
    input_types={"x": transformation(dtype=Scalar), "y": transformation(dtype=Scalar)},
    value_func=sametype_value_func(transformation(dtype=Scalar)),
    doc="",
    group="Operators",
)

add_builtin(
    "sub", input_types={"x": Scalar, "y": Scalar}, value_func=sametype_value_func(Scalar), doc="", group="Operators"
)
add_builtin(
    "sub",
    input_types={"x": vector(length=Any, dtype=Scalar), "y": vector(length=Any, dtype=Scalar)},
    value_func=sametype_value_func(vector(length=Any, dtype=Scalar)),
    doc="",
    group="Operators",
)
add_builtin(
    "sub",
    input_types={"x": matrix(shape=(Any, Any), dtype=Scalar), "y": matrix(shape=(Any, Any), dtype=Scalar)},
    value_func=sametype_value_func(matrix(shape=(Any, Any), dtype=Scalar)),
    doc="",
    group="Operators",
)
add_builtin(
    "sub",
    input_types={"x": quaternion(dtype=Scalar), "y": quaternion(dtype=Scalar)},
    value_func=sametype_value_func(quaternion(dtype=Scalar)),
    doc="",
    group="Operators",
)
add_builtin(
    "sub",
    input_types={"x": transformation(dtype=Scalar), "y": transformation(dtype=Scalar)},
    value_func=sametype_value_func(transformation(dtype=Scalar)),
    doc="",
    group="Operators",
)


def scalar_mul_value_func(default):
    def fn(args, kwds, _):
        if args is None:
            return default
        scalar = [a.type for a in args if a.type in scalar_types][0]
        compound = [a.type for a in args if a.type not in scalar_types][0]
        if scalar != compound._wp_scalar_type_:
            raise RuntimeError("Object and coefficient must have the same scalar type when multiplying by scalar")
        return compound

    return fn


def mul_matvec_value_func(args, kwds, _):
    if args is None:
        return vector(length=Any, dtype=Scalar)

    if args[0].type._wp_scalar_type_ != args[1].type._wp_scalar_type_:
        raise RuntimeError(
            f"Can't multiply matrix and vector with different types {args[0].type._wp_scalar_type_}, {args[1].type._wp_scalar_type_}"
        )

    if args[0].type._shape_[1] != args[1].type._length_:
        raise RuntimeError(
            f"Can't multiply matrix of shape {args[0].type._shape_} and vector with length {args[1].type._length_}"
        )

    return vector(length=args[0].type._shape_[0], dtype=args[0].type._wp_scalar_type_)


def mul_matmat_value_func(args, kwds, _):
    if args is None:
        return matrix(length=Any, dtype=Scalar)

    if args[0].type._wp_scalar_type_ != args[1].type._wp_scalar_type_:
        raise RuntimeError(
            f"Can't multiply matrices with different types {args[0].type._wp_scalar_type_}, {args[1].type._wp_scalar_type_}"
        )

    if args[0].type._shape_[1] != args[1].type._shape_[0]:
        raise RuntimeError(f"Can't multiply matrix of shapes {args[0].type._shape_} and {args[1].type._shape_}")

    return matrix(shape=(args[0].type._shape_[0], args[1].type._shape_[1]), dtype=args[0].type._wp_scalar_type_)


add_builtin(
    "mul", input_types={"x": Scalar, "y": Scalar}, value_func=sametype_value_func(Scalar), doc="", group="Operators"
)
add_builtin(
    "mul",
    input_types={"x": vector(length=Any, dtype=Scalar), "y": Scalar},
    value_func=scalar_mul_value_func(vector(length=Any, dtype=Scalar)),
    doc="",
    group="Operators",
)
add_builtin(
    "mul",
    input_types={"x": Scalar, "y": vector(length=Any, dtype=Scalar)},
    value_func=scalar_mul_value_func(vector(length=Any, dtype=Scalar)),
    doc="",
    group="Operators",
)
add_builtin(
    "mul",
    input_types={"x": quaternion(dtype=Scalar), "y": Scalar},
    value_func=scalar_mul_value_func(quaternion(dtype=Scalar)),
    doc="",
    group="Operators",
)
add_builtin(
    "mul",
    input_types={"x": Scalar, "y": quaternion(dtype=Scalar)},
    value_func=scalar_mul_value_func(quaternion(dtype=Scalar)),
    doc="",
    group="Operators",
)
add_builtin(
    "mul",
    input_types={"x": quaternion(dtype=Scalar), "y": quaternion(dtype=Scalar)},
    value_func=sametype_value_func(quaternion(dtype=Scalar)),
    doc="",
    group="Operators",
)
add_builtin(
    "mul",
    input_types={"x": Scalar, "y": matrix(shape=(Any, Any), dtype=Scalar)},
    value_func=scalar_mul_value_func(matrix(shape=(Any, Any), dtype=Scalar)),
    doc="",
    group="Operators",
)
add_builtin(
    "mul",
    input_types={"x": matrix(shape=(Any, Any), dtype=Scalar), "y": Scalar},
    value_func=scalar_mul_value_func(matrix(shape=(Any, Any), dtype=Scalar)),
    doc="",
    group="Operators",
)
add_builtin(
    "mul",
    input_types={"x": matrix(shape=(Any, Any), dtype=Scalar), "y": vector(length=Any, dtype=Scalar)},
    value_func=mul_matvec_value_func,
    doc="",
    group="Operators",
)
add_builtin(
    "mul",
    input_types={"x": matrix(shape=(Any, Any), dtype=Scalar), "y": matrix(shape=(Any, Any), dtype=Scalar)},
    value_func=mul_matmat_value_func,
    doc="",
    group="Operators",
)

add_builtin(
    "mul",
    input_types={"x": transformation(dtype=Scalar), "y": transformation(dtype=Scalar)},
    value_func=sametype_value_func(transformation(dtype=Scalar)),
    doc="",
    group="Operators",
)
add_builtin(
    "mul",
    input_types={"x": Scalar, "y": transformation(dtype=Scalar)},
    value_func=scalar_mul_value_func(transformation(dtype=Scalar)),
    doc="",
    group="Operators",
)
add_builtin(
    "mul",
    input_types={"x": transformation(dtype=Scalar), "y": Scalar},
    value_func=scalar_mul_value_func(transformation(dtype=Scalar)),
    doc="",
    group="Operators",
)

add_builtin(
    "mod", input_types={"x": Scalar, "y": Scalar}, value_func=sametype_value_func(Scalar), doc="", group="Operators"
)

add_builtin(
    "div", input_types={"x": Scalar, "y": Scalar}, value_func=sametype_value_func(Scalar), doc="", group="Operators"
)
add_builtin(
    "div",
    input_types={"x": vector(length=Any, dtype=Scalar), "y": Scalar},
    value_func=scalar_mul_value_func(vector(length=Any, dtype=Scalar)),
    doc="",
    group="Operators",
)
add_builtin(
    "div",
    input_types={"x": matrix(shape=(Any, Any), dtype=Scalar), "y": Scalar},
    value_func=scalar_mul_value_func(matrix(shape=(Any, Any), dtype=Scalar)),
    doc="",
    group="Operators",
)
add_builtin(
    "div",
    input_types={"x": quaternion(dtype=Scalar), "y": Scalar},
    value_func=scalar_mul_value_func(quaternion(dtype=Scalar)),
    doc="",
    group="Operators",
)

add_builtin(
    "floordiv",
    input_types={"x": Scalar, "y": Scalar},
    value_func=sametype_value_func(Scalar),
    doc="",
    group="Operators",
)

add_builtin("pos", input_types={"x": Scalar}, value_func=sametype_value_func(Scalar), doc="", group="Operators")
add_builtin(
    "pos",
    input_types={"x": vector(length=Any, dtype=Scalar)},
    value_func=sametype_value_func(vector(length=Any, dtype=Scalar)),
    doc="",
    group="Operators",
)
add_builtin(
    "pos",
    input_types={"x": quaternion(dtype=Scalar)},
    value_func=sametype_value_func(quaternion(dtype=Scalar)),
    doc="",
    group="Operators",
)
add_builtin(
    "pos",
    input_types={"x": matrix(shape=(Any, Any), dtype=Scalar)},
    value_func=sametype_value_func(matrix(shape=(Any, Any), dtype=Scalar)),
    doc="",
    group="Operators",
)
add_builtin("neg", input_types={"x": Scalar}, value_func=sametype_value_func(Scalar), doc="", group="Operators")
add_builtin(
    "neg",
    input_types={"x": vector(length=Any, dtype=Scalar)},
    value_func=sametype_value_func(vector(length=Any, dtype=Scalar)),
    doc="",
    group="Operators",
)
add_builtin(
    "neg",
    input_types={"x": quaternion(dtype=Scalar)},
    value_func=sametype_value_func(quaternion(dtype=Scalar)),
    doc="",
    group="Operators",
)
add_builtin(
    "neg",
    input_types={"x": matrix(shape=(Any, Any), dtype=Scalar)},
    value_func=sametype_value_func(matrix(shape=(Any, Any), dtype=Scalar)),
    doc="",
    group="Operators",
)

add_builtin("unot", input_types={"b": bool}, value_type=bool, doc="", group="Operators")
for t in int_types:
    add_builtin("unot", input_types={"b": t}, value_type=bool, doc="", group="Operators")<|MERGE_RESOLUTION|>--- conflicted
+++ resolved
@@ -306,12 +306,7 @@
     doc="Compute the double dot product between two matrices.",
 )
 
-<<<<<<< HEAD
-add_builtin("min", input_types={"x": vector(length=Any, dtype=Scalar), "y": vector(length=Any, dtype=Scalar)}, value_func=sametype_value_func(vector(length=Any, dtype=Scalar)), doc="Return the element wise minimum of two vectors.", group="Vector Math")
-add_builtin("max", input_types={"x": vector(length=Any, dtype=Scalar), "y": vector(length=Any, dtype=Scalar)}, value_func=sametype_value_func(vector(length=Any, dtype=Scalar)), doc="Return the element wise maximum of two vectors.", group="Vector Math")
-add_builtin("abs", input_types={"x": vector(length=Any, dtype=Scalar)}, value_func=sametype_value_func(vector(length=Any, dtype=Scalar)), doc="Return the element wise absolute value of a vector.", group="Vector Math")
-add_builtin("sign", input_types={"x": vector(length=Any, dtype=Scalar)}, value_func=sametype_value_func(vector(length=Any, dtype=Scalar)), doc="Return the element wise sign of a vector.", group="Vector Math")
-=======
+
 add_builtin(
     "min",
     input_types={"x": vector(length=Any, dtype=Scalar), "y": vector(length=Any, dtype=Scalar)},
@@ -326,8 +321,20 @@
     doc="Return the element wise maximum of two vectors.",
     group="Vector Math",
 )
->>>>>>> 64346403
-
+add_builtin(
+  "abs",
+  input_types={"x": vector(length=Any, dtype=Scalar)},
+  value_func=sametype_value_func(vector(length=Any, dtype=Scalar)),
+  doc="Return the element wise absolute value of a vector.",
+  group="Vector Math",
+)
+add_builtin(
+  "sign",
+  input_types={"x": vector(length=Any, dtype=Scalar)},
+  value_func=sametype_value_func(vector(length=Any, dtype=Scalar)),
+  doc="Return the element wise sign of a vector.",
+  group="Vector Math",
+)
 
 def value_func_outer(args, kwds, _):
     if args is None:
